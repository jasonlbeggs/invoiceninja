--- conflicted
+++ resolved
@@ -441,11 +441,7 @@
         QuoteInvitation::where('deleted_at', "0000-00-00 00:00:00.000000")->withTrashed()->update(['deleted_at' => null]);
         CreditInvitation::where('deleted_at', "0000-00-00 00:00:00.000000")->withTrashed()->update(['deleted_at' => null]);
 
-<<<<<<< HEAD
-        InvoiceInvitation::where('sent_date', '0000-00-00 00:00:00')->cursor()->each(function ($ii) {
-=======
         InvoiceInvitation::where('sent_date', '0000-00-00 00:00:00')->cursor()->each(function ($ii){
->>>>>>> b085bf7b
             $ii->sent_date = null;
             $ii->saveQuietly();
         });
@@ -462,11 +458,7 @@
             $ii->viewed_date = null;
             $ii->saveQuietly();
         });
-<<<<<<< HEAD
-
-=======
         
->>>>>>> b085bf7b
         CreditInvitation::where('sent_date', '0000-00-00 00:00:00')->cursor()->each(function ($ii) {
             $ii->sent_date = null;
             $ii->saveQuietly();
@@ -477,10 +469,35 @@
         });
 
 
-<<<<<<< HEAD
-=======
-
->>>>>>> b085bf7b
+
+        InvoiceInvitation::where('sent_date', '0000-00-00 00:00:00')->cursor()->each(function ($ii) {
+            $ii->sent_date = null;
+            $ii->saveQuietly();
+        });
+        InvoiceInvitation::where('viewed_date', '0000-00-00 00:00:00')->cursor()->each(function ($ii) {
+            $ii->viewed_date = null;
+            $ii->saveQuietly();
+        });
+
+        QuoteInvitation::where('sent_date', '0000-00-00 00:00:00')->cursor()->each(function ($ii) {
+            $ii->sent_date = null;
+            $ii->saveQuietly();
+        });
+        QuoteInvitation::where('viewed_date', '0000-00-00 00:00:00')->cursor()->each(function ($ii) {
+            $ii->viewed_date = null;
+            $ii->saveQuietly();
+        });
+
+        CreditInvitation::where('sent_date', '0000-00-00 00:00:00')->cursor()->each(function ($ii) {
+            $ii->sent_date = null;
+            $ii->saveQuietly();
+        });
+        CreditInvitation::where('viewed_date', '0000-00-00 00:00:00')->cursor()->each(function ($ii) {
+            $ii->viewed_date = null;
+            $ii->saveQuietly();
+        });
+
+
 
         collect([Invoice::class, Quote::class, Credit::class, PurchaseOrder::class])->each(function ($entity) {
             if ($entity::doesntHave('invitations')->count() > 0) {
