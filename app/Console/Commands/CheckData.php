--- conflicted
+++ resolved
@@ -92,11 +92,8 @@
         $count = DB::table('activities')
                     ->where('activity_type_id', '=', 5)
                     ->where('json_backup', '=', '')
-<<<<<<< HEAD
                     ->whereNotIn('id', [634386, 756352, 756353, 756356])
-=======
                     ->whereNotIn('id', [634386, 756352, 756353, 756356, 820872])
->>>>>>> 71555245
                     ->count();
 
         if ($count > 0) {
