<?php

namespace App\Console\Commands;

use Carbon;
use DB;
use Exception;
use Illuminate\Console\Command;
use Mail;
use Symfony\Component\Console\Input\InputOption;
use Utils;
use App\Models\Contact;
use App\Models\Invoice;
use App\Models\Invitation;

/*

##################################################################
WARNING: Please backup your database before running this script
##################################################################

Since the application was released a number of bugs have inevitably been found.
Although the bugs have always been fixed in some cases they've caused the client's
balance, paid to date and/or activity records to become inaccurate. This script will
check for errors and correct the data.

If you have any questions please email us at contact@invoiceninja.com

Usage:

php artisan ninja:check-data

Options:

--client_id:<value>

    Limits the script to a single client

--fix=true

    By default the script only checks for errors, adding this option
    makes the script apply the fixes.

*/

/**
 * Class CheckData.
 */
class CheckData extends Command
{
    /**
     * @var string
     */
    protected $name = 'ninja:check-data';

    /**
     * @var string
     */
    protected $description = 'Check/fix data';

    protected $log = '';
    protected $isValid = true;

    public function fire()
    {
        $this->logMessage(date('Y-m-d') . ' Running CheckData...');

        if ($database = $this->option('database')) {
            config(['database.default' => $database]);
        }

        if (! $this->option('client_id')) {
            $this->checkBlankInvoiceHistory();
            $this->checkPaidToDate();
            $this->checkDraftSentInvoices();
        }

        $this->checkBalances();
        $this->checkContacts();
        $this->checkUserAccounts();

        if (! $this->option('client_id')) {
            $this->checkOAuth();
            $this->checkInvitations();
            $this->checkFailedJobs();
            $this->checkAccountData();
            $this->checkLookupData();
        }

        $this->logMessage('Done: ' . strtoupper($this->isValid ? RESULT_SUCCESS : RESULT_FAILURE));
        $errorEmail = env('ERROR_EMAIL');
<<<<<<< HEAD
        $this->info($this->log);
=======
>>>>>>> 1e805b61

        if ($errorEmail) {
            Mail::raw($this->log, function ($message) use ($errorEmail, $database) {
                $message->to($errorEmail)
                        ->from(CONTACT_EMAIL)
                        ->subject("Check-Data [{$database}]: " . strtoupper($this->isValid ? RESULT_SUCCESS : RESULT_FAILURE));
            });
        } elseif (! $this->isValid) {
            throw new Exception('Check data failed!!');
        }
    }

    private function logMessage($str)
    {
        $str = date('Y-m-d h:i:s') . ' ' . $str;
        $this->info($str);
        $this->log .= $str . "\n";
    }

    private function checkDraftSentInvoices()
    {
        $invoices = Invoice::whereInvoiceStatusId(INVOICE_STATUS_SENT)
                        ->whereIsPublic(false)
                        ->withTrashed()
                        ->get();

        $this->logMessage(count($invoices) . ' draft sent invoices');

        if (count($invoices) > 0) {
            $this->isValid = false;
        }

        if ($this->option('fix') == 'true') {
            foreach ($invoices as $invoice) {
                if ($invoice->is_deleted) {
                    $invoice->unsetEventDispatcher();
                }
                $invoice->markSent();
            }
        }
    }

    private function checkOAuth()
    {
        // check for duplicate oauth ids
        $users = DB::table('users')
                    ->whereNotNull('oauth_user_id')
                    ->groupBy('users.oauth_user_id')
                    ->havingRaw('count(users.id) > 1')
                    ->get(['users.oauth_user_id']);

        $this->logMessage(count($users) . ' users with duplicate oauth ids');

        if (count($users) > 0) {
            $this->isValid = false;
        }

        if ($this->option('fix') == 'true') {
            foreach ($users as $user) {
                $first = true;
                $this->logMessage('checking ' . $user->oauth_user_id);
                $matches = DB::table('users')
                            ->where('oauth_user_id', '=', $user->oauth_user_id)
                            ->orderBy('id')
                            ->get(['id']);

                foreach ($matches as $match) {
                    if ($first) {
                        $this->logMessage('skipping ' . $match->id);
                        $first = false;
                        continue;
                    }
                    $this->logMessage('updating ' . $match->id);

                    DB::table('users')
                        ->where('id', '=', $match->id)
                        ->where('oauth_user_id', '=', $user->oauth_user_id)
                        ->update([
                            'oauth_user_id' => null,
                            'oauth_provider_id' => null,
                        ]);
                }
            }
        }
    }

    private function checkLookupData()
    {
        $tables = [
            'account_tokens',
            'accounts',
            'companies',
            'contacts',
            'invitations',
            'users',
        ];

        foreach ($tables as $table) {
            $count = DB::table('lookup_' . $table)->count();
            if ($count > 0) {
                $this->logMessage("Lookup table {$table} has {$count} records");
                $this->isValid = false;
            }
        }
    }

    private function checkUserAccounts()
    {
        $userAccounts = DB::table('user_accounts')
                        ->leftJoin('users as u1', 'u1.id', '=', 'user_accounts.user_id1')
                        ->leftJoin('accounts as a1', 'a1.id', '=', 'u1.account_id')
                        ->leftJoin('users as u2', 'u2.id', '=', 'user_accounts.user_id2')
                        ->leftJoin('accounts as a2', 'a2.id', '=', 'u2.account_id')
                        ->leftJoin('users as u3', 'u3.id', '=', 'user_accounts.user_id3')
                        ->leftJoin('accounts as a3', 'a3.id', '=', 'u3.account_id')
                        ->leftJoin('users as u4', 'u4.id', '=', 'user_accounts.user_id4')
                        ->leftJoin('accounts as a4', 'a4.id', '=', 'u4.account_id')
                        ->leftJoin('users as u5', 'u5.id', '=', 'user_accounts.user_id5')
                        ->leftJoin('accounts as a5', 'a5.id', '=', 'u5.account_id')
                        ->get([
                            'user_accounts.id',
                            'a1.company_id as a1_company_id',
                            'a2.company_id as a2_company_id',
                            'a3.company_id as a3_company_id',
                            'a4.company_id as a4_company_id',
                            'a5.company_id as a5_company_id',
                        ]);

        $countInvalid = 0;

        foreach ($userAccounts as $userAccount) {
            $ids = [];

            if ($companyId1 = $userAccount->a1_company_id) {
                $ids[$companyId1] = true;
            }
            if ($companyId2 = $userAccount->a2_company_id) {
                $ids[$companyId2] = true;
            }
            if ($companyId3 = $userAccount->a3_company_id) {
                $ids[$companyId3] = true;
            }
            if ($companyId4 = $userAccount->a4_company_id) {
                $ids[$companyId4] = true;
            }
            if ($companyId5 = $userAccount->a5_company_id) {
                $ids[$companyId5] = true;
            }

            if (count($ids) > 1) {
                $this->info('user_account: ' . $userAccount->id);
                $countInvalid++;
            }
        }

        $this->logMessage($countInvalid . ' user accounts with multiple companies');

        if ($countInvalid > 0) {
            $this->isValid = false;
        }
    }

    private function checkContacts()
    {
        // check for contacts with the contact_key value set
        $contacts = DB::table('contacts')
                        ->whereNull('contact_key')
                        ->orderBy('id')
                        ->get(['id']);
        $this->logMessage(count($contacts) . ' contacts without a contact_key');

        if (count($contacts) > 0) {
            $this->isValid = false;
        }

        if ($this->option('fix') == 'true') {
            foreach ($contacts as $contact) {
                DB::table('contacts')
                    ->where('id', '=', $contact->id)
                    ->whereNull('contact_key')
                    ->update([
                        'contact_key' => strtolower(str_random(RANDOM_KEY_LENGTH)),
                    ]);
            }
        }

        // check for missing contacts
        $clients = DB::table('clients')
                    ->leftJoin('contacts', function($join) {
                        $join->on('contacts.client_id', '=', 'clients.id')
                            ->whereNull('contacts.deleted_at');
                    })
                    ->groupBy('clients.id', 'clients.user_id', 'clients.account_id')
                    ->havingRaw('count(contacts.id) = 0');

        if ($this->option('client_id')) {
            $clients->where('clients.id', '=', $this->option('client_id'));
        }

        $clients = $clients->get(['clients.id', 'clients.user_id', 'clients.account_id']);
        $this->logMessage(count($clients) . ' clients without any contacts');

        if (count($clients) > 0) {
            $this->isValid = false;
        }

        if ($this->option('fix') == 'true') {
            foreach ($clients as $client) {
                $contact = new Contact();
                $contact->account_id = $client->account_id;
                $contact->user_id = $client->user_id;
                $contact->client_id = $client->id;
                $contact->is_primary = true;
                $contact->send_invoice = true;
                $contact->contact_key = strtolower(str_random(RANDOM_KEY_LENGTH));
                $contact->public_id = Contact::whereAccountId($client->account_id)->withTrashed()->max('public_id') + 1;
                $contact->save();
            }
        }

        // check for more than one primary contact
        $clients = DB::table('clients')
                    ->leftJoin('contacts', function($join) {
                        $join->on('contacts.client_id', '=', 'clients.id')
                            ->where('contacts.is_primary', '=', true)
                            ->whereNull('contacts.deleted_at');
                    })
                    ->groupBy('clients.id')
                    ->havingRaw('count(contacts.id) != 1');

        if ($this->option('client_id')) {
            $clients->where('clients.id', '=', $this->option('client_id'));
        }

        $clients = $clients->get(['clients.id', DB::raw('count(contacts.id)')]);
        $this->logMessage(count($clients) . ' clients without a single primary contact');

        if (count($clients) > 0) {
            $this->isValid = false;
        }
    }

    private function checkFailedJobs()
    {
        $count = DB::table('failed_jobs')->count();

        if ($count > 0) {
            $this->isValid = false;
        }

        $this->logMessage($count . ' failed jobs');
    }

    private function checkBlankInvoiceHistory()
    {
        $count = DB::table('activities')
                    ->where('activity_type_id', '=', 5)
                    ->where('json_backup', '=', '')
                    ->where('id', '>', 858720)
                    ->count();

        if ($count > 0) {
            $this->isValid = false;
        }

        $this->logMessage($count . ' activities with blank invoice backup');
    }

    private function checkInvitations()
    {
        $invoices = DB::table('invoices')
                    ->leftJoin('invitations', function ($join) {
                        $join->on('invitations.invoice_id', '=', 'invoices.id')
                             ->whereNull('invitations.deleted_at');
                    })
                    ->groupBy('invoices.id', 'invoices.user_id', 'invoices.account_id', 'invoices.client_id')
                    ->havingRaw('count(invitations.id) = 0')
                    ->get(['invoices.id', 'invoices.user_id', 'invoices.account_id', 'invoices.client_id']);

        $this->logMessage(count($invoices) . ' invoices without any invitations');

        if (count($invoices) > 0) {
            $this->isValid = false;
        }

        if ($this->option('fix') == 'true') {
            foreach ($invoices as $invoice) {
                $invitation = new Invitation();
                $invitation->account_id = $invoice->account_id;
                $invitation->user_id = $invoice->user_id;
                $invitation->invoice_id = $invoice->id;
                $invitation->contact_id = Contact::whereClientId($invoice->client_id)->whereIsPrimary(true)->first()->id;
                $invitation->invitation_key = strtolower(str_random(RANDOM_KEY_LENGTH));
                $invitation->public_id = Invitation::whereAccountId($invoice->account_id)->withTrashed()->max('public_id') + 1;
                $invitation->save();
            }
        }
    }

    private function checkAccountData()
    {
        $tables = [
            'activities' => [
                ENTITY_INVOICE,
                ENTITY_CLIENT,
                ENTITY_CONTACT,
                ENTITY_PAYMENT,
                ENTITY_INVITATION,
                ENTITY_USER,
            ],
            'invoices' => [
                ENTITY_CLIENT,
                ENTITY_USER,
            ],
            'payments' => [
                ENTITY_INVOICE,
                ENTITY_CLIENT,
                ENTITY_USER,
                ENTITY_INVITATION,
                ENTITY_CONTACT,
            ],
            'tasks' => [
                ENTITY_INVOICE,
                ENTITY_CLIENT,
                ENTITY_USER,
            ],
            'credits' => [
                ENTITY_CLIENT,
                ENTITY_USER,
            ],
            'expenses' => [
                ENTITY_CLIENT,
                ENTITY_VENDOR,
                ENTITY_INVOICE,
                ENTITY_USER,
            ],
            'products' => [
                ENTITY_USER,
            ],
            'vendors' => [
                ENTITY_USER,
            ],
            'expense_categories' => [
                ENTITY_USER,
            ],
            'payment_terms' => [
                ENTITY_USER,
            ],
            'projects' => [
                ENTITY_USER,
                ENTITY_CLIENT,
            ],
        ];

        foreach ($tables as $table => $entityTypes) {
            foreach ($entityTypes as $entityType) {
                $tableName = Utils::pluralizeEntityType($entityType);
                $field = $entityType;
                if ($table == 'accounts') {
                    $accountId = 'id';
                } else {
                    $accountId = 'account_id';
                }
                $records = DB::table($table)
                                ->join($tableName, "{$tableName}.id", '=', "{$table}.{$field}_id")
                                ->where("{$table}.{$accountId}", '!=', DB::raw("{$tableName}.account_id"))
                                ->get(["{$table}.id"]);

                if (count($records)) {
                    $this->isValid = false;
                    $this->logMessage(count($records) . " {$table} records with incorrect {$entityType} account id");

                    if ($this->option('fix') == 'true') {
                        foreach ($records as $record) {
                            DB::table($table)
                                ->where('id', $record->id)
                                ->update([
                                    'account_id' => $record->account_id,
                                    'user_id' => $record->user_id,
                                ]);
                        }
                    }
                }
            }
        }
    }

    private function checkPaidToDate()
    {
        // update client paid_to_date value
        $clients = DB::table('clients')
                    ->join('payments', 'payments.client_id', '=', 'clients.id')
                    ->join('invoices', 'invoices.id', '=', 'payments.invoice_id')
                    ->where('payments.is_deleted', '=', 0)
                    ->where('payments.payment_status_id', '!=', 2)
                    ->where('payments.payment_status_id', '!=', 3)
                    ->where('invoices.is_deleted', '=', 0)
                    ->groupBy('clients.id')
                    ->havingRaw('clients.paid_to_date != sum(payments.amount - payments.refunded) and clients.paid_to_date != 999999999.9999')
                    ->get(['clients.id', 'clients.paid_to_date', DB::raw('sum(payments.amount) as amount')]);
        $this->logMessage(count($clients) . ' clients with incorrect paid to date');

        if (count($clients) > 0) {
            $this->isValid = false;
        }

        if ($this->option('fix') == 'true') {
            foreach ($clients as $client) {
                DB::table('clients')
                    ->where('id', $client->id)
                    ->update(['paid_to_date' => $client->amount]);
            }
        }
    }

    private function checkBalances()
    {
        // find all clients where the balance doesn't equal the sum of the outstanding invoices
        $clients = DB::table('clients')
                    ->join('invoices', 'invoices.client_id', '=', 'clients.id')
                    ->join('accounts', 'accounts.id', '=', 'clients.account_id')
                    ->where('accounts.id', '!=', 20432)
                    ->where('clients.is_deleted', '=', 0)
                    ->where('invoices.is_deleted', '=', 0)
                    ->where('invoices.is_public', '=', 1)
                    ->where('invoices.invoice_type_id', '=', INVOICE_TYPE_STANDARD)
                    ->where('invoices.is_recurring', '=', 0)
                    ->havingRaw('abs(clients.balance - sum(invoices.balance)) > .01 and clients.balance != 999999999.9999');

        if ($this->option('client_id')) {
            $clients->where('clients.id', '=', $this->option('client_id'));
        }

        $clients = $clients->groupBy('clients.id', 'clients.balance')
                ->orderBy('accounts.company_id', 'DESC')
                ->get(['accounts.company_id', 'clients.account_id', 'clients.id', 'clients.balance', 'clients.paid_to_date', DB::raw('sum(invoices.balance) actual_balance')]);
        $this->logMessage(count($clients) . ' clients with incorrect balance/activities');

        if (count($clients) > 0) {
            $this->isValid = false;
        }

        foreach ($clients as $client) {
            $this->logMessage("=== Company: {$client->company_id} Account:{$client->account_id} Client:{$client->id} Balance:{$client->balance} Actual Balance:{$client->actual_balance} ===");
            $foundProblem = false;
            $lastBalance = 0;
            $lastAdjustment = 0;
            $lastCreatedAt = null;
            $clientFix = false;
            $activities = DB::table('activities')
                        ->where('client_id', '=', $client->id)
                        ->orderBy('activities.id')
                        ->get(['activities.id', 'activities.created_at', 'activities.activity_type_id', 'activities.adjustment', 'activities.balance', 'activities.invoice_id']);
            //$this->logMessage(var_dump($activities));

            foreach ($activities as $activity) {
                $activityFix = false;

                if ($activity->invoice_id) {
                    $invoice = DB::table('invoices')
                                ->where('id', '=', $activity->invoice_id)
                                ->first(['invoices.amount', 'invoices.is_recurring', 'invoices.invoice_type_id', 'invoices.deleted_at', 'invoices.id', 'invoices.is_deleted']);

                    // Check if this invoice was once set as recurring invoice
                    if ($invoice && ! $invoice->is_recurring && DB::table('invoices')
                            ->where('recurring_invoice_id', '=', $activity->invoice_id)
                            ->first(['invoices.id'])) {
                        $invoice->is_recurring = 1;

                        // **Fix for enabling a recurring invoice to be set as non-recurring**
                        if ($this->option('fix') == 'true') {
                            DB::table('invoices')
                                ->where('id', $invoice->id)
                                ->update(['is_recurring' => 1]);
                        }
                    }
                }

                if ($activity->activity_type_id == ACTIVITY_TYPE_CREATE_INVOICE
                    || $activity->activity_type_id == ACTIVITY_TYPE_CREATE_QUOTE) {

                    // Get original invoice amount
                    $update = DB::table('activities')
                                ->where('invoice_id', '=', $activity->invoice_id)
                                ->where('activity_type_id', '=', ACTIVITY_TYPE_UPDATE_INVOICE)
                                ->orderBy('id')
                                ->first(['json_backup']);
                    if ($update) {
                        $backup = json_decode($update->json_backup);
                        $invoice->amount = floatval($backup->amount);
                    }

                    $noAdjustment = $activity->activity_type_id == ACTIVITY_TYPE_CREATE_INVOICE
                        && $activity->adjustment == 0
                        && $invoice->amount > 0;

                    // **Fix for ninja invoices which didn't have the invoice_type_id value set
                    if ($noAdjustment && $client->account_id == 20432) {
                        $this->logMessage('No adjustment for ninja invoice');
                        $foundProblem = true;
                        $clientFix += $invoice->amount;
                        $activityFix = $invoice->amount;
                    // **Fix for allowing converting a recurring invoice to a normal one without updating the balance**
                    } elseif ($noAdjustment && $invoice->invoice_type_id == INVOICE_TYPE_STANDARD && ! $invoice->is_recurring) {
                        $this->logMessage("No adjustment for new invoice:{$activity->invoice_id} amount:{$invoice->amount} invoiceTypeId:{$invoice->invoice_type_id} isRecurring:{$invoice->is_recurring}");
                        $foundProblem = true;
                        $clientFix += $invoice->amount;
                        $activityFix = $invoice->amount;
                    // **Fix for updating balance when creating a quote or recurring invoice**
                    } elseif ($activity->adjustment != 0 && ($invoice->invoice_type_id == INVOICE_TYPE_QUOTE || $invoice->is_recurring)) {
                        $this->logMessage("Incorrect adjustment for new invoice:{$activity->invoice_id} adjustment:{$activity->adjustment} invoiceTypeId:{$invoice->invoice_type_id} isRecurring:{$invoice->is_recurring}");
                        $foundProblem = true;
                        $clientFix -= $activity->adjustment;
                        $activityFix = 0;
                    }
                } elseif ($activity->activity_type_id == ACTIVITY_TYPE_DELETE_INVOICE) {
                    // **Fix for updating balance when deleting a recurring invoice**
                    if ($activity->adjustment != 0 && $invoice->is_recurring) {
                        $this->logMessage("Incorrect adjustment for deleted invoice adjustment:{$activity->adjustment}");
                        $foundProblem = true;
                        if ($activity->balance != $lastBalance) {
                            $clientFix -= $activity->adjustment;
                        }
                        $activityFix = 0;
                    }
                } elseif ($activity->activity_type_id == ACTIVITY_TYPE_ARCHIVE_INVOICE) {
                    // **Fix for updating balance when archiving an invoice**
                    if ($activity->adjustment != 0 && ! $invoice->is_recurring) {
                        $this->logMessage("Incorrect adjustment for archiving invoice adjustment:{$activity->adjustment}");
                        $foundProblem = true;
                        $activityFix = 0;
                        $clientFix += $activity->adjustment;
                    }
                } elseif ($activity->activity_type_id == ACTIVITY_TYPE_UPDATE_INVOICE) {
                    // **Fix for updating balance when updating recurring invoice**
                    if ($activity->adjustment != 0 && $invoice->is_recurring) {
                        $this->logMessage("Incorrect adjustment for updated recurring invoice adjustment:{$activity->adjustment}");
                        $foundProblem = true;
                        $clientFix -= $activity->adjustment;
                        $activityFix = 0;
                    } elseif ((strtotime($activity->created_at) - strtotime($lastCreatedAt) <= 1) && $activity->adjustment > 0 && $activity->adjustment == $lastAdjustment) {
                        $this->logMessage("Duplicate adjustment for updated invoice adjustment:{$activity->adjustment}");
                        $foundProblem = true;
                        $clientFix -= $activity->adjustment;
                        $activityFix = 0;
                    }
                } elseif ($activity->activity_type_id == ACTIVITY_TYPE_UPDATE_QUOTE) {
                    // **Fix for updating balance when updating a quote**
                    if ($activity->balance != $lastBalance) {
                        $this->logMessage("Incorrect adjustment for updated quote adjustment:{$activity->adjustment}");
                        $foundProblem = true;
                        $clientFix += $lastBalance - $activity->balance;
                        $activityFix = 0;
                    }
                } elseif ($activity->activity_type_id == ACTIVITY_TYPE_DELETE_PAYMENT) {
                    // **Fix for deleting payment after deleting invoice**
                    if ($activity->adjustment != 0 && $invoice->is_deleted && $activity->created_at > $invoice->deleted_at) {
                        $this->logMessage("Incorrect adjustment for deleted payment adjustment:{$activity->adjustment}");
                        $foundProblem = true;
                        $activityFix = 0;
                        $clientFix -= $activity->adjustment;
                    }
                }

                if ($activityFix !== false || $clientFix !== false) {
                    $data = [
                        'balance' => $activity->balance + $clientFix,
                    ];

                    if ($activityFix !== false) {
                        $data['adjustment'] = $activityFix;
                    }

                    if ($this->option('fix') == 'true') {
                        DB::table('activities')
                            ->where('id', $activity->id)
                            ->update($data);
                    }
                }

                $lastBalance = $activity->balance;
                $lastAdjustment = $activity->adjustment;
                $lastCreatedAt = $activity->created_at;
            }

            if ($activity->balance + $clientFix != $client->actual_balance) {
                $this->logMessage("** Creating 'recovered update' activity **");
                if ($this->option('fix') == 'true') {
                    DB::table('activities')->insert([
                            'created_at' => new Carbon(),
                            'updated_at' => new Carbon(),
                            'account_id' => $client->account_id,
                            'client_id' => $client->id,
                            'adjustment' => $client->actual_balance - $activity->balance,
                            'balance' => $client->actual_balance,
                    ]);
                }
            }

            $data = ['balance' => $client->actual_balance];
            $this->logMessage("Corrected balance:{$client->actual_balance}");
            if ($this->option('fix') == 'true') {
                DB::table('clients')
                    ->where('id', $client->id)
                    ->update($data);
            }
        }
    }

    /**
     * @return array
     */
    protected function getArguments()
    {
        return [];
    }

    /**
     * @return array
     */
    protected function getOptions()
    {
        return [
            ['fix', null, InputOption::VALUE_OPTIONAL, 'Fix data', null],
            ['client_id', null, InputOption::VALUE_OPTIONAL, 'Client id', null],
            ['database', null, InputOption::VALUE_OPTIONAL, 'Database', null],
        ];
    }
}<|MERGE_RESOLUTION|>--- conflicted
+++ resolved
@@ -89,10 +89,6 @@
 
         $this->logMessage('Done: ' . strtoupper($this->isValid ? RESULT_SUCCESS : RESULT_FAILURE));
         $errorEmail = env('ERROR_EMAIL');
-<<<<<<< HEAD
-        $this->info($this->log);
-=======
->>>>>>> 1e805b61
 
         if ($errorEmail) {
             Mail::raw($this->log, function ($message) use ($errorEmail, $database) {
