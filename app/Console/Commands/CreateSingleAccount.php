<?php
/**
 * Invoice Ninja (https://invoiceninja.com).
 *
 * @link https://github.com/invoiceninja/invoiceninja source repository
 *
 * @copyright Copyright (c) 2022. Invoice Ninja LLC (https://invoiceninja.com)
 *
 * @license https://www.elastic.co/licensing/elastic-license
 */

namespace App\Console\Commands;

use App\DataMapper\ClientRegistrationFields;
use App\DataMapper\CompanySettings;
use App\DataMapper\FeesAndLimits;
use App\Events\Invoice\InvoiceWasCreated;
use App\Events\RecurringInvoice\RecurringInvoiceWasCreated;
use App\Factory\GroupSettingFactory;
use App\Factory\InvoiceFactory;
use App\Factory\InvoiceItemFactory;
use App\Factory\RecurringInvoiceFactory;
use App\Factory\SubscriptionFactory;
use App\Helpers\Invoice\InvoiceSum;
use App\Jobs\Company\CreateCompanyTaskStatuses;
use App\Libraries\MultiDB;
use App\Models\Account;
use App\Models\Client;
use App\Models\ClientContact;
use App\Models\Company;
use App\Models\CompanyGateway;
use App\Models\CompanyToken;
use App\Models\Country;
use App\Models\Credit;
use App\Models\Expense;
use App\Models\Product;
use App\Models\Project;
use App\Models\Quote;
use App\Models\RecurringInvoice;
use App\Models\Task;
use App\Models\TaxRate;
use App\Models\User;
use App\Models\Vendor;
use App\Models\VendorContact;
use App\Repositories\InvoiceRepository;
use App\Utils\Ninja;
use App\Utils\Traits\GeneratesCounter;
use App\Utils\Traits\MakesHash;
use Carbon\Carbon;
use Faker\Factory;
use Illuminate\Console\Command;
use Illuminate\Support\Facades\Cache;
use Illuminate\Support\Facades\Schema;
use Illuminate\Support\Str;
use stdClass;

class CreateSingleAccount extends Command
{
    use MakesHash, GeneratesCounter;

    protected $description = 'Create Single Sample Account';

    protected $signature = 'ninja:create-single-account {gateway=all} {--database=db-ninja-01}';

    protected $invoice_repo;

    protected $count;

    protected $gateway;

    /**
     * Execute the console command.
     *
     * @return mixed
     */
    public function handle()
    {
        if (config('ninja.is_docker')) {
            return;
        }

        if (! $this->confirm('Are you sure you want to inject dummy data?')) {
            return;
        }

        $this->invoice_repo = new InvoiceRepository();

        MultiDB::setDb($this->option('database'));

        $this->info(date('r').' Create Single Sample Account...');
        $this->count = 1;
        $this->gateway = $this->argument('gateway');

        $this->info('Warming up cache');

        $this->warmCache();

        $this->createSmallAccount();
    }

    private function createSmallAccount()
    {
        $this->info('Creating Small Account and Company');

        $account = Account::factory()->create();
        $company = Company::factory()->create([
            'account_id' => $account->id,
            'slack_webhook_url' => config('ninja.notification.slack'),
            'default_password_timeout' => 30 * 60000,
            'portal_mode' => 'domain',
            'portal_domain' => 'http://ninja.test:8000',
            'track_inventory' => true,
        ]);

        $settings = $company->settings;
        $settings->invoice_terms = 'Default company invoice terms';
        $settings->quote_terms = 'Default company quote terms';
        $settings->invoice_footer = 'Default invoice footer';

        $company->settings = $settings;
        $company->client_registration_fields = ClientRegistrationFields::generate();
        $company->save();

        $account->default_company_id = $company->id;
        $account->save();

        $user = User::whereEmail('small@example.com')->first();

        if (! $user) {
            $user = User::factory()->create([
                'account_id' => $account->id,
                'email' => 'small@example.com',
                'confirmation_code' => $this->createDbHash(config('database.default')),
            ]);
        }

        $company_token = new CompanyToken;
        $company_token->user_id = $user->id;
        $company_token->company_id = $company->id;
        $company_token->account_id = $account->id;
        $company_token->name = 'test token';
        $company_token->token = 'company-token-test';
        $company_token->is_system = true;

        $company_token->save();

        $user->companies()->attach($company->id, [
            'account_id' => $account->id,
            'is_owner' => 1,
            'is_admin' => 1,
            'is_locked' => 0,
            'notifications' => CompanySettings::notificationDefaults(),
            'settings' => null,
        ]);

        Product::factory()->count(1)->create([
            'user_id' => $user->id,
            'company_id' => $company->id,
        ]);

        TaxRate::factory()->create([
            'user_id' => $user->id,
            'company_id' => $company->id,
            'name' => 'GST',
            'rate' => 10,
        ]);

        TaxRate::factory()->create([
            'user_id' => $user->id,
            'company_id' => $company->id,
            'name' => 'VAT',
            'rate' => 17.5,
        ]);

        TaxRate::factory()->create([
            'user_id' => $user->id,
            'company_id' => $company->id,
            'name' => 'CA Sales Tax',
            'rate' => 5,
        ]);

        $this->info('Creating '.$this->count.' clients');

        for ($x = 0; $x < $this->count; $x++) {
            $z = $x + 1;
            $this->info('Creating client # '.$z);

            $this->createClient($company, $user);
        }

        CreateCompanyTaskStatuses::dispatchSync($company, $user);

        for ($x = 0; $x < $this->count; $x++) {
            $client = $company->clients->random();

            $this->info('creating invoice for client #'.$client->id);
            $this->createInvoice($client);
            $this->info('creating invoice for client #'.$client->id);
            $this->createInvoice($client);
            $this->info('creating invoice for client #'.$client->id);
            $this->createInvoice($client);
            $this->info('creating invoice for client #'.$client->id);
            $this->createInvoice($client);
            $this->info('creating invoice for client #'.$client->id);
            $this->createInvoice($client);

            $client = $company->clients->random();

            // $this->info('creating credit for client #'.$client->id);
            // $this->createCredit($client); /** Prevents Stripe from running payments. */

            $client = $company->clients->random();

            $this->info('creating quote for client #'.$client->id);
            $this->createQuote($client);

            $client = $company->clients->random();

            $this->info('creating expense for client #'.$client->id);
            $this->createExpense($client);

            $client = $company->clients->random();

            $this->info('creating vendor for client #'.$client->id);
            $this->createVendor($client);

            $client = $company->clients->random();

            $this->info('creating task for client #'.$client->id);
            $this->createTask($client);

            $client = $company->clients->random();

            $this->info('creating project for client #'.$client->id);
            $this->createProject($client);

            $this->info('creating credit for client #'.$client->id);
            $this->createCredit($client);

            $this->info('creating recurring invoice for client # '.$client->id);
            $this->createRecurringInvoice($client);
        }

        $this->createGateways($company, $user);

        $this->createSubsData($company, $user);
    }

    private function createSubsData($company, $user)
    {
        $gs = GroupSettingFactory::create($company->id, $user->id);
        $gs->name = 'plans';
        $gs->save();

        $p1 = Product::factory()->create([
            'user_id' => $user->id,
            'company_id' => $company->id,
            'product_key' => 'pro_plan',
            'notes' => 'The Pro Plan',
            'cost' => 10,
            'price' => 10,
            'quantity' => 1,
        ]);

        $p2 = Product::factory()->create([
            'user_id' => $user->id,
            'company_id' => $company->id,
            'product_key' => 'enterprise_plan',
            'notes' => 'The Enterprise Plan',
            'cost' => 14,
            'price' => 14,
            'quantity' => 1,
        ]);

        $p3 = Product::factory()->create([
            'user_id' => $user->id,
            'company_id' => $company->id,
            'product_key' => 'free_plan',
            'notes' => 'The Free Plan',
            'cost' => 0,
            'price' => 0,
            'quantity' => 1,
        ]);

        $webhook_config = [
            'post_purchase_url' => 'http://ninja.test:8000/api/admin/plan',
            'post_purchase_rest_method' => 'POST',
            'post_purchase_headers' => [],
        ];

        $sub = SubscriptionFactory::create($company->id, $user->id);
        $sub->name = 'Pro Plan';
        $sub->group_id = $gs->id;
        $sub->recurring_product_ids = "{$p1->hashed_id}";
        $sub->webhook_configuration = $webhook_config;
        $sub->allow_plan_changes = true;
        $sub->frequency_id = RecurringInvoice::FREQUENCY_MONTHLY;
        $sub->save();

        $sub = SubscriptionFactory::create($company->id, $user->id);
        $sub->name = 'Enterprise Plan';
        $sub->group_id = $gs->id;
        $sub->recurring_product_ids = "{$p2->hashed_id}";
        $sub->webhook_configuration = $webhook_config;
        $sub->allow_plan_changes = true;
        $sub->frequency_id = RecurringInvoice::FREQUENCY_MONTHLY;
        $sub->save();

        $sub = SubscriptionFactory::create($company->id, $user->id);
        $sub->name = 'Free Plan';
        $sub->group_id = $gs->id;
        $sub->recurring_product_ids = "{$p3->hashed_id}";
        $sub->webhook_configuration = $webhook_config;
        $sub->allow_plan_changes = true;
        $sub->frequency_id = RecurringInvoice::FREQUENCY_MONTHLY;
        $sub->save();
    }

    private function createClient($company, $user)
    {

        // dispatch(function () use ($company, $user) {

        // });
        $client = Client::factory()->create([
            'user_id' => $user->id,
            'company_id' => $company->id,
        ]);

        ClientContact::factory()->create([
            'user_id' => $user->id,
            'client_id' => $client->id,
            'company_id' => $company->id,
            'is_primary' => 1,
            'email' => 'user@example.com',
        ]);

        ClientContact::factory()->count(rand(1, 2))->create([
            'user_id' => $user->id,
            'client_id' => $client->id,
            'company_id' => $company->id,
        ]);

        $client->number = $this->getNextClientNumber($client);

        $settings = $client->settings;
        $settings->currency_id = '1';
//        $settings->use_credits_payment = "always";

        $client->settings = $settings;

        $country = Country::all()->random();

        $client->country_id = $country->id;
        $client->save();
    }

    private function createExpense($client)
    {
        Expense::factory()->count(rand(1, 2))->create([
            'user_id' => $client->user->id,
            'client_id' => $client->id,
            'company_id' => $client->company->id,
        ]);
    }

    private function createVendor($client)
    {
        $vendor = Vendor::factory()->create([
            'user_id' => $client->user->id,
            'company_id' => $client->company->id,
        ]);

        VendorContact::factory()->create([
            'user_id' => $client->user->id,
            'vendor_id' => $vendor->id,
            'company_id' => $client->company->id,
            'is_primary' => 1,
        ]);

        VendorContact::factory()->count(rand(1, 2))->create([
            'user_id' => $client->user->id,
            'vendor_id' => $vendor->id,
            'company_id' => $client->company->id,
            'is_primary' => 0,
        ]);
    }

    private function createTask($client)
    {
        $vendor = Task::factory()->create([
            'user_id' => $client->user->id,
            'company_id' => $client->company->id,
        ]);
    }

    private function createProject($client)
    {
        $vendor = Project::factory()->create([
<<<<<<< HEAD
            'user_id' => $client->user->id,
            'company_id' => $client->company->id,
        ]);
=======
                'user_id' => $client->user->id,
                'company_id' => $client->company->id,
                'client_id' => $client->id,
            ]);
>>>>>>> 6fcab821
    }

    private function createInvoice($client)
    {
        $faker = Factory::create();

        $invoice = InvoiceFactory::create($client->company->id, $client->user->id); //stub the company and user_id
        $invoice->client_id = $client->id;
        $dateable = Carbon::now()->subDays(rand(0, 90));
        $invoice->date = $dateable;

        $invoice->line_items = $this->buildLineItems(rand(1, 10));
        $invoice->uses_inclusive_taxes = false;

        if (rand(0, 1)) {
            $invoice->tax_name1 = 'GST';
            $invoice->tax_rate1 = 10.00;
        }

        if (rand(0, 1)) {
            $invoice->tax_name2 = 'VAT';
            $invoice->tax_rate2 = 17.50;
        }

        if (rand(0, 1)) {
            $invoice->tax_name3 = 'CA Sales Tax';
            $invoice->tax_rate3 = 5;
        }

        $invoice->custom_value1 = $faker->date();
        $invoice->custom_value2 = rand(0, 1) ? 'yes' : 'no';

        $invoice->save();

        $invoice_calc = new InvoiceSum($invoice);
        $invoice_calc->build();

        $invoice = $invoice_calc->getInvoice();

        if ($this->gateway === 'braintree') {
            $invoice->amount = 100; // Braintree sandbox only allows payments under 2,000 to complete successfully.
        }

        $invoice->save();
        $invoice->service()->createInvitations()->markSent();

        $this->invoice_repo->markSent($invoice);

        event(new InvoiceWasCreated($invoice, $invoice->company, Ninja::eventVars()));
    }

    private function createCredit($client)
    {
        $faker = Factory::create();

        $credit = Credit::factory()->create(['user_id' => $client->user->id, 'company_id' => $client->company->id, 'client_id' => $client->id]);

        $dateable = Carbon::now()->subDays(rand(0, 90));
        $credit->date = $dateable;

        $credit->line_items = $this->buildCreditItem();
        $credit->uses_inclusive_taxes = false;

        $credit->save();

        $invoice_calc = new InvoiceSum($credit);
        $invoice_calc->build();

        $credit = $invoice_calc->getCredit();

        $credit->save();
        $credit->service()->markSent()->save();
        $credit->service()->createInvitations();
    }

    private function createQuote($client)
    {
        $faker = Factory::create();

        $quote = Quote::factory()->create(['user_id' => $client->user->id, 'company_id' => $client->company->id, 'client_id' => $client->id]);
        $quote->date = $faker->date();
        $quote->client_id = $client->id;

        $quote->setRelation('client', $client);

        $quote->line_items = $this->buildLineItems(rand(1, 10));
        $quote->uses_inclusive_taxes = false;

        if (rand(0, 1)) {
            $quote->tax_name1 = 'GST';
            $quote->tax_rate1 = 10.00;
        }

        if (rand(0, 1)) {
            $quote->tax_name2 = 'VAT';
            $quote->tax_rate2 = 17.50;
        }

        if (rand(0, 1)) {
            $quote->tax_name3 = 'CA Sales Tax';
            $quote->tax_rate3 = 5;
        }

        $quote->save();

        $quote_calc = new InvoiceSum($quote);
        $quote_calc->build();

        $quote = $quote_calc->getQuote();

        $quote->save();

        $quote->service()->markSent()->save();
        $quote->service()->createInvitations();
    }

    private function buildCreditItem()
    {
        $line_items = [];

        $item = InvoiceItemFactory::create();
        $item->quantity = 1;
        $item->cost = 1000;

        $product = Product::all()->random();

        $item->cost = (float) $product->cost;
        $item->product_key = $product->product_key;
        $item->notes = $product->notes;
        $item->custom_value1 = $product->custom_value1;
        $item->custom_value2 = $product->custom_value2;
        $item->custom_value3 = $product->custom_value3;
        $item->custom_value4 = $product->custom_value4;

        $line_items[] = $item;

        return $line_items;
    }

    private function buildLineItems($count = 1)
    {
        $line_items = [];

        for ($x = 0; $x < $count; $x++) {
            $item = InvoiceItemFactory::create();
            $item->quantity = 1;
            //$item->cost = 10;

            if (rand(0, 1)) {
                $item->tax_name1 = 'GST';
                $item->tax_rate1 = 10.00;
            }

            if (rand(0, 1)) {
                $item->tax_name1 = 'VAT';
                $item->tax_rate1 = 17.50;
            }

            if (rand(0, 1)) {
                $item->tax_name1 = 'Sales Tax';
                $item->tax_rate1 = 5;
            }

            $product = Product::all()->random();

            $item->cost = (float) $product->cost;
            $item->product_key = $product->product_key;
            $item->notes = $product->notes;
            $item->custom_value1 = $product->custom_value1;
            $item->custom_value2 = $product->custom_value2;
            $item->custom_value3 = $product->custom_value3;
            $item->custom_value4 = $product->custom_value4;

            $line_items[] = $item;
        }

        return $line_items;
    }

    private function warmCache()
    {
        /* Warm up the cache !*/
        $cached_tables = config('ninja.cached_tables');

        foreach ($cached_tables as $name => $class) {
            if (! Cache::has($name)) {
                // check that the table exists in case the migration is pending
                if (! Schema::hasTable((new $class())->getTable())) {
                    continue;
                }
                if ($name == 'payment_terms') {
                    $orderBy = 'num_days';
                } elseif ($name == 'fonts') {
                    $orderBy = 'sort_order';
                } elseif (in_array($name, ['currencies', 'industries', 'languages', 'countries', 'banks'])) {
                    $orderBy = 'name';
                } else {
                    $orderBy = 'id';
                }
                $tableData = $class::orderBy($orderBy)->get();
                if ($tableData->count()) {
                    Cache::forever($name, $tableData);
                }
            }
        }
    }

    private function createGateways($company, $user)
    {
        if (config('ninja.testvars.stripe') && ($this->gateway == 'all' || $this->gateway == 'stripe')) {
            $cg = new CompanyGateway;
            $cg->company_id = $company->id;
            $cg->user_id = $user->id;
            $cg->gateway_key = 'd14dd26a37cecc30fdd65700bfb55b23';
            $cg->require_cvv = true;
            $cg->require_billing_address = true;
            $cg->require_shipping_address = true;
            $cg->update_details = true;
            $cg->config = encrypt(config('ninja.testvars.stripe'));
            $cg->save();

            $gateway_types = $cg->driver()->gatewayTypes();

            $fees_and_limits = new stdClass;
            $fees_and_limits->{$gateway_types[0]} = new FeesAndLimits;

            $cg->fees_and_limits = $fees_and_limits;
            $cg->save();
        }

        if (config('ninja.testvars.paypal') && ($this->gateway == 'all' || $this->gateway == 'paypal')) {
            $cg = new CompanyGateway;
            $cg->company_id = $company->id;
            $cg->user_id = $user->id;
            $cg->gateway_key = '38f2c48af60c7dd69e04248cbb24c36e';
            $cg->require_cvv = true;
            $cg->require_billing_address = true;
            $cg->require_shipping_address = true;
            $cg->update_details = true;
            $cg->config = encrypt(config('ninja.testvars.paypal'));
            $cg->save();

            $gateway_types = $cg->driver()->gatewayTypes();

            $fees_and_limits = new stdClass;
            $fees_and_limits->{$gateway_types[0]} = new FeesAndLimits;

            $cg->fees_and_limits = $fees_and_limits;
            $cg->save();
        }

        if (config('ninja.testvars.checkout') && ($this->gateway == 'all' || $this->gateway == 'checkout')) {
            $cg = new CompanyGateway;
            $cg->company_id = $company->id;
            $cg->user_id = $user->id;
            $cg->gateway_key = '3758e7f7c6f4cecf0f4f348b9a00f456';
            $cg->require_cvv = true;
            $cg->require_billing_address = true;
            $cg->require_shipping_address = true;
            $cg->update_details = true;
            $cg->config = encrypt(config('ninja.testvars.checkout'));
            $cg->save();

            $gateway_types = $cg->driver(new Client)->gatewayTypes();

            $fees_and_limits = new stdClass;
            $fees_and_limits->{$gateway_types[0]} = new FeesAndLimits;

            $cg->fees_and_limits = $fees_and_limits;
            $cg->save();
        }

        if (config('ninja.testvars.authorize') && ($this->gateway == 'all' || $this->gateway == 'authorizenet')) {
            $cg = new CompanyGateway;
            $cg->company_id = $company->id;
            $cg->user_id = $user->id;
            $cg->gateway_key = '3b6621f970ab18887c4f6dca78d3f8bb';
            $cg->require_cvv = true;
            $cg->require_billing_address = true;
            $cg->require_shipping_address = true;
            $cg->update_details = true;
            $cg->config = encrypt(config('ninja.testvars.authorize'));
            $cg->save();

            $gateway_types = $cg->driver(new Client)->gatewayTypes();

            $fees_and_limits = new stdClass;
            $fees_and_limits->{$gateway_types[0]} = new FeesAndLimits;

            $cg->fees_and_limits = $fees_and_limits;
            $cg->save();
        }

        if (config('ninja.testvars.wepay') && ($this->gateway == 'all' || $this->gateway == 'wepay')) {
            $cg = new CompanyGateway;
            $cg->company_id = $company->id;
            $cg->user_id = $user->id;
            $cg->gateway_key = '8fdeed552015b3c7b44ed6c8ebd9e992';
            $cg->require_cvv = true;
            $cg->require_billing_address = true;
            $cg->require_shipping_address = true;
            $cg->update_details = true;
            $cg->config = encrypt(config('ninja.testvars.wepay'));
            $cg->save();

            $gateway_types = $cg->driver()->gatewayTypes();

            $fees_and_limits = new stdClass;
            $fees_and_limits->{$gateway_types[0]} = new FeesAndLimits;

            $cg->fees_and_limits = $fees_and_limits;
            $cg->save();
        }

        if (config('ninja.testvars.braintree') && ($this->gateway == 'all' || $this->gateway == 'braintree')) {
            $cg = new CompanyGateway;
            $cg->company_id = $company->id;
            $cg->user_id = $user->id;
            $cg->gateway_key = 'f7ec488676d310683fb51802d076d713';
            $cg->require_cvv = true;
            $cg->require_billing_address = true;
            $cg->require_shipping_address = true;
            $cg->update_details = true;
            $cg->config = encrypt(config('ninja.testvars.braintree'));
            $cg->save();

            $gateway_types = $cg->driver()->gatewayTypes();

            $fees_and_limits = new stdClass;
            $fees_and_limits->{$gateway_types[0]} = new FeesAndLimits;

            $cg->fees_and_limits = $fees_and_limits;
            $cg->save();
        }

        if (config('ninja.testvars.paytrace.decrypted') && ($this->gateway == 'all' || $this->gateway == 'paytrace')) {
            $cg = new CompanyGateway;
            $cg->company_id = $company->id;
            $cg->user_id = $user->id;
            $cg->gateway_key = 'bbd736b3254b0aabed6ad7fda1298c88';
            $cg->require_cvv = true;
            $cg->require_billing_address = true;
            $cg->require_shipping_address = true;
            $cg->update_details = true;
            $cg->config = encrypt(config('ninja.testvars.paytrace.decrypted'));

            $cg->save();

            $gateway_types = $cg->driver()->gatewayTypes();

            $fees_and_limits = new stdClass;
            $fees_and_limits->{$gateway_types[0]} = new FeesAndLimits;

            $cg->fees_and_limits = $fees_and_limits;
            $cg->save();
        }

        if (config('ninja.testvars.mollie') && ($this->gateway == 'all' || $this->gateway == 'mollie')) {
            $cg = new CompanyGateway;
            $cg->company_id = $company->id;
            $cg->user_id = $user->id;
            $cg->gateway_key = '1bd651fb213ca0c9d66ae3c336dc77e8';
            $cg->require_cvv = true;
            $cg->require_billing_address = true;
            $cg->require_shipping_address = true;
            $cg->update_details = true;
            $cg->config = encrypt(config('ninja.testvars.mollie'));
            $cg->save();

            $gateway_types = $cg->driver()->gatewayTypes();

            $fees_and_limits = new stdClass;
            $fees_and_limits->{$gateway_types[0]} = new FeesAndLimits;

            $cg->fees_and_limits = $fees_and_limits;
            $cg->save();
        }

        if (config('ninja.testvars.square') && ($this->gateway == 'all' || $this->gateway == 'square')) {
            $cg = new CompanyGateway;
            $cg->company_id = $company->id;
            $cg->user_id = $user->id;
            $cg->gateway_key = '65faab2ab6e3223dbe848b1686490baz';
            $cg->require_cvv = true;
            $cg->require_billing_address = true;
            $cg->require_shipping_address = true;
            $cg->update_details = true;
            $cg->config = encrypt(config('ninja.testvars.square'));
            $cg->save();

            $gateway_types = $cg->driver()->gatewayTypes();

            $fees_and_limits = new stdClass;
            $fees_and_limits->{$gateway_types[0]} = new FeesAndLimits;

            $cg->fees_and_limits = $fees_and_limits;
            $cg->save();
        }
    }

    private function createRecurringInvoice($client)
    {
        $faker = Factory::create();

        $invoice = RecurringInvoiceFactory::create($client->company->id, $client->user->id); //stub the company and user_id
        $invoice->client_id = $client->id;
        $dateable = Carbon::now()->subDays(rand(0, 90));
        $invoice->date = $dateable;

        $invoice->line_items = $this->buildLineItems(rand(1, 10));
        $invoice->uses_inclusive_taxes = false;

        if (rand(0, 1)) {
            $invoice->tax_name1 = 'GST';
            $invoice->tax_rate1 = 10.00;
        }

        if (rand(0, 1)) {
            $invoice->tax_name2 = 'VAT';
            $invoice->tax_rate2 = 17.50;
        }

        if (rand(0, 1)) {
            $invoice->tax_name3 = 'CA Sales Tax';
            $invoice->tax_rate3 = 5;
        }

        $invoice->custom_value1 = $faker->date();
        $invoice->custom_value2 = rand(0, 1) ? 'yes' : 'no';

        $invoice->status_id = RecurringInvoice::STATUS_ACTIVE;
        $invoice->save();

        $invoice_calc = new InvoiceSum($invoice);
        $invoice_calc->build();

        $invoice = $invoice_calc->getInvoice();

        $invoice->save();

        event(new RecurringInvoiceWasCreated($invoice, $invoice->company, Ninja::eventVars()));
    }
}<|MERGE_RESOLUTION|>--- conflicted
+++ resolved
@@ -57,9 +57,9 @@
 class CreateSingleAccount extends Command
 {
     use MakesHash, GeneratesCounter;
-
+    
     protected $description = 'Create Single Sample Account';
-
+    
     protected $signature = 'ninja:create-single-account {gateway=all} {--database=db-ninja-01}';
 
     protected $invoice_repo;
@@ -75,13 +75,12 @@
      */
     public function handle()
     {
-        if (config('ninja.is_docker')) {
+
+        if(config('ninja.is_docker'))
             return;
-        }
-
-        if (! $this->confirm('Are you sure you want to inject dummy data?')) {
+        
+        if (!$this->confirm('Are you sure you want to inject dummy data?'))
             return;
-        }
 
         $this->invoice_repo = new InvoiceRepository();
 
@@ -106,10 +105,10 @@
         $company = Company::factory()->create([
             'account_id' => $account->id,
             'slack_webhook_url' => config('ninja.notification.slack'),
-            'default_password_timeout' => 30 * 60000,
+            'default_password_timeout' => 30*60000,
             'portal_mode' => 'domain',
             'portal_domain' => 'http://ninja.test:8000',
-            'track_inventory' => true,
+            'track_inventory' => true
         ]);
 
         $settings = $company->settings;
@@ -154,30 +153,32 @@
         ]);
 
         Product::factory()->count(1)->create([
-            'user_id' => $user->id,
-            'company_id' => $company->id,
-        ]);
+                'user_id' => $user->id,
+                'company_id' => $company->id,
+            ]);
+
 
         TaxRate::factory()->create([
             'user_id' => $user->id,
             'company_id' => $company->id,
             'name' => 'GST',
-            'rate' => 10,
+            'rate' => 10
         ]);
 
         TaxRate::factory()->create([
             'user_id' => $user->id,
             'company_id' => $company->id,
             'name' => 'VAT',
-            'rate' => 17.5,
+            'rate' => 17.5
         ]);
 
         TaxRate::factory()->create([
             'user_id' => $user->id,
             'company_id' => $company->id,
             'name' => 'CA Sales Tax',
-            'rate' => 5,
+            'rate' => 5
         ]);
+
 
         $this->info('Creating '.$this->count.' clients');
 
@@ -188,7 +189,7 @@
             $this->createClient($company, $user);
         }
 
-        CreateCompanyTaskStatuses::dispatchSync($company, $user);
+        CreateCompanyTaskStatuses::dispatchNow($company, $user);
 
         for ($x = 0; $x < $this->count; $x++) {
             $client = $company->clients->random();
@@ -226,18 +227,18 @@
 
             $client = $company->clients->random();
 
-            $this->info('creating task for client #'.$client->id);
+            $this->info('creating task for client #' . $client->id);
             $this->createTask($client);
 
             $client = $company->clients->random();
 
-            $this->info('creating project for client #'.$client->id);
+            $this->info('creating project for client #' . $client->id);
             $this->createProject($client);
 
-            $this->info('creating credit for client #'.$client->id);
+            $this->info('creating credit for client #' . $client->id);
             $this->createCredit($client);
 
-            $this->info('creating recurring invoice for client # '.$client->id);
+            $this->info('creating recurring invoice for client # ' . $client->id);
             $this->createRecurringInvoice($client);
         }
 
@@ -249,7 +250,7 @@
     private function createSubsData($company, $user)
     {
         $gs = GroupSettingFactory::create($company->id, $user->id);
-        $gs->name = 'plans';
+        $gs->name = "plans";
         $gs->save();
 
         $p1 = Product::factory()->create([
@@ -289,7 +290,7 @@
         ];
 
         $sub = SubscriptionFactory::create($company->id, $user->id);
-        $sub->name = 'Pro Plan';
+        $sub->name = "Pro Plan";
         $sub->group_id = $gs->id;
         $sub->recurring_product_ids = "{$p1->hashed_id}";
         $sub->webhook_configuration = $webhook_config;
@@ -298,7 +299,7 @@
         $sub->save();
 
         $sub = SubscriptionFactory::create($company->id, $user->id);
-        $sub->name = 'Enterprise Plan';
+        $sub->name = "Enterprise Plan";
         $sub->group_id = $gs->id;
         $sub->recurring_product_ids = "{$p2->hashed_id}";
         $sub->webhook_configuration = $webhook_config;
@@ -307,7 +308,7 @@
         $sub->save();
 
         $sub = SubscriptionFactory::create($company->id, $user->id);
-        $sub->name = 'Free Plan';
+        $sub->name = "Free Plan";
         $sub->group_id = $gs->id;
         $sub->recurring_product_ids = "{$p3->hashed_id}";
         $sub->webhook_configuration = $webhook_config;
@@ -323,28 +324,28 @@
 
         // });
         $client = Client::factory()->create([
-            'user_id' => $user->id,
-            'company_id' => $company->id,
-        ]);
+                'user_id' => $user->id,
+                'company_id' => $company->id,
+            ]);
 
         ClientContact::factory()->create([
-            'user_id' => $user->id,
-            'client_id' => $client->id,
-            'company_id' => $company->id,
-            'is_primary' => 1,
-            'email' => 'user@example.com',
-        ]);
+                    'user_id' => $user->id,
+                    'client_id' => $client->id,
+                    'company_id' => $company->id,
+                    'is_primary' => 1,
+                    'email' => 'user@example.com'
+                ]);
 
         ClientContact::factory()->count(rand(1, 2))->create([
-            'user_id' => $user->id,
-            'client_id' => $client->id,
-            'company_id' => $company->id,
-        ]);
+                    'user_id' => $user->id,
+                    'client_id' => $client->id,
+                    'company_id' => $company->id,
+                ]);
 
         $client->number = $this->getNextClientNumber($client);
 
         $settings = $client->settings;
-        $settings->currency_id = '1';
+        $settings->currency_id = "1";
 //        $settings->use_credits_payment = "always";
 
         $client->settings = $settings;
@@ -358,55 +359,49 @@
     private function createExpense($client)
     {
         Expense::factory()->count(rand(1, 2))->create([
-            'user_id' => $client->user->id,
-            'client_id' => $client->id,
-            'company_id' => $client->company->id,
-        ]);
+                'user_id' => $client->user->id,
+                'client_id' => $client->id,
+                'company_id' => $client->company->id,
+            ]);
     }
 
     private function createVendor($client)
     {
         $vendor = Vendor::factory()->create([
-            'user_id' => $client->user->id,
-            'company_id' => $client->company->id,
-        ]);
+                'user_id' => $client->user->id,
+                'company_id' => $client->company->id,
+            ]);
 
         VendorContact::factory()->create([
-            'user_id' => $client->user->id,
-            'vendor_id' => $vendor->id,
-            'company_id' => $client->company->id,
-            'is_primary' => 1,
-        ]);
+                'user_id' => $client->user->id,
+                'vendor_id' => $vendor->id,
+                'company_id' => $client->company->id,
+                'is_primary' => 1,
+            ]);
 
         VendorContact::factory()->count(rand(1, 2))->create([
-            'user_id' => $client->user->id,
-            'vendor_id' => $vendor->id,
-            'company_id' => $client->company->id,
-            'is_primary' => 0,
-        ]);
+                'user_id' => $client->user->id,
+                'vendor_id' => $vendor->id,
+                'company_id' => $client->company->id,
+                'is_primary' => 0,
+            ]);
     }
 
     private function createTask($client)
     {
         $vendor = Task::factory()->create([
-            'user_id' => $client->user->id,
-            'company_id' => $client->company->id,
-        ]);
+                'user_id' => $client->user->id,
+                'company_id' => $client->company->id,
+            ]);
     }
 
     private function createProject($client)
     {
         $vendor = Project::factory()->create([
-<<<<<<< HEAD
-            'user_id' => $client->user->id,
-            'company_id' => $client->company->id,
-        ]);
-=======
                 'user_id' => $client->user->id,
                 'company_id' => $client->company->id,
                 'client_id' => $client->id,
             ]);
->>>>>>> 6fcab821
     }
 
     private function createInvoice($client)
@@ -436,7 +431,7 @@
             $invoice->tax_rate3 = 5;
         }
 
-        $invoice->custom_value1 = $faker->date();
+        $invoice->custom_value1 = $faker->date;
         $invoice->custom_value2 = rand(0, 1) ? 'yes' : 'no';
 
         $invoice->save();
@@ -522,6 +517,7 @@
         $quote->service()->markSent()->save();
         $quote->service()->createInvitations();
     }
+
 
     private function buildCreditItem()
     {
@@ -543,8 +539,10 @@
 
         $line_items[] = $item;
 
+
         return $line_items;
     }
+
 
     private function buildLineItems($count = 1)
     {
@@ -617,6 +615,7 @@
     private function createGateways($company, $user)
     {
         if (config('ninja.testvars.stripe') && ($this->gateway == 'all' || $this->gateway == 'stripe')) {
+
             $cg = new CompanyGateway;
             $cg->company_id = $company->id;
             $cg->user_id = $user->id;
@@ -635,6 +634,8 @@
 
             $cg->fees_and_limits = $fees_and_limits;
             $cg->save();
+
+
         }
 
         if (config('ninja.testvars.paypal') && ($this->gateway == 'all' || $this->gateway == 'paypal')) {
@@ -742,6 +743,7 @@
             $cg->save();
         }
 
+
         if (config('ninja.testvars.paytrace.decrypted') && ($this->gateway == 'all' || $this->gateway == 'paytrace')) {
             $cg = new CompanyGateway;
             $cg->company_id = $company->id;
@@ -755,6 +757,7 @@
 
             $cg->save();
 
+
             $gateway_types = $cg->driver()->gatewayTypes();
 
             $fees_and_limits = new stdClass;
@@ -834,7 +837,7 @@
             $invoice->tax_rate3 = 5;
         }
 
-        $invoice->custom_value1 = $faker->date();
+        $invoice->custom_value1 = $faker->date;
         $invoice->custom_value2 = rand(0, 1) ? 'yes' : 'no';
 
         $invoice->status_id = RecurringInvoice::STATUS_ACTIVE;
