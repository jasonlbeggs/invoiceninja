--- conflicted
+++ resolved
@@ -25,19 +25,13 @@
 use App\Models\Company;
 use App\Models\Country;
 use App\Models\Expense;
-<<<<<<< HEAD
+use App\Models\Gateway;
 use App\Models\Invoice;
-=======
-use App\Models\Gateway;
->>>>>>> f51509b3
 use App\Models\Product;
 use App\Models\Project;
 use App\Models\TaxRate;
 use App\Libraries\MultiDB;
-<<<<<<< HEAD
 use App\Models\TaskStatus;
-=======
->>>>>>> f51509b3
 use App\Models\CompanyToken;
 use App\Models\ClientContact;
 use App\Models\VendorContact;
@@ -996,28 +990,6 @@
             $cg->fees_and_limits = $fees_and_limits;
             $cg->save();
         }
-
-        if (config('ninja.testvars.ppcp') && ($this->gateway == 'all' || $this->gateway == 'square')) {
-            $cg = new CompanyGateway;
-            $cg->company_id = $company->id;
-            $cg->user_id = $user->id;
-            $cg->gateway_key = '80af24a6a691230bbec33e930ab40666';
-            $cg->require_cvv = true;
-            $cg->require_billing_address = true;
-            $cg->require_shipping_address = true;
-            $cg->update_details = true;
-            $cg->config = encrypt(config('ninja.testvars.ppcp'));
-            $cg->save();
-
-            $fees_and_limits = new stdClass;
-            // $fees_and_limits->{$gateway_types[0]} = new FeesAndLimits;
-            $fees_and_limits->{3} = new FeesAndLimits;
-
-            $cg->fees_and_limits = $fees_and_limits;
-            $cg->save();
-
-        }
-
     }
 
     private function createRecurringInvoice(Client $client)
