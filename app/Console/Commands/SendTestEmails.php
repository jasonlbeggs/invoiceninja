--- conflicted
+++ resolved
@@ -19,10 +19,6 @@
 use App\Jobs\Invoice\CreateEntityPdf;
 use App\Jobs\Mail\NinjaMailerJob;
 use App\Jobs\Mail\NinjaMailerObject;
-<<<<<<< HEAD
-use App\Mail\DownloadInvoices;
-=======
->>>>>>> 1b7198c1
 use App\Mail\Migration\MaxCompanies;
 use App\Mail\TemplateEmail;
 use App\Models\Account;
@@ -67,51 +63,6 @@
      */
     public function handle()
     {
-<<<<<<< HEAD
-        $faker = Factory::create();
-
-        $account = Account::factory()->create();
-
-        $user = User::factory()->create([
-            'account_id' => $account->id,
-            'confirmation_code' => '123',
-            'email' => $faker->safeEmail,
-            'first_name' => 'John',
-            'last_name' => 'Doe',
-        ]);
-
-        $company = Company::factory()->create([
-            'account_id' => $account->id,
-        ]);
-
-        $user->companies()->attach($company->id, [
-            'account_id' => $account->id,
-            'is_owner' => 1,
-            'is_admin' => 1,
-            'is_locked' => 0,
-            'permissions' => '',
-            'notifications' => CompanySettings::notificationDefaults(),
-            //'settings' => DefaultSettings::userSettings(),
-            'settings' => null,
-        ]);
-
-        $nmo = new NinjaMailerObject;
-        $nmo->mailable = new DownloadInvoices('https://google.com', $user->account->companies()->first());
-        $nmo->company = $user->account->companies()->first();
-        $nmo->settings = $user->account->companies()->first()->settings;
-        $nmo->to_user = $user;
-
-        NinjaMailerJob::dispatch($nmo);
-
-        // $this->sendTemplateEmails('plain');
-        // $this->sendTemplateEmails('light');
-        // $this->sendTemplateEmails('dark');
-    }
-
-    private function sendTemplateEmails($template)
-    {
-=======
->>>>>>> 1b7198c1
         $faker = Factory::create();
 
         $account = Account::factory()->create();
