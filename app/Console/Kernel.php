--- conflicted
+++ resolved
@@ -19,11 +19,8 @@
 use App\Jobs\Ninja\AdjustEmailQuota;
 use App\Jobs\Ninja\CompanySizeCheck;
 use App\Jobs\Ninja\QueueSize;
-<<<<<<< HEAD
+use App\Jobs\Ninja\SystemMaintenance;
 use App\Jobs\Ninja\TaskScheduler;
-=======
-use App\Jobs\Ninja\SystemMaintenance;
->>>>>>> e1bec4f3
 use App\Jobs\Util\DiskCleanup;
 use App\Jobs\Util\ReminderJob;
 use App\Jobs\Util\SchedulerCheck;
@@ -77,16 +74,13 @@
 
         $schedule->job(new SchedulerCheck)->daily()->withoutOverlapping();
 
-<<<<<<< HEAD
         $schedule->job(new TaskScheduler())->daily()->withoutOverlapping();
 
         if (Ninja::isSelfHost()) {
-=======
         $schedule->job(new SystemMaintenance)->weekly()->withoutOverlapping();
-
         if(Ninja::isSelfHost())
         {
->>>>>>> e1bec4f3
+
 
             $schedule->call(function () {
                 Account::whereNotNull('id')->update(['is_scheduler_running' => true]);
