<?php

namespace App\Exceptions;

use Exception;

class PaymentFailed extends Exception
{
    public function report()
    {
        // ..
    }

    public function render($request)
    {
<<<<<<< HEAD
        if (auth()->user() || ($request->has('cko-session-id') && $request->query('cko-session-id'))) {
=======
        if (auth()->guard('contact')->user() || ($request->has('cko-session-id') && $request->query('cko-session-id') )) {
>>>>>>> 76b307d2
            return render('gateways.unsuccessful', [
                'message' => $this->getMessage(),
                'code' => $this->getCode(),
            ]);
        }

        return response([
            'message' => $this->getMessage(),
            'code' => $this->getCode(),
        ]);
    }
}<|MERGE_RESOLUTION|>--- conflicted
+++ resolved
@@ -13,11 +13,8 @@
 
     public function render($request)
     {
-<<<<<<< HEAD
-        if (auth()->user() || ($request->has('cko-session-id') && $request->query('cko-session-id'))) {
-=======
         if (auth()->guard('contact')->user() || ($request->has('cko-session-id') && $request->query('cko-session-id') )) {
->>>>>>> 76b307d2
+
             return render('gateways.unsuccessful', [
                 'message' => $this->getMessage(),
                 'code' => $this->getCode(),
