--- conflicted
+++ resolved
@@ -99,6 +99,7 @@
 
     public function run()
     {
+
         MultiDB::setDb($this->company->db);
         App::forgetInstance('translator');
         App::setLocale($this->company->locale());
@@ -108,25 +109,27 @@
         //load the CSV document from a string
         $this->csv = Writer::createFromString();
 
-        if (count($this->input['report_keys']) == 0) {
+        if(count($this->input['report_keys']) == 0)
             $this->input['report_keys'] = array_values($this->entity_keys);
-        }
 
         //insert the header
         $this->csv->insertOne($this->buildHeader());
 
         $query = Invoice::query()
                         ->with('client')->where('company_id', $this->company->id)
-                        ->where('is_deleted', 0);
+                        ->where('is_deleted',0);
 
         $query = $this->addDateRange($query);
 
         $query->cursor()
-            ->each(function ($invoice) {
+            ->each(function ($invoice){
+
                 $this->iterateItems($invoice);
-            });
-
-        return $this->csv->toString();
+
+        });
+
+        return $this->csv->toString(); 
+
     }
 
     private function iterateItems(Invoice $invoice)
@@ -135,15 +138,10 @@
 
         $transformed_items = [];
 
-        foreach ($invoice->line_items as $item) {
+        foreach($invoice->line_items as $item)
+        {
             $item_array = [];
 
-<<<<<<< HEAD
-            foreach (array_values($this->input['report_keys']) as $key) {
-                if (str_contains($key, 'item.')) {
-                    $key = str_replace('item.', '', $key);
-                    $item_array[$key] = $item->{$key};
-=======
             foreach(array_values($this->input['report_keys']) as $key){
             
                 if(str_contains($key, "item.")){
@@ -155,62 +153,66 @@
                     else
                         $item_array[$key] = '';
                     
->>>>>>> 3e9f6dc2
                 }
+
             }
 
             $entity = [];
 
-            foreach (array_values($this->input['report_keys']) as $key) {
+            foreach(array_values($this->input['report_keys']) as $key)
+            {
                 $keyval = array_search($key, $this->entity_keys);
 
-                if (array_key_exists($key, $transformed_items)) {
+                if(array_key_exists($key, $transformed_items))
                     $entity[$keyval] = $transformed_items[$key];
-                } else {
-                    $entity[$keyval] = '';
-                }
+                else 
+                    $entity[$keyval] = "";
+
             }
 
             $transformed_items = array_merge($transformed_invoice, $item_array);
             $entity = $this->decorateAdvancedFields($invoice, $transformed_items);
 
-            $this->csv->insertOne($entity);
+            $this->csv->insertOne($entity); 
+
         }
+
     }
 
     private function buildRow(Invoice $invoice) :array
     {
+
         $transformed_invoice = $this->invoice_transformer->transform($invoice);
 
         $entity = [];
 
-        foreach (array_values($this->input['report_keys']) as $key) {
+        foreach(array_values($this->input['report_keys']) as $key){
+
             $keyval = array_search($key, $this->entity_keys);
 
-            if (array_key_exists($key, $transformed_invoice)) {
+            if(array_key_exists($key, $transformed_invoice))
                 $entity[$keyval] = $transformed_invoice[$key];
-            } else {
-                $entity[$keyval] = '';
-            }
+            else
+                $entity[$keyval] = "";
+
         }
 
         return $this->decorateAdvancedFields($invoice, $entity);
+
     }
 
     private function decorateAdvancedFields(Invoice $invoice, array $entity) :array
     {
-        if (in_array('currency_id', $this->input['report_keys'])) {
+        if(in_array('currency_id', $this->input['report_keys']))
             $entity['currency'] = $invoice->client->currency() ? $invoice->client->currency()->code : $invoice->company->currency()->code;
-        }
-
-        if (in_array('client_id', $this->input['report_keys'])) {
+
+        if(in_array('client_id', $this->input['report_keys']))
             $entity['client'] = $invoice->client->present()->name();
-        }
-
-        if (in_array('status_id', $this->input['report_keys'])) {
+
+        if(in_array('status_id', $this->input['report_keys']))
             $entity['status'] = $invoice->stringStatus($invoice->status_id);
-        }
 
         return $entity;
     }
+
 }