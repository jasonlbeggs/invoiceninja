--- conflicted
+++ resolved
@@ -35,11 +35,8 @@
         $company->custom_fields = (object) [];
         $company->subdomain = '';
         $company->enabled_modules = config('ninja.enabled_modules'); //32767;//8191; //4095
-<<<<<<< HEAD
         $company->default_password_timeout = 1800000;
-=======
-        $company->default_password_timeout = 30 * 60000;
->>>>>>> bb8a55ca
+
 
         return $company;
     }
