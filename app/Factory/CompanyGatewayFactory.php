<?php
/**
 * Invoice Ninja (https://invoiceninja.com).
 *
 * @link https://github.com/invoiceninja/invoiceninja source repository
 *
 * @copyright Copyright (c) 2021. Invoice Ninja LLC (https://invoiceninja.com)
 *
 * @license https://www.elastic.co/licensing/elastic-license
 */

namespace App\Factory;

use App\DataMapper\FeesAndLimits;
use App\Models\CompanyGateway;

class CompanyGatewayFactory
{
    public static function create(int $company_id, int $user_id) :CompanyGateway
    {
        $company_gateway = new CompanyGateway;
        $company_gateway->company_id = $company_id;
        $company_gateway->user_id = $user_id;
        $company_gateway->require_billing_address = false;
        $company_gateway->require_shipping_address = false;
        $company_gateway->config = encrypt(json_encode(new \stdClass));
<<<<<<< HEAD

=======
>>>>>>> 020c513f
        // $company_gateway->fees_and_limits = new FeesAndLimits;
        
        return $company_gateway;
    }
}<|MERGE_RESOLUTION|>--- conflicted
+++ resolved
@@ -24,11 +24,6 @@
         $company_gateway->require_billing_address = false;
         $company_gateway->require_shipping_address = false;
         $company_gateway->config = encrypt(json_encode(new \stdClass));
-<<<<<<< HEAD
-
-=======
->>>>>>> 020c513f
-        // $company_gateway->fees_and_limits = new FeesAndLimits;
         
         return $company_gateway;
     }
