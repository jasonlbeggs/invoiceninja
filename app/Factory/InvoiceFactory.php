--- conflicted
+++ resolved
@@ -49,12 +49,8 @@
         $invoice->user_id = $user_id;
         $invoice->company_id = $company_id;
         $invoice->recurring_id = null;
-<<<<<<< HEAD
-
-=======
         $invoice->exchange_rate = 1;
         
->>>>>>> 138fb7af
         return $invoice;
     }
 }