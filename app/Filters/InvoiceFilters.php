<?php
/**
 * Invoice Ninja (https://invoiceninja.com).
 *
 * @link https://github.com/invoiceninja/invoiceninja source repository
 *
 * @copyright Copyright (c) 2023. Invoice Ninja LLC (https://invoiceninja.com)
 *
 * @license https://www.elastic.co/licensing/elastic-license
 */

namespace App\Filters;

use App\Models\Invoice;
use App\Utils\Traits\MakesHash;
use Illuminate\Database\Eloquent\Builder;
use Illuminate\Support\Carbon;
use InvalidArgumentException;
use RuntimeException;

/**
 * InvoiceFilters.
 */
class InvoiceFilters extends QueryFilters
{
    use MakesHash;

    /**
     * Filter based on client status.
     *
     * Statuses we need to handle
     * - all
     * - paid
     * - unpaid
     * - overdue
     * - reversed
     *
     * @param string client_status The invoice status as seen by the client
     * @return Builder
     */
    public function client_status(string $value = ''): Builder
    {
        if (strlen($value) == 0) {
            return $this->builder;
        }

        $status_parameters = explode(',', $value);

        if (in_array('all', $status_parameters)) {
            return $this->builder;
        }

        $this->builder->where(function ($query) use($status_parameters){

            $invoice_filters = [];

            if (in_array('paid', $status_parameters)) {
                $invoice_filters[] = Invoice::STATUS_PAID;
            }

            if (in_array('unpaid', $status_parameters)) {
                $invoice_filters[] = Invoice::STATUS_SENT;
                $invoice_filters[] = Invoice::STATUS_PARTIAL;
            }

            if(count($invoice_filters) >0){
                $query->whereIn('status_id', $invoice_filters);
            }
            
            if (in_array('overdue', $status_parameters)) {
                $query->orWhereIn('status_id', [Invoice::STATUS_SENT, Invoice::STATUS_PARTIAL])
                                ->where('due_date', '<', Carbon::now())
                                ->orWhere('partial_due_date', '<', Carbon::now());
            }
        });

        return $this->builder;
    }

<<<<<<< HEAD
    public function number(string $number = '') : Builder
=======
    public function number(string $number = ''): Builder
>>>>>>> e210d9f1
    {
        if(strlen($number) == 0)
            return $this->builder;
        
        return $this->builder->where('number', $number);
    }

    /**
     * Filter based on search text.
     *
     * @param string query filter
     * @return Builder
     * @deprecated
     */
    public function filter(string $filter = ''): Builder
    {
        if (strlen($filter) == 0) {
            return $this->builder;
        }

        return $this->builder->where(function ($query) use ($filter) {
            $query->where('number', 'like', '%'.$filter.'%')
                          ->orWhere('po_number', 'like', '%'.$filter.'%')
                          ->orWhere('date', 'like', '%'.$filter.'%')
                          ->orWhere('amount', 'like', '%'.$filter.'%')
                          ->orWhere('balance', 'like', '%'.$filter.'%')
                          ->orWhere('custom_value1', 'like', '%'.$filter.'%')
                          ->orWhere('custom_value2', 'like', '%'.$filter.'%')
                          ->orWhere('custom_value3', 'like', '%'.$filter.'%')
                          ->orWhere('custom_value4', 'like', '%'.$filter.'%');
        });
    }

    /**
     * @return Builder 
     * @throws RuntimeException 
     */
    public function without_deleted_clients(): Builder
    {

        return $this->builder->whereHas('client', function ($query) {
                        $query->where('is_deleted',0);
                       });
    }

    /**
     * @return Builder 
     * @throws InvalidArgumentException 
     */
    public function upcoming(): Builder
    {
        return $this->builder
                    ->where(function ($query) {
                        $query->whereNull('due_date')
                              ->orWhere('due_date', '>', now());
                    })
                    ->orderBy('due_date', 'ASC');
    }

    /**
     * @return void 
     * @throws InvalidArgumentException 
     */
    public function overdue(): Builder
    {
        return $this->builder->whereIn('status_id', [Invoice::STATUS_SENT, Invoice::STATUS_PARTIAL])
                    ->where('is_deleted', 0)
                    ->where(function ($query) {
                        $query->where('due_date', '<', now())
                            ->orWhere('partial_due_date', '<', now());
                    })
                    ->orderBy('due_date', 'ASC');
    }

    /**
     * @param string $client_id 
     * @return Builder 
     * @throws InvalidArgumentException 
     */
    public function payable(string $client_id = ''): Builder
    {
        if (strlen($client_id) == 0) {
            return $this->builder;
        }

        return $this->builder->whereIn('status_id', [Invoice::STATUS_DRAFT, Invoice::STATUS_SENT, Invoice::STATUS_PARTIAL])
                             ->where('balance', '>', 0)
                             ->where('is_deleted', 0)
                             ->where('client_id', $this->decodePrimaryKey($client_id));
    }

    /**
     * Sorts the list based on $sort.
     *
     * @param string sort formatted as column|asc
     * @return Builder
     */
    public function sort(string $sort = ''): Builder
    {
        $sort_col = explode('|', $sort);

        //catch invalid explode array count
        if (count($sort_col) == 1) {
            return $this->builder;
        }

        return $this->builder->orderBy($sort_col[0], $sort_col[1]);
    }

    /**
     * Filters the query by the users company ID.
     *
     * We need to ensure we are using the correct company ID
     * as we could be hitting this from either the client or company auth guard
     *
     * @return Illuminate\Database\Query\Builder
     */
    public function entityFilter()
    {
        if (auth()->guard('contact')->user()) {
            return $this->contactViewFilter();
        } else {            
            return $this->builder->company()->with(['invitations.company'], ['documents.company']);
        }
    }

    /**
     * @param string $filter 
     * @return Builder 
     * @throws InvalidArgumentException 
     */
    public function private_notes($filter = '') :Builder
    {
        if (strlen($filter) == 0) {
            return $this->builder;
        }

        return $this->builder->where('private_notes', 'LIKE', '%'.$filter.'%');
    }

    /**
     * We need additional filters when showing invoices for the
     * client portal. Need to automatically exclude drafts and cancelled invoices.
     *
     * @return Builder
     */
    private function contactViewFilter() : Builder
    {
        return $this->builder
                    ->whereCompanyId(auth()->guard('contact')->user()->company->id)
                    ->whereNotIn('status_id', [Invoice::STATUS_DRAFT, Invoice::STATUS_CANCELLED]);
    }
}<|MERGE_RESOLUTION|>--- conflicted
+++ resolved
@@ -77,11 +77,7 @@
         return $this->builder;
     }
 
-<<<<<<< HEAD
     public function number(string $number = '') : Builder
-=======
-    public function number(string $number = ''): Builder
->>>>>>> e210d9f1
     {
         if(strlen($number) == 0)
             return $this->builder;
