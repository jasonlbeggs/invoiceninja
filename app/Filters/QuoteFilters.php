<?php
/**
 * Invoice Ninja (https://invoiceninja.com).
 *
 * @link https://github.com/invoiceninja/invoiceninja source repository
 *
 * @copyright Copyright (c) 2023. Invoice Ninja LLC (https://invoiceninja.com)
 *
 * @license https://www.elastic.co/licensing/elastic-license
 */

namespace App\Filters;

use App\Models\Quote;
use Illuminate\Database\Eloquent\Builder;

/**
 * QuoteFilters.
 */
class QuoteFilters extends QueryFilters
{
    /**
     * Filter based on search text.
     *
     * @param string query filter
     * @return Builder
     * @deprecated
     */
    public function filter(string $filter = ''): Builder
    {
        if (strlen($filter) == 0) {
            return $this->builder;
        }

        return  $this->builder->where(function ($query) use ($filter) {
            $query->where('number', 'like', '%'.$filter.'%')
                  ->orwhere('custom_value1', 'like', '%'.$filter.'%')
                  ->orWhere('custom_value2', 'like', '%'.$filter.'%')
                  ->orWhere('custom_value3', 'like', '%'.$filter.'%')
                  ->orWhere('custom_value4', 'like', '%'.$filter.'%');
        });
    }

    /**
     * Filter based on client status.
     *
     * Statuses we need to handle
     * - all
     * - active
     * - paused
     * - completed
     *
     * @param string client_status The invoice status as seen by the client
     * @return Builder
     */
    public function client_status(string $value = ''): Builder
    {
        if (strlen($value) == 0) {
            return $this->builder;
        }

        $status_parameters = explode(',', $value);

        if (in_array('all', $status_parameters)) {
            return $this->builder;
        }

        $this->builder->where(function ($query) use ($status_parameters){

            if (in_array('sent', $status_parameters)) {
                $query->orWhere(function ($q){
                              $q->where('status_id', Quote::STATUS_SENT)
                              ->whereNull('due_date')
                              ->orWhere('due_date', '>=', now()->toDateString());
                          });
            }
    
            $quote_filters = [];

            if (in_array('draft', $status_parameters)) {
                $quote_filters[] = Quote::STATUS_DRAFT;
            }

            
            if (in_array('approved', $status_parameters)) {
                $quote_filters[] = Quote::STATUS_APPROVED;
            }

            if(count($quote_filters) >0){
                $query->orWhereIn('status_id', $quote_filters);
            }

            if (in_array('expired', $status_parameters)) {
                $query->orWhere(function ($q){
                              $q->where('status_id', Quote::STATUS_SENT)
                              ->whereNotNull('due_date')
                              ->where('due_date', '<=', now()->toDateString());
                          });
            }

            if (in_array('upcoming', $status_parameters)) {
                $query->orWhere(function ($q){
                            $q->where('status_id', Quote::STATUS_SENT)
                              ->where('due_date', '>=', now()->toDateString())
                              ->orderBy('due_date', 'DESC');
                          });
            }

        });

        return $this->builder;
    }

<<<<<<< HEAD
    public function number(string $number = '') : Builder
=======
    public function number($number = ''): Builder
>>>>>>> e210d9f1
    {
        return $this->builder->where('number', $number);
    }

    /**
     * Sorts the list based on $sort.
     *
     * @param string sort formatted as column|asc
     * @return Builder
     */
    public function sort(string $sort): Builder
    {
        $sort_col = explode('|', $sort);

        if($sort_col[0] == 'valid_until')
            $sort_col[0] = 'due_date';

        return $this->builder->orderBy($sort_col[0], $sort_col[1]);
    }

    /**
     * Filters the query by the users company ID.
     *
     * @return Illuminate\Eloquent\Query\Builder
     */
    public function entityFilter(): Builder
    {
        return $this->builder->company();
    }
}<|MERGE_RESOLUTION|>--- conflicted
+++ resolved
@@ -111,11 +111,7 @@
         return $this->builder;
     }
 
-<<<<<<< HEAD
-    public function number(string $number = '') : Builder
-=======
     public function number($number = ''): Builder
->>>>>>> e210d9f1
     {
         return $this->builder->where('number', $number);
     }
