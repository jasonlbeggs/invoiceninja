--- conflicted
+++ resolved
@@ -628,24 +628,6 @@
             } else {
                 $data['customDesign'] = $design;
             }
-<<<<<<< HEAD
-=======
-
-            // sample invoice to help determine variables
-            $invoice = Invoice::scope()
-                ->invoiceType(INVOICE_TYPE_STANDARD)
-                ->with('client', 'account')
-                ->where('is_recurring', '=', false)
-                ->first();
-
-            if ($invoice) {
-                $invoice->hidePrivateFields();
-                unset($invoice->account);
-                unset($invoice->invoice_items);
-                unset($invoice->client->contacts);
-                $data['sampleInvoice'] = $invoice;
-            }
->>>>>>> 190b30f3
         }
 
         return View::make("accounts.{$section}", $data);
