--- conflicted
+++ resolved
@@ -101,11 +101,7 @@
         $_ENV['MAIL_FROM_ADDRESS'] = $mail['from']['address'];
         $_ENV['MAIL_PASSWORD'] = $mail['password'];
         $_ENV['PHANTOMJS_CLOUD_KEY'] = 'a-demo-key-with-low-quota-per-ip-address';
-<<<<<<< HEAD
-        $_ENV['PHANTOMJS_SECRET'] = str_random(RANDOM_KEY_LENGTH);
-=======
         $_ENV['PHANTOMJS_SECRET'] = strtolower(str_random(RANDOM_KEY_LENGTH));
->>>>>>> 21e59b2b
         $_ENV['MAILGUN_DOMAIN'] = $mail['mailgun_domain'];
         $_ENV['MAILGUN_SECRET'] = $mail['mailgun_secret'];
 
