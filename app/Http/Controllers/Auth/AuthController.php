<?php namespace App\Http\Controllers\Auth;

use Auth;
use Event;
use Utils;
use Session;
use Illuminate\Http\Request;
use App\Models\User;
use App\Events\UserLoggedIn;
use App\Http\Controllers\Controller;
use App\Ninja\Repositories\AccountRepository;
use App\Services\AuthService;
use Illuminate\Contracts\Auth\Guard;
use Illuminate\Contracts\Auth\Registrar;
use Illuminate\Foundation\Auth\AuthenticatesAndRegistersUsers;

class AuthController extends Controller {

	/*
	|--------------------------------------------------------------------------
	| Registration & Login Controller
	|--------------------------------------------------------------------------
	|
	| This controller handles the registration of new users, as well as the
	| authentication of existing users. By default, this controller uses
	| a simple trait to add these behaviors. Why don't you explore it?
	|
	*/

	use AuthenticatesAndRegistersUsers;

    protected $loginPath = '/login';
    protected $redirectTo = '/dashboard';
    protected $authService;
    protected $accountRepo;

	/**
	 * Create a new authentication controller instance.
	 *
	 * @param  \Illuminate\Contracts\Auth\Guard  $auth
	 * @param  \Illuminate\Contracts\Auth\Registrar  $registrar
	 * @return void
	 */
	public function __construct(Guard $auth, Registrar $registrar, AccountRepository $repo, AuthService $authService)
	{
		$this->auth = $auth;
		$this->registrar = $registrar;
        $this->accountRepo = $repo;
        $this->authService = $authService;

		//$this->middleware('guest', ['except' => 'getLogout']);
	}

    public function authLogin($provider, Request $request)
    {
        return $this->authService->execute($provider, $request->has('code'));
    }

    public function authUnlink()
    {
        $this->accountRepo->unlinkUserFromOauth(Auth::user());

        Session::flash('message', trans('texts.updated_settings'));
        return redirect()->to('/settings/' . ACCOUNT_USER_DETAILS);
    }

    public function getLoginWrapper()
    {
        if (!Utils::isNinja() && !User::count()) {
            return redirect()->to('invoice_now');
        }

        return self::getLogin();
    }

    public function postLoginWrapper(Request $request)
    {
        /** If request is from API*/
        if($request->api_secret)
        {
            return $this->postLoginWrapperAPI($request);
        }

        $userId = Auth::check() ? Auth::user()->id : null;
        $user = User::where('email', '=', $request->input('email'))->first();

        if ($user && $user->failed_logins >= 3) {
            Session::flash('error', trans('texts.invalid_credentials'));
            return redirect()->to('login');
        }

        $response = self::postLogin($request);

        if (Auth::check()) {
            Event::fire(new UserLoggedIn());

            $users = false;
            // we're linking a new account
            if ($userId && Auth::user()->id != $userId) {
                $users = $this->accountRepo->associateAccounts($userId, Auth::user()->id);
                Session::flash('warning', trans('texts.associated_accounts'));
            // check if other accounts are linked
            } else {
                $users = $this->accountRepo->loadAccounts(Auth::user()->id);
            }
            Session::put(SESSION_USER_ACCOUNTS, $users);
<<<<<<< HEAD


=======
>>>>>>> 1ae35b85
        } elseif ($user) {
            $user->failed_logins = $user->failed_logins + 1;
            $user->save();
        }

        return $response;
    }

    private function postLoginWrapperAPI(Request $request)
    {
        /**Auth check*/

        /**Success*/
            /* send back user object along with account token if it exists,
            create token only if it does not exist*/

        /**Failure*/
            /* return json with failure message */

        if ($request->create_token) {
            if ( ! env(API_SECRET) || $request->api_secret !== env(API_SECRET)) {
                return 'Invalid secret';
            }
            return $this->accountRepo->createToken($request->token_name);
        }
    }


    public function getLogoutWrapper()
    {
        if (Auth::check() && !Auth::user()->registered) {
            $account = Auth::user()->account;
            $this->accountRepo->unlinkAccount($account);
            $account->forceDelete();
        }

        $response = self::getLogout();

        Session::flush();

        return $response;
    }
}<|MERGE_RESOLUTION|>--- conflicted
+++ resolved
@@ -75,11 +75,6 @@
 
     public function postLoginWrapper(Request $request)
     {
-        /** If request is from API*/
-        if($request->api_secret)
-        {
-            return $this->postLoginWrapperAPI($request);
-        }
 
         $userId = Auth::check() ? Auth::user()->id : null;
         $user = User::where('email', '=', $request->input('email'))->first();
@@ -104,36 +99,13 @@
                 $users = $this->accountRepo->loadAccounts(Auth::user()->id);
             }
             Session::put(SESSION_USER_ACCOUNTS, $users);
-<<<<<<< HEAD
 
-
-=======
->>>>>>> 1ae35b85
         } elseif ($user) {
             $user->failed_logins = $user->failed_logins + 1;
             $user->save();
         }
 
         return $response;
-    }
-
-    private function postLoginWrapperAPI(Request $request)
-    {
-        /**Auth check*/
-
-        /**Success*/
-            /* send back user object along with account token if it exists,
-            create token only if it does not exist*/
-
-        /**Failure*/
-            /* return json with failure message */
-
-        if ($request->create_token) {
-            if ( ! env(API_SECRET) || $request->api_secret !== env(API_SECRET)) {
-                return 'Invalid secret';
-            }
-            return $this->accountRepo->createToken($request->token_name);
-        }
     }
 
 
