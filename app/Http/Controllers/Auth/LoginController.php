--- conflicted
+++ resolved
@@ -46,12 +46,7 @@
 use Microsoft\Graph\Model;
 use PragmaRX\Google2FA\Google2FA;
 use Turbo124\Beacon\Facades\LightLogs;
-<<<<<<< HEAD
-=======
-use Microsoft\Graph\Model;
 use Illuminate\Support\Facades\Http;
-
->>>>>>> 76b307d2
 
 class LoginController extends BaseController
 {
@@ -493,16 +488,11 @@
     {
         if (request()->has('accessToken')) {
             $accessToken = request()->input('accessToken');
-<<<<<<< HEAD
-        } else {
-            return response()->json(['message' => 'Invalid response from oauth server'], 400);
-        }
-=======
         elseif(request()->has('access_token'))
             $accessToken = request()->input('access_token');
         else
             return response()->json(['message' => 'Invalid response from oauth server, no access token in response.'], 400);
->>>>>>> 76b307d2
+
 
         $graph = new \Microsoft\Graph\Graph();
         $graph->setAccessToken($accessToken);
@@ -511,11 +501,9 @@
             ->setReturnType(Model\User::class)
             ->execute();
 
-<<<<<<< HEAD
         if ($user) {
             $account = request()->input('account');
-=======
->>>>>>> 76b307d2
+
             $email = $user->getMail() ?: $user->getUserPrincipalName();
 
             $query = [
@@ -554,12 +542,10 @@
 
             return $this->createNewAccount($new_account);
         }
-<<<<<<< HEAD
-=======
+
 
         return response()->json(['message' => 'Unable to authenticate this user'], 400);
 
->>>>>>> 76b307d2
     }
 
     private function existingOauthUser($existing_user)
@@ -704,15 +690,9 @@
             $parameters = ['access_type' => 'offline', 'prompt' => 'consent select_account', 'redirect_uri' => config('ninja.app_url') . '/auth/google'];
         }
 
-<<<<<<< HEAD
-        if ($provider == 'microsoft') {
-            $scopes = ['email', 'Mail.ReadWrite', 'Mail.Send', 'offline_access', 'profile', 'User.Read openid'];
-            $parameters = ['response_type' => 'code', 'redirect_uri' => config('ninja.app_url') . '/auth/microsoft'];
-=======
         if($provider == 'microsoft'){
             $scopes = ['email', 'Mail.Send', 'offline_access', 'profile', 'User.Read openid'];
             $parameters = ['response_type' => 'code', 'redirect_uri' => config('ninja.app_url')."/auth/microsoft"];
->>>>>>> 76b307d2
         }
 
         if (request()->has('code')) {
@@ -776,15 +756,10 @@
 
         $oauth_user_token = $socialite_user->accessTokenResponseBody['access_token'];
 
-<<<<<<< HEAD
-        if ($user = OAuth::handleAuth($socialite_user, $provider)) {
-=======
         $oauth_expiry = now()->addSeconds($socialite_user->accessTokenResponseBody['expires_in']) ?: now()->addSeconds(300);
 
         if($user = OAuth::handleAuth($socialite_user, $provider))
         {
-
->>>>>>> 76b307d2
             nlog('found user and updating their user record');
             $name = OAuth::splitName($socialite_user->getName());
 
@@ -796,10 +771,7 @@
                 'oauth_provider_id' => $provider,
                 'oauth_user_token' => $oauth_user_token,
                 'oauth_user_refresh_token' => $socialite_user->accessTokenResponseBody['refresh_token'],
-<<<<<<< HEAD
-=======
                 'oauth_user_token_expiry' => $oauth_expiry,
->>>>>>> 76b307d2
             ];
 
             $user->update($update_user);
