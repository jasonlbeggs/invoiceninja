--- conflicted
+++ resolved
@@ -60,53 +60,6 @@
     protected $manager;
 
     private $first_load = [
-<<<<<<< HEAD
-        'account',
-        'user.company_user',
-        'token.company_user',
-        'company.activities',
-        'company.designs.company',
-        'company.task_statuses',
-        'company.expense_categories',
-        'company.documents',
-        'company.users.company_user',
-        'company.clients.contacts.company',
-        'company.clients.gateway_tokens',
-        'company.clients.documents',
-        'company.company_gateways.gateway',
-        'company.credits.invitations.contact',
-        'company.credits.invitations.company',
-        'company.credits.documents',
-        'company.expenses.documents',
-        'company.groups.documents',
-        'company.invoices.invitations.contact',
-        'company.invoices.invitations.company',
-        'company.invoices.documents',
-        'company.products',
-        'company.products.documents',
-        'company.payments.paymentables',
-        'company.payments.documents',
-        'company.purchase_orders.documents',
-        'company.payment_terms.company',
-        'company.projects.documents',
-        'company.recurring_expenses',
-        'company.recurring_invoices',
-        'company.recurring_invoices.invitations.contact',
-        'company.recurring_invoices.invitations.company',
-        'company.recurring_invoices.documents',
-        'company.quotes.invitations.contact',
-        'company.quotes.invitations.company',
-        'company.quotes.documents',
-        'company.tasks.documents',
-        'company.subscriptions',
-        'company.tax_rates',
-        'company.tokens_hashed',
-        'company.vendors.contacts.company',
-        'company.vendors.documents',
-        'company.webhooks',
-        'company.system_logs',
-    ];
-=======
           'account',
           'user.company_user',
           'token.company_user',
@@ -153,7 +106,6 @@
           'company.webhooks',
           'company.system_logs',
         ];
->>>>>>> 76b307d2
 
     private $mini_load = [
         'account',
@@ -815,13 +767,10 @@
             if (request()->has('login') && request()->input('login') == 'true') {
                 return redirect('/')->with(['login' => 'true']);
             }
-<<<<<<< HEAD
-=======
 
             if (request()->has('signup') && request()->input('signup') == 'true') {
                 return redirect('/')->with(['signup' => 'true']);
             }
->>>>>>> 76b307d2
 
             $data = [];
 
@@ -832,21 +781,15 @@
             $data['rc'] = request()->has('rc') ? request()->input('rc') : '';
             $data['build'] = request()->has('build') ? request()->input('build') : '';
             $data['login'] = request()->has('login') ? request()->input('login') : 'false';
-<<<<<<< HEAD
-=======
             $data['signup'] = request()->has('signup') ? request()->input('signup') : 'false';
->>>>>>> 76b307d2
 
             if (request()->session()->has('login')) {
                 $data['login'] = 'true';
             }
-<<<<<<< HEAD
-=======
 
             if(request()->session()->has('signup')){
                 $data['signup'] = 'true';
             }
->>>>>>> 76b307d2
 
             $data['user_agent'] = request()->server('HTTP_USER_AGENT');
 
