<?php namespace App\Http\Controllers;

use Illuminate\Database\Eloquent\ModelNotFoundException;
use Utils;
use Response;
use Input;
use Auth;
use App\Models\Client;
use App\Ninja\Repositories\ClientRepository;
use App\Http\Requests\CreateClientRequest;
use App\Http\Controllers\BaseAPIController;
use App\Ninja\Transformers\ClientTransformer;
use App\Services\ClientService;
use App\Http\Requests\UpdateClientRequest;

class ClientApiController extends BaseAPIController
{
    protected $clientRepo;
    protected $clientService;

    public function __construct(ClientRepository $clientRepo, ClientService $clientService)
    {
        parent::__construct();

        $this->clientRepo = $clientRepo;
        $this->clientService = $clientService;
    }

    public function ping()
    {
        $headers = Utils::getApiHeaders();

        return Response::make('', 200, $headers);
    }

    /**
     * @SWG\Get(
     *   path="/clients",
     *   summary="List of clients",
     *   tags={"client"},
     *   @SWG\Response(
     *     response=200,
     *     description="A list with clients",
     *      @SWG\Schema(type="array", @SWG\Items(ref="#/definitions/Client"))
     *   ),
     *   @SWG\Response(
     *     response="default",
     *     description="an ""unexpected"" error"
     *   )
     * )
     */
    public function index()
    {
        $clients = Client::scope()
            ->with($this->getIncluded())
            ->orderBy('created_at', 'desc')->withTrashed();

        // Filter by email
        if (Input::has('email')) {

            $email = Input::get('email');
            $clients = $clients->whereHas('contacts', function ($query) use ($email) {
                $query->where('email', $email);
            });

        }

        $clients = $clients->paginate();

        $transformer = new ClientTransformer(Auth::user()->account, Input::get('serializer'));
        $paginator = Client::scope()->withTrashed()->paginate();

        $data = $this->createCollection($clients, $transformer, ENTITY_CLIENT, $paginator);

        return $this->response($data);
    }

    /**
     * @SWG\Post(
     *   path="/clients",
     *   tags={"client"},
     *   summary="Create a client",
     *   @SWG\Parameter(
     *     in="body",
     *     name="body",
     *     @SWG\Schema(ref="#/definitions/Client")
     *   ),
     *   @SWG\Response(
     *     response=200,
     *     description="New client",
     *      @SWG\Schema(type="object", @SWG\Items(ref="#/definitions/Client"))
     *   ),
     *   @SWG\Response(
     *     response="default",
     *     description="an ""unexpected"" error"
     *   )
     * )
     */
    public function store(CreateClientRequest $request)
    {
        $client = $this->clientRepo->save($request->input());

        $client = Client::scope($client->public_id)
            ->with('country', 'contacts', 'industry', 'size', 'currency')
            ->first();

        $transformer = new ClientTransformer(Auth::user()->account, Input::get('serializer'));
        $data = $this->createItem($client, $transformer, ENTITY_CLIENT);

        return $this->response($data);
    }

    /**
     * @SWG\Put(
     *   path="/clients/{client_id}",
     *   tags={"client"},
     *   summary="Update a client",
     *   @SWG\Parameter(
     *     in="body",
     *     name="body",
     *     @SWG\Schema(ref="#/definitions/Client")
     *   ),
     *   @SWG\Response(
     *     response=200,
     *     description="Update client",
     *      @SWG\Schema(type="object", @SWG\Items(ref="#/definitions/Client"))
     *   ),
     *   @SWG\Response(
     *     response="default",
     *     description="an ""unexpected"" error"
     *   )
     * )
     */

    public function update(UpdateClientRequest $request, $publicId)
    {
        if ($request->action == ACTION_ARCHIVE) {
<<<<<<< HEAD

            try {
                $client = Client::scope($publicId)->firstOrFail();
            } catch (ModelNotFoundException $e) {
                return $this->errorResponse(['message'=>'Record not found'], 400);
            }
=======
            $client = Client::scope($publicId)->withTrashed()->first();

            if(!$client)
                return $this->errorResponse(['message'=>'Client not found.']);
>>>>>>> c9f58ce2

            $this->clientRepo->archive($client);

            $transformer = new ClientTransformer(Auth::user()->account, Input::get('serializer'));
            $data = $this->createItem($client, $transformer, ENTITY_CLIENT);

            return $this->response($data);
        }
        else if ($request->action == ACTION_RESTORE){

            $client = Client::scope($publicId)->withTrashed()->first();

            if(!$client)
                return $this->errorResponse(['message'=>'Client not found.']);

            $this->clientRepo->restore($client);

            $transformer = new ClientTransformer(Auth::user()->account, Input::get('serializer'));
            $data = $this->createItem($client, $transformer, ENTITY_CLIENT);

            return $this->response($data);
        }

        $data = $request->input();
        $data['public_id'] = $publicId;
        $this->clientRepo->save($data);

        $client = Client::scope($publicId)
            ->with('country', 'contacts', 'industry', 'size', 'currency')
            ->first();

        if(!$client)
            return $this->errorResponse(['message'=>'Client not found.']);
        
        $transformer = new ClientTransformer(Auth::user()->account, Input::get('serializer'));
        $data = $this->createItem($client, $transformer, ENTITY_CLIENT);

        return $this->response($data);
    }


    /**
     * @SWG\Delete(
     *   path="/clients/{client_id}",
     *   tags={"client"},
     *   summary="Delete a client",
     *   @SWG\Parameter(
     *     in="body",
     *     name="body",
     *     @SWG\Schema(ref="#/definitions/Client")
     *   ),
     *   @SWG\Response(
     *     response=200,
     *     description="Delete client",
     *      @SWG\Schema(type="object", @SWG\Items(ref="#/definitions/Client"))
     *   ),
     *   @SWG\Response(
     *     response="default",
     *     description="an ""unexpected"" error"
     *   )
     * )
     */
    
    public function destroy($publicId)
    {

        $client = Client::scope($publicId)->withTrashed()->first();
        $this->clientRepo->delete($client);

        $client = Client::scope($publicId)
            ->with('country', 'contacts', 'industry', 'size', 'currency')
            ->withTrashed()
            ->first();

        $transformer = new ClientTransformer(Auth::user()->account, Input::get('serializer'));
        $data = $this->createItem($client, $transformer, ENTITY_CLIENT);

        return $this->response($data);

    }


}<|MERGE_RESOLUTION|>--- conflicted
+++ resolved
@@ -135,19 +135,12 @@
     public function update(UpdateClientRequest $request, $publicId)
     {
         if ($request->action == ACTION_ARCHIVE) {
-<<<<<<< HEAD
 
             try {
-                $client = Client::scope($publicId)->firstOrFail();
+                $client = Client::scope($publicId)->withTrashed()->firstOrFail();
             } catch (ModelNotFoundException $e) {
                 return $this->errorResponse(['message'=>'Record not found'], 400);
             }
-=======
-            $client = Client::scope($publicId)->withTrashed()->first();
-
-            if(!$client)
-                return $this->errorResponse(['message'=>'Client not found.']);
->>>>>>> c9f58ce2
 
             $this->clientRepo->archive($client);
 
