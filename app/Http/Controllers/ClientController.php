--- conflicted
+++ resolved
@@ -650,8 +650,6 @@
 
         //todo add an event here using the client name as reference for purge event
     }
-<<<<<<< HEAD
-=======
 
 /**
      * Update the specified resource in storage.
@@ -733,5 +731,4 @@
 
     }
 
->>>>>>> 76b307d2
 }