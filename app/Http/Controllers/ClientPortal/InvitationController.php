<?php
/**
 * Invoice Ninja (https://invoiceninja.com).
 *
 * @link https://github.com/invoiceninja/invoiceninja source repository
 *
 * @copyright Copyright (c) 2022. Invoice Ninja LLC (https://invoiceninja.com)
 *
 * @license https://www.elastic.co/licensing/elastic-license
 */

namespace App\Http\Controllers\ClientPortal;

use App\Events\Credit\CreditWasViewed;
use App\Events\Invoice\InvoiceWasViewed;
use App\Events\Misc\InvitationWasViewed;
use App\Events\Quote\QuoteWasViewed;
use App\Http\Controllers\Controller;
use App\Jobs\Entity\CreateRawPdf;
use App\Models\Client;
use App\Models\ClientContact;
use App\Models\CreditInvitation;
use App\Models\InvoiceInvitation;
use App\Models\Payment;
use App\Models\PurchaseOrderInvitation;
use App\Models\QuoteInvitation;
use App\Services\ClientPortal\InstantPayment;
use App\Utils\CurlUtils;
use App\Utils\Ninja;
use App\Utils\Traits\MakesDates;
use App\Utils\Traits\MakesHash;
use Illuminate\Http\Request;
use Illuminate\Support\Facades\Auth;
use Illuminate\Support\Str;

/**
 * Class InvitationController.
 */
class InvitationController extends Controller
{
    use MakesHash;
    use MakesDates;

    public function router(string $entity, string $invitation_key)
    {
        Auth::logout();

        return $this->genericRouter($entity, $invitation_key);
    }

    public function recurringRouter(string $invitation_key)
    {
        return $this->genericRouter('recurring_invoice', $invitation_key);
    }

    public function invoiceRouter(string $invitation_key)
    {
        return $this->genericRouter('invoice', $invitation_key);
    }

    public function quoteRouter(string $invitation_key)
    {
        return $this->genericRouter('quote', $invitation_key);
    }

    public function creditRouter(string $invitation_key)
    {
        return $this->genericRouter('credit', $invitation_key);
    }

    private function genericRouter(string $entity, string $invitation_key)
    {
        if (! in_array($entity, ['invoice', 'credit', 'quote', 'recurring_invoice'])) {
            return response()->json(['message' => 'Invalid resource request']);
        }

        $is_silent = 'false';

        $key = $entity.'_id';

        $entity_obj = 'App\Models\\'.ucfirst(Str::camel($entity)).'Invitation';

        $invitation = $entity_obj::withTrashed()
                                    ->with($entity)
                                    ->where('key', $invitation_key)
<<<<<<< HEAD
                                    ->whereHas($entity, function ($query) {
                                        $query->where('is_deleted', 0);
                                    })
                                    ->with('contact.client')
                                    ->first();

        if (! $invitation) {
            return abort(404, 'The resource is no longer available.');
        }
=======
                                    // ->whereHas($entity, function ($query) {
                                    //      $query->where('is_deleted',0);
                                    // })
                                    ->with('contact.client')
                                    ->first();

        if($invitation->{$entity}->is_deleted)
            return $this->render('generic.not_available', ['account' => $invitation->company->account, 'company' => $invitation->company]);
>>>>>>> 3b66b9ac

        /* 12/01/2022 Clean up an edge case where if the contact is trashed, restore if a invitation comes back. */
        if ($invitation->contact->trashed()) {
            $invitation->contact->restore();
        }

        /* Return early if we have the correct client_hash embedded */
        $client_contact = $invitation->contact;

        if (empty($client_contact->email)) {
            $client_contact->email = Str::random(15).'@example.com';
        }
        $client_contact->save();

        if (request()->has('client_hash') && request()->input('client_hash') == $invitation->contact->client->client_hash) {
            request()->session()->invalidate();
            auth()->guard('contact')->loginUsingId($client_contact->id, true);
        } elseif ((bool) $invitation->contact->client->getSetting('enable_client_portal_password') !== false) {

            //if no contact password has been set - allow user to set password - then continue to view entity
            if (empty($invitation->contact->password)) {
                return $this->render('view_entity.set_password', [
                    'root' => 'themes',
                    'entity_type' => $entity,
                    'invitation_key' => $invitation_key,
                ]);
            }

            $this->middleware('auth:contact');

            return redirect()->route('client.login');
        } else {
            nlog('else - default - login contact');
            request()->session()->invalidate();
            auth()->guard('contact')->loginUsingId($client_contact->id, true);
        }

        if (auth()->guard('contact')->user() && ! request()->has('silent') && ! $invitation->viewed_date) {
            $invitation->markViewed();

            if (! session()->get('is_silent')) {
                event(new InvitationWasViewed($invitation->{$entity}, $invitation, $invitation->{$entity}->company, Ninja::eventVars()));
            }

            if (! session()->get('is_silent')) {
                $this->fireEntityViewedEvent($invitation, $entity);
            }
        } else {
            $is_silent = 'true';

            return redirect()->route('client.'.$entity.'.show', [$entity => $this->encodePrimaryKey($invitation->{$key}), 'silent' => $is_silent]);
        }

        return redirect()->route('client.'.$entity.'.show', [$entity => $this->encodePrimaryKey($invitation->{$key})]);
    }

    private function fireEntityViewedEvent($invitation, $entity_string)
    {
        switch ($entity_string) {
            case 'invoice':
                event(new InvoiceWasViewed($invitation, $invitation->company, Ninja::eventVars()));
                break;
            case 'quote':
                event(new QuoteWasViewed($invitation, $invitation->company, Ninja::eventVars()));
                break;
            case 'credit':
                event(new CreditWasViewed($invitation, $invitation->company, Ninja::eventVars()));
                break;
            default:
                // code...
                break;
        }
    }

    public function routerForDownload(string $entity, string $invitation_key)
    {
        set_time_limit(45);

        if (Ninja::isHosted()) {
            return $this->returnRawPdf($entity, $invitation_key);
        }

        return redirect('client/'.$entity.'/'.$invitation_key.'/download_pdf');
    }

    private function returnRawPdf(string $entity, string $invitation_key)
    {
        if (! in_array($entity, ['invoice', 'credit', 'quote', 'recurring_invoice'])) {
            return response()->json(['message' => 'Invalid resource request']);
        }

        $key = $entity.'_id';

        $entity_obj = 'App\Models\\'.ucfirst(Str::camel($entity)).'Invitation';

        $invitation = $entity_obj::withTrashed()
                                    ->where('key', $invitation_key)
                                    ->with('contact.client')
                                    ->firstOrFail();

        if (! $invitation) {
            return response()->json(['message' => 'no record found'], 400);
        }

        $file_name = $invitation->{$entity}->numberFormatter().'.pdf';

        $file = (new CreateRawPdf($invitation, $invitation->company->db))->handle();

        $headers = ['Content-Type' => 'application/pdf'];

        if (request()->input('inline') == 'true') {
            $headers = array_merge($headers, ['Content-Disposition' => 'inline']);
        }

        return response()->streamDownload(function () use ($file) {
            echo $file;
        }, $file_name, $headers);
    }

    public function routerForIframe(string $entity, string $client_hash, string $invitation_key)
    {
    }

    public function paymentRouter(string $contact_key, string $payment_id)
    {
        $contact = ClientContact::withTrashed()->where('contact_key', $contact_key)->firstOrFail();
        $payment = Payment::find($this->decodePrimaryKey($payment_id));

        if ($payment->client_id != $contact->client_id) {
            abort(403, 'You are not authorized to view this resource');
        }

        auth()->guard('contact')->loginUsingId($contact->id, true);

        return redirect()->route('client.payments.show', $payment->hashed_id);
    }

    public function payInvoice(Request $request, string $invitation_key)
    {
        $invitation = InvoiceInvitation::withTrashed()
                                    ->where('key', $invitation_key)
                                    ->with('contact.client')
                                    ->firstOrFail();

        if($invitation->contact->trashed())
            $invitation->contact->restore();
        
        auth()->guard('contact')->loginUsingId($invitation->contact->id, true);
        
        $invoice = $invitation->invoice;

        if ($invoice->partial > 0) {
            $amount = round($invoice->partial, (int) $invoice->client->currency()->precision);
        } else {
            $amount = round($invoice->balance, (int) $invoice->client->currency()->precision);
        }

        $gateways = $invitation->contact->client->service()->getPaymentMethods($amount);

        if (is_array($gateways) && count($gateways) >= 1) {
            $data = [
                'company_gateway_id' => $gateways[0]['company_gateway_id'],
                'payment_method_id' => $gateways[0]['gateway_type_id'],
                'payable_invoices' => [
                    ['invoice_id' => $invitation->invoice->hashed_id, 'amount' => $amount],
                ],
                'signature' => false,
            ];

            $request->replace($data);

            return (new InstantPayment($request))->run();
        }

        $entity = 'invoice';

        if ($invoice && is_array($gateways) && count($gateways) == 0) {
            return redirect()->route('client.invoice.show', ['invoice' => $this->encodePrimaryKey($invitation->invoice_id)]);
        }

        abort(404, 'Invoice not found');
    }

    public function unsubscribe(Request $request, string $entity, string $invitation_key)
    {
        if ($entity == 'invoice') {
            $invite = InvoiceInvitation::withTrashed()->where('key', $invitation_key)->first();
            $invite->contact->send_email = false;
            $invite->contact->save();
        } elseif ($entity == 'quote') {
            $invite = QuoteInvitation::withTrashed()->where('key', $invitation_key)->first();
            $invite->contact->send_email = false;
            $invite->contact->save();
        } elseif ($entity == 'credit') {
            $invite = CreditInvitation::withTrashed()->where('key', $invitation_key)->first();
            $invite->contact->send_email = false;
            $invite->contact->save();
        } elseif ($entity == 'purchase_order') {
            $invite = PurchaseOrderInvitation::withTrashed()->where('key', $invitation_key)->first();
            $invite->contact->send_email = false;
            $invite->contact->save();
        } else {
            return abort(404);
        }

        $data['logo'] = $invite->company->present()->logo();

        return $this->render('generic.unsubscribe', $data);
    }
}<|MERGE_RESOLUTION|>--- conflicted
+++ resolved
@@ -70,9 +70,9 @@
 
     private function genericRouter(string $entity, string $invitation_key)
     {
-        if (! in_array($entity, ['invoice', 'credit', 'quote', 'recurring_invoice'])) {
+
+        if(!in_array($entity, ['invoice', 'credit', 'quote', 'recurring_invoice']))
             return response()->json(['message' => 'Invalid resource request']);
-        }
 
         $is_silent = 'false';
 
@@ -83,17 +83,6 @@
         $invitation = $entity_obj::withTrashed()
                                     ->with($entity)
                                     ->where('key', $invitation_key)
-<<<<<<< HEAD
-                                    ->whereHas($entity, function ($query) {
-                                        $query->where('is_deleted', 0);
-                                    })
-                                    ->with('contact.client')
-                                    ->first();
-
-        if (! $invitation) {
-            return abort(404, 'The resource is no longer available.');
-        }
-=======
                                     // ->whereHas($entity, function ($query) {
                                     //      $query->where('is_deleted',0);
                                     // })
@@ -102,61 +91,62 @@
 
         if($invitation->{$entity}->is_deleted)
             return $this->render('generic.not_available', ['account' => $invitation->company->account, 'company' => $invitation->company]);
->>>>>>> 3b66b9ac
 
         /* 12/01/2022 Clean up an edge case where if the contact is trashed, restore if a invitation comes back. */
-        if ($invitation->contact->trashed()) {
+        if($invitation->contact->trashed())
             $invitation->contact->restore();
-        }
 
         /* Return early if we have the correct client_hash embedded */
         $client_contact = $invitation->contact;
 
-        if (empty($client_contact->email)) {
-            $client_contact->email = Str::random(15).'@example.com';
-        }
-        $client_contact->save();
+        if(empty($client_contact->email))
+            $client_contact->email = Str::random(15) . "@example.com"; $client_contact->save();
 
         if (request()->has('client_hash') && request()->input('client_hash') == $invitation->contact->client->client_hash) {
             request()->session()->invalidate();
             auth()->guard('contact')->loginUsingId($client_contact->id, true);
+
         } elseif ((bool) $invitation->contact->client->getSetting('enable_client_portal_password') !== false) {
 
             //if no contact password has been set - allow user to set password - then continue to view entity
-            if (empty($invitation->contact->password)) {
-                return $this->render('view_entity.set_password', [
-                    'root' => 'themes',
-                    'entity_type' => $entity,
-                    'invitation_key' => $invitation_key,
-                ]);
+            if(empty($invitation->contact->password)){
+
+                    return $this->render('view_entity.set_password', [
+                                'root' => 'themes',
+                                'entity_type' => $entity,
+                                'invitation_key' => $invitation_key
+                            ]);
             }
 
             $this->middleware('auth:contact');
-
             return redirect()->route('client.login');
+
         } else {
-            nlog('else - default - login contact');
+            nlog("else - default - login contact");
             request()->session()->invalidate();
             auth()->guard('contact')->loginUsingId($client_contact->id, true);
         }
 
+
         if (auth()->guard('contact')->user() && ! request()->has('silent') && ! $invitation->viewed_date) {
             $invitation->markViewed();
 
-            if (! session()->get('is_silent')) {
+            if(!session()->get('is_silent'))
                 event(new InvitationWasViewed($invitation->{$entity}, $invitation, $invitation->{$entity}->company, Ninja::eventVars()));
-            }
-
-            if (! session()->get('is_silent')) {
+
+            if(!session()->get('is_silent'))
                 $this->fireEntityViewedEvent($invitation, $entity);
-            }
-        } else {
+        }
+        else{
             $is_silent = 'true';
 
             return redirect()->route('client.'.$entity.'.show', [$entity => $this->encodePrimaryKey($invitation->{$key}), 'silent' => $is_silent]);
+
         }
 
         return redirect()->route('client.'.$entity.'.show', [$entity => $this->encodePrimaryKey($invitation->{$key})]);
+
+
     }
 
     private function fireEntityViewedEvent($invitation, $entity_string)
@@ -179,20 +169,20 @@
 
     public function routerForDownload(string $entity, string $invitation_key)
     {
+
         set_time_limit(45);
 
-        if (Ninja::isHosted()) {
+        if(Ninja::isHosted())
             return $this->returnRawPdf($entity, $invitation_key);
-        }
 
         return redirect('client/'.$entity.'/'.$invitation_key.'/download_pdf');
     }
 
     private function returnRawPdf(string $entity, string $invitation_key)
     {
-        if (! in_array($entity, ['invoice', 'credit', 'quote', 'recurring_invoice'])) {
+
+        if(!in_array($entity, ['invoice', 'credit', 'quote', 'recurring_invoice']))
             return response()->json(['message' => 'Invalid resource request']);
-        }
 
         $key = $entity.'_id';
 
@@ -203,23 +193,22 @@
                                     ->with('contact.client')
                                     ->firstOrFail();
 
-        if (! $invitation) {
-            return response()->json(['message' => 'no record found'], 400);
-        }
+        if(!$invitation)
+            return response()->json(["message" => "no record found"], 400);
 
         $file_name = $invitation->{$entity}->numberFormatter().'.pdf';
 
-        $file = (new CreateRawPdf($invitation, $invitation->company->db))->handle();
+        $file = CreateRawPdf::dispatchNow($invitation, $invitation->company->db);
 
         $headers = ['Content-Type' => 'application/pdf'];
 
-        if (request()->input('inline') == 'true') {
+        if(request()->input('inline') == 'true')
             $headers = array_merge($headers, ['Content-Disposition' => 'inline']);
-        }
-
-        return response()->streamDownload(function () use ($file) {
-            echo $file;
-        }, $file_name, $headers);
+
+        return response()->streamDownload(function () use($file) {
+                echo $file;
+        },  $file_name, $headers);
+
     }
 
     public function routerForIframe(string $entity, string $client_hash, string $invitation_key)
@@ -231,13 +220,13 @@
         $contact = ClientContact::withTrashed()->where('contact_key', $contact_key)->firstOrFail();
         $payment = Payment::find($this->decodePrimaryKey($payment_id));
 
-        if ($payment->client_id != $contact->client_id) {
+        if($payment->client_id != $contact->client_id)
             abort(403, 'You are not authorized to view this resource');
-        }
 
         auth()->guard('contact')->loginUsingId($contact->id, true);
 
         return redirect()->route('client.payments.show', $payment->hashed_id);
+
     }
 
     public function payInvoice(Request $request, string $invitation_key)
@@ -254,22 +243,23 @@
         
         $invoice = $invitation->invoice;
 
-        if ($invoice->partial > 0) {
-            $amount = round($invoice->partial, (int) $invoice->client->currency()->precision);
-        } else {
-            $amount = round($invoice->balance, (int) $invoice->client->currency()->precision);
-        }
+        if($invoice->partial > 0)
+            $amount = round($invoice->partial, (int)$invoice->client->currency()->precision);
+        else
+            $amount = round($invoice->balance, (int)$invoice->client->currency()->precision);
 
         $gateways = $invitation->contact->client->service()->getPaymentMethods($amount);
 
-        if (is_array($gateways) && count($gateways) >= 1) {
+        if(is_array($gateways) && count($gateways) >=1)
+        {
+
             $data = [
                 'company_gateway_id' => $gateways[0]['company_gateway_id'],
                 'payment_method_id' => $gateways[0]['gateway_type_id'],
                 'payable_invoices' => [
                     ['invoice_id' => $invitation->invoice->hashed_id, 'amount' => $amount],
                 ],
-                'signature' => false,
+                'signature' => false
             ];
 
             $request->replace($data);
@@ -279,37 +269,38 @@
 
         $entity = 'invoice';
 
-        if ($invoice && is_array($gateways) && count($gateways) == 0) {
+        if($invoice && is_array($gateways) && count($gateways) == 0)
             return redirect()->route('client.invoice.show', ['invoice' => $this->encodePrimaryKey($invitation->invoice_id)]);
-        }
-
-        abort(404, 'Invoice not found');
+
+        abort(404, "Invoice not found");
     }
 
     public function unsubscribe(Request $request, string $entity, string $invitation_key)
     {
-        if ($entity == 'invoice') {
+        if($entity == 'invoice'){
             $invite = InvoiceInvitation::withTrashed()->where('key', $invitation_key)->first();
             $invite->contact->send_email = false;
             $invite->contact->save();
-        } elseif ($entity == 'quote') {
+        }elseif($entity == 'quote'){
             $invite = QuoteInvitation::withTrashed()->where('key', $invitation_key)->first();
             $invite->contact->send_email = false;
             $invite->contact->save();
-        } elseif ($entity == 'credit') {
+        }elseif($entity == 'credit'){
             $invite = CreditInvitation::withTrashed()->where('key', $invitation_key)->first();
             $invite->contact->send_email = false;
             $invite->contact->save();
-        } elseif ($entity == 'purchase_order') {
+        }elseif($entity == 'purchase_order'){
             $invite = PurchaseOrderInvitation::withTrashed()->where('key', $invitation_key)->first();
             $invite->contact->send_email = false;
             $invite->contact->save();
-        } else {
+        }
+        else
             return abort(404);
-        }
 
         $data['logo'] = $invite->company->present()->logo();
 
         return $this->render('generic.unsubscribe', $data);
-    }
+
+    }
+
 }