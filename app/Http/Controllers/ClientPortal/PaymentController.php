--- conflicted
+++ resolved
@@ -120,11 +120,7 @@
 
         return $gateway
             ->driver(auth()->user()->client)
-<<<<<<< HEAD
-            ->setPaymentMethod()
-=======
             ->setPaymentMethod($payment_method_id)
->>>>>>> 790b3ff6
             ->processPaymentView($data);
     }
 
