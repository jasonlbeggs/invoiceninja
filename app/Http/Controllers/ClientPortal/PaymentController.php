<?php

/**
 * Invoice Ninja (https://invoiceninja.com).
 *
 * @link https://github.com/invoiceninja/invoiceninja source repository
 *
 * @copyright Copyright (c) 2022. Invoice Ninja LLC (https://invoiceninja.com)
 *
 * @license https://www.elastic.co/licensing/elastic-license
 */

namespace App\Http\Controllers\ClientPortal;

use App\Exceptions\PaymentFailed;
use App\Factory\PaymentFactory;
use App\Http\Controllers\Controller;
use App\Http\Requests\ClientPortal\Payments\PaymentResponseRequest;
use App\Jobs\Invoice\InjectSignature;
use App\Jobs\Util\SystemLogger;
use App\Models\CompanyGateway;
use App\Models\Invoice;
use App\Models\Payment;
use App\Models\PaymentHash;
use App\Models\SystemLog;
use App\Services\ClientPortal\InstantPayment;
use App\Services\Subscription\SubscriptionService;
use App\Utils\Number;
use App\Utils\Traits\MakesDates;
use App\Utils\Traits\MakesHash;
use Illuminate\Contracts\View\Factory;
use Illuminate\Http\RedirectResponse;
use Illuminate\Http\Request;
use Illuminate\Support\Facades\Cache;
use Illuminate\Support\Str;
use Illuminate\View\View;

/**
 * Class PaymentController.
 */
class PaymentController extends Controller
{
    use MakesHash;
    use MakesDates;

    /**
     * Show the list of payments.
     *
     * @return Factory|View
     */
    public function index()
    {
        return $this->render('payments.index');
    }

    /**
     * Display the specified resource.
     *
     * @param Request $request
     * @param Payment $payment
     * @return Factory|View
     */
    public function show(Request $request, Payment $payment)
    {
        $payment->load('invoices');

        return $this->render('payments.show', [
            'payment' => $payment,
        ]);
    }

    public function catch_process(Request $request)
    {
        return $this->render('payments.index');
    }

    /**
     * Presents the payment screen for a given
     * gateway and payment method.
     * The request will also contain the amount
     * and invoice ids for reference.
     *
     * @param Request $request
     * @return RedirectResponse|mixed
     */
    public function process(Request $request)
    {
        return (new InstantPayment($request))->run();
    }

    public function response(PaymentResponseRequest $request)
    {
<<<<<<< HEAD
=======

>>>>>>> 76b307d2
        $gateway = CompanyGateway::findOrFail($request->input('company_gateway_id'));
        $payment_hash = PaymentHash::where('hash', $request->payment_hash)->firstOrFail();
        $invoice = Invoice::with('client')->find($payment_hash->fee_invoice_id);
        $client = $invoice ? $invoice->client : auth()->guard('contact')->user()->client;

        // 09-07-2022 catch duplicate responses for invoices that already paid here.
        if($invoice && $invoice->status_id == Invoice::STATUS_PAID)
            abort(400, 'Invoice paid. Duplicate submission');

<<<<<<< HEAD
        return $gateway
                // ->driver(auth()->user()->client)
=======
            return $gateway
>>>>>>> 76b307d2
                ->driver($client)
                ->setPaymentMethod($request->input('payment_method_id'))
                ->setPaymentHash($payment_hash)
                ->checkRequirements()
                ->processPaymentResponse($request);
    }

    /**
     * Pay for invoice/s using credits only.
     *
     * @param Request $request The request object
     * @return Response         The response view
     */
    public function credit_response(Request $request)
    {
        $payment_hash = PaymentHash::where('hash', $request->input('payment_hash'))->first();

        /* Hydrate the $payment */
        if ($payment_hash->payment()->exists()) {
            $payment = $payment_hash->payment;
        } else {
            $payment = PaymentFactory::create($payment_hash->fee_invoice->company_id, $payment_hash->fee_invoice->user_id);
            $payment->client_id = $payment_hash->fee_invoice->client_id;

            $payment->saveQuietly();
            $payment->currency_id = $payment->client->getSetting('currency_id');
            $payment->saveQuietly();

            $payment_hash->payment_id = $payment->id;
            $payment_hash->save();
        }

        $payment = $payment->service()->applyCredits($payment_hash)->save();

        event('eloquent.created: App\Models\Payment', $payment);

        if (property_exists($payment_hash->data, 'billing_context')) {
            $billing_subscription = \App\Models\Subscription::find($payment_hash->data->billing_context->subscription_id);

            return (new SubscriptionService($billing_subscription))->completePurchase($payment_hash);
        }

        return redirect()->route('client.payments.show', ['payment' => $this->encodePrimaryKey($payment->id)]);
    }

    public function processCreditPayment(Request $request, array $data)
    {
        return render('gateways.credit.index', $data);
    }
}<|MERGE_RESOLUTION|>--- conflicted
+++ resolved
@@ -90,10 +90,7 @@
 
     public function response(PaymentResponseRequest $request)
     {
-<<<<<<< HEAD
-=======
 
->>>>>>> 76b307d2
         $gateway = CompanyGateway::findOrFail($request->input('company_gateway_id'));
         $payment_hash = PaymentHash::where('hash', $request->payment_hash)->firstOrFail();
         $invoice = Invoice::with('client')->find($payment_hash->fee_invoice_id);
@@ -103,12 +100,7 @@
         if($invoice && $invoice->status_id == Invoice::STATUS_PAID)
             abort(400, 'Invoice paid. Duplicate submission');
 
-<<<<<<< HEAD
-        return $gateway
-                // ->driver(auth()->user()->client)
-=======
             return $gateway
->>>>>>> 76b307d2
                 ->driver($client)
                 ->setPaymentMethod($request->input('payment_method_id'))
                 ->setPaymentHash($payment_hash)
