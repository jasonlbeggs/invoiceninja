<?php
/**
 * Invoice Ninja (https://invoiceninja.com)
 *
 * @link https://github.com/invoiceninja/invoiceninja source repository
 *
 * @copyright Copyright (c) 2020. Invoice Ninja LLC (https://invoiceninja.com)
 *
 * @license https://opensource.org/licenses/AAL
 */

namespace App\Http\Controllers\ClientPortal;

use App\Events\Payment\Methods\MethodDeleted;
use App\Http\Controllers\Controller;
use App\Http\Requests\ClientPortal\CreatePaymentMethodRequest;
use App\Models\ClientGatewayToken;
use App\Models\GatewayType;
use App\PaymentDrivers\AuthorizePaymentDriver;
use App\Utils\Traits\MakesDates;
use Illuminate\Http\Request;
use Illuminate\Support\Facades\Log;

class PaymentMethodController extends Controller
{
    use MakesDates;

    /**
     * Display a listing of the resource.
     *
     * @return \Illuminate\Contracts\View\Factory|\Illuminate\View\View
     */
    public function index()
    {
        return $this->render('payment_methods.index');
    }

    /**
     * Show the form for creating a new resource.
     *
     * @return \Illuminate\Http\Response
     */
    public function create(CreatePaymentMethodRequest $request)
    {
        $gateway = auth()->user()->client->getCreditCardGateway();

        return $gateway->driver(auth()->user()->client)->authorizeView(GatewayType::CREDIT_CARD);

<<<<<<< HEAD
=======
        return $gateway
            ->driver(auth()->user()->client)
            ->setPaymentMethod('App\\PaymentDrivers\\Stripe\\ACH')
            ->authorizeView($data);
>>>>>>> 72b21ece
    }

    /**
     * Store a newly created resource in storage.
     *
     * @param \Illuminate\Http\Request $request
     * @return \Illuminate\Http\Response
     */
    public function store(Request $request)
    {
        $gateway = auth()->user()->client->getCreditCardGateway();
        
        return $gateway->driver(auth()->user()->client)->authorizeResponseView($request->all());

<<<<<<< HEAD
=======
        return $gateway
            ->driver(auth()->user()->client)
            ->setPaymentMethod('App\\PaymentDrivers\\Stripe\\ACH')
            ->authorizeCreditCardResponse($request);
>>>>>>> 72b21ece
    }

    /**
     * Display the specified resource.
     *
     * @param ClientGatewayToken $payment_method
     * @return \Illuminate\Contracts\View\Factory|\Illuminate\View\View
     */
    public function show(ClientGatewayToken $payment_method)
    {
        return $this->render('payment_methods.show', [
            'payment_method' => $payment_method,
        ]);
    }

    /**
     * Show the form for editing the specified resource.
     *
     * @param int $id
     * @return \Illuminate\Http\Response
     */
    public function edit($id)
    {
        //
    }

    /**
     * Update the specified resource in storage.
     *
     * @param \Illuminate\Http\Request $request
     * @param int $id
     * @return \Illuminate\Http\Response
     */
    public function update(Request $request, $id)
    {
        //
    }

    public function verify(ClientGatewayToken $payment_method)
    {
        $gateway = auth()->user()->client->getCreditCardGateway();

        return $gateway
            ->driver(auth()->user()->client)
            ->setPaymentMethod('App\\PaymentDrivers\\Stripe\\ACH')
            ->verificationView($payment_method);
    }

    public function processVerification(ClientGatewaytoken $payment_method)
    {
        $gateway = auth()->user()->client->getCreditCardGateway();

        return $gateway
            ->driver(auth()->user()->client)
            ->setPaymentMethod('App\\PaymentDrivers\\Stripe\\ACH')
            ->processVerification($payment_method);
    }

    /**
     * Remove the specified resource from storage.
     *
     * @param ClientGatewayToken $payment_method
     * @return \Illuminate\Http\RedirectResponse
     */
    public function destroy(ClientGatewayToken $payment_method)
    {
        try {
            event(new MethodDeleted($payment_method));
            $payment_method->delete();
        } catch (\Exception $e) {
            Log::error(json_encode($e));
            return back();
        }

        return redirect()
            ->route('client.payment_methods.index')
            ->withSuccess('Payment method has been successfully removed.');
    }
}<|MERGE_RESOLUTION|>--- conflicted
+++ resolved
@@ -46,13 +46,6 @@
 
         return $gateway->driver(auth()->user()->client)->authorizeView(GatewayType::CREDIT_CARD);
 
-<<<<<<< HEAD
-=======
-        return $gateway
-            ->driver(auth()->user()->client)
-            ->setPaymentMethod('App\\PaymentDrivers\\Stripe\\ACH')
-            ->authorizeView($data);
->>>>>>> 72b21ece
     }
 
     /**
@@ -67,13 +60,6 @@
         
         return $gateway->driver(auth()->user()->client)->authorizeResponseView($request->all());
 
-<<<<<<< HEAD
-=======
-        return $gateway
-            ->driver(auth()->user()->client)
-            ->setPaymentMethod('App\\PaymentDrivers\\Stripe\\ACH')
-            ->authorizeCreditCardResponse($request);
->>>>>>> 72b21ece
     }
 
     /**
