--- conflicted
+++ resolved
@@ -48,16 +48,7 @@
 
     public function view($invitationKey)
     {
-<<<<<<< HEAD
-        if (request()->silent) {
-            session(['silent' => true]);
-            return redirect(request()->url());
-        }
-
-        if (!$invitation = $this->invoiceRepo->findInvoiceByInvitation($invitationKey)) {
-=======
         if (! $invitation = $this->invoiceRepo->findInvoiceByInvitation($invitationKey)) {
->>>>>>> 9a7e6c52
             return $this->returnError();
         }
 
@@ -78,13 +69,8 @@
 
         $account->loadLocalizationSettings($client);
 
-<<<<<<< HEAD
-        if (! Input::has('phantomjs') && ! session('silent') && ! Session::has($invitationKey)
-            && (!Auth::check() || Auth::user()->account_id != $invoice->account_id)) {
-=======
         if (! Input::has('phantomjs') && ! session('silent:' . $client->id) && ! Session::has($invitation->invitation_key)
             && (! Auth::check() || Auth::user()->account_id != $invoice->account_id)) {
->>>>>>> 9a7e6c52
             if ($invoice->isType(INVOICE_TYPE_QUOTE)) {
                 event(new QuoteInvitationWasViewed($invoice, $invitation));
             } else {
