--- conflicted
+++ resolved
@@ -68,13 +68,6 @@
         }
 
         $account->loadLocalizationSettings($client);
-<<<<<<< HEAD
-
-        if (! Input::has('phantomjs')) {
-            $this->invoiceRepo->clearGatewayFee($invoice);
-        }
-=======
->>>>>>> 907b23d1
 
         if (! Input::has('phantomjs') && ! session('silent:' . $client->id) && ! Session::has($invitation->invitation_key)
             && (! Auth::check() || Auth::user()->account_id != $invoice->account_id)) {
