<?php namespace App\Http\Controllers;

use Auth;
use DB;
use View;
use App\Models\Activity;
use App\Models\Invoice;
use App\Models\Payment;

/**
 * Class DashboardController
 */
class DashboardController extends BaseController
{
    /**
     * @return \Illuminate\Contracts\View\View
     */
    public function index()
    {
        $view_all = Auth::user()->hasPermission('view_all');
        $user_id = Auth::user()->id;

        // total_income, billed_clients, invoice_sent and active_clients
        $select = DB::raw(
            'COUNT(DISTINCT CASE WHEN '.DB::getQueryGrammar()->wrap('invoices.id', true).' IS NOT NULL THEN '.DB::getQueryGrammar()->wrap('clients.id', true).' ELSE null END) billed_clients,
            SUM(CASE WHEN '.DB::getQueryGrammar()->wrap('invoices.invoice_status_id', true).' >= '.INVOICE_STATUS_SENT.' THEN 1 ELSE 0 END) invoices_sent,
            COUNT(DISTINCT '.DB::getQueryGrammar()->wrap('clients.id', true).') active_clients'
        );
        $metrics = DB::table('accounts')
            ->select($select)
            ->leftJoin('clients', 'accounts.id', '=', 'clients.account_id')
            ->leftJoin('invoices', 'clients.id', '=', 'invoices.client_id')
            ->where('accounts.id', '=', Auth::user()->account_id)
            ->where('clients.is_deleted', '=', false)
            ->where('invoices.is_deleted', '=', false)
            ->where('invoices.is_recurring', '=', false)
<<<<<<< HEAD
            ->where('invoices.is_quote', '=', false);
=======
            ->where('invoices.invoice_type_id', '=', INVOICE_TYPE_STANDARD);
>>>>>>> abe5a836

        if(!$view_all){
            $metrics = $metrics->where(function($query) use($user_id){
                $query->where('invoices.user_id', '=', $user_id);
                $query->orwhere(function($query) use($user_id){
                    $query->where('invoices.user_id', '=', null);
                    $query->where('clients.user_id', '=', $user_id);
                });
            });
        }

        $metrics = $metrics->groupBy('accounts.id')
            ->first();

        $select = DB::raw(
            'SUM('.DB::getQueryGrammar()->wrap('clients.paid_to_date', true).') as value,'
                  .DB::getQueryGrammar()->wrap('clients.currency_id', true).' as currency_id'
        );
        $paidToDate = DB::table('accounts')
            ->select($select)
            ->leftJoin('clients', 'accounts.id', '=', 'clients.account_id')
            ->where('accounts.id', '=', Auth::user()->account_id)
            ->where('clients.is_deleted', '=', false);

        if(!$view_all){
            $paidToDate = $paidToDate->where('clients.user_id', '=', $user_id);
        }

        $paidToDate = $paidToDate->groupBy('accounts.id')
            ->groupBy(DB::raw('CASE WHEN '.DB::getQueryGrammar()->wrap('clients.currency_id', true).' IS NULL THEN CASE WHEN '.DB::getQueryGrammar()->wrap('accounts.currency_id', true).' IS NULL THEN 1 ELSE '.DB::getQueryGrammar()->wrap('accounts.currency_id', true).' END ELSE '.DB::getQueryGrammar()->wrap('clients.currency_id', true).' END'))
            ->get();

        $select = DB::raw(
            'AVG('.DB::getQueryGrammar()->wrap('invoices.amount', true).') as invoice_avg, '
                  .DB::getQueryGrammar()->wrap('clients.currency_id', true).' as currency_id'
        );
        $averageInvoice = DB::table('accounts')
            ->select($select)
            ->leftJoin('clients', 'accounts.id', '=', 'clients.account_id')
            ->leftJoin('invoices', 'clients.id', '=', 'invoices.client_id')
            ->where('accounts.id', '=', Auth::user()->account_id)
            ->where('clients.is_deleted', '=', false)
            ->where('invoices.is_deleted', '=', false)
            ->where('invoices.invoice_type_id', '=', INVOICE_TYPE_STANDARD)
            ->where('invoices.is_recurring', '=', false);

        if(!$view_all){
            $averageInvoice = $averageInvoice->where('invoices.user_id', '=', $user_id);
        }

        $averageInvoice = $averageInvoice->groupBy('accounts.id')
            ->groupBy(DB::raw('CASE WHEN '.DB::getQueryGrammar()->wrap('clients.currency_id', true).' IS NULL THEN CASE WHEN '.DB::getQueryGrammar()->wrap('accounts.currency_id', true).' IS NULL THEN 1 ELSE '.DB::getQueryGrammar()->wrap('accounts.currency_id', true).' END ELSE '.DB::getQueryGrammar()->wrap('clients.currency_id', true).' END'))
            ->get();

        $select = DB::raw(
            'SUM('.DB::getQueryGrammar()->wrap('clients.balance', true).') as value, '
                  .DB::getQueryGrammar()->wrap('clients.currency_id', true).' as currency_id'
        );
        $balances = DB::table('accounts')
            ->select($select)
            ->leftJoin('clients', 'accounts.id', '=', 'clients.account_id')
            ->where('accounts.id', '=', Auth::user()->account_id)
            ->where('clients.is_deleted', '=', false)
            ->groupBy('accounts.id')
<<<<<<< HEAD
            ->groupBy(DB::raw('CASE WHEN clients.currency_id IS NULL THEN CASE WHEN accounts.currency_id IS NULL THEN 1 ELSE accounts.currency_id END ELSE clients.currency_id END'));
=======
            ->groupBy(DB::raw('CASE WHEN '.DB::getQueryGrammar()->wrap('clients.currency_id', true).' IS NULL THEN CASE WHEN '.DB::getQueryGrammar()->wrap('accounts.currency_id', true).' IS NULL THEN 1 ELSE '.DB::getQueryGrammar()->wrap('accounts.currency_id', true).' END ELSE '.DB::getQueryGrammar()->wrap('clients.currency_id', true).' END'));
>>>>>>> abe5a836

        if (!$view_all) {
            $balances->where('clients.user_id', '=', $user_id);
        }

        $balances = $balances->get();

        $activities = Activity::where('activities.account_id', '=', Auth::user()->account_id)
                ->where('activities.activity_type_id', '>', 0);

        if(!$view_all){
            $activities = $activities->where('activities.user_id', '=', $user_id);
        }

        $activities = $activities->orderBy('activities.created_at', 'desc')
                ->with('client.contacts', 'user', 'invoice', 'payment', 'credit', 'account')
                ->take(50)
                ->get();

        $pastDue = DB::table('invoices')
                    ->leftJoin('clients', 'clients.id', '=', 'invoices.client_id')
                    ->leftJoin('contacts', 'contacts.client_id', '=', 'clients.id')
                    ->where('invoices.account_id', '=', Auth::user()->account_id)
                    ->where('clients.deleted_at', '=', null)
                    ->where('contacts.deleted_at', '=', null)
                    ->where('invoices.is_recurring', '=', false)
                    //->where('invoices.is_quote', '=', false)
                    ->where('invoices.quote_invoice_id', '=', null)
                    ->where('invoices.balance', '>', 0)
                    ->where('invoices.is_deleted', '=', false)
                    ->where('invoices.deleted_at', '=', null)
                    ->where('contacts.is_primary', '=', true)
                    ->where('invoices.due_date', '<', date('Y-m-d'));

        if(!$view_all){
            $pastDue = $pastDue->where('invoices.user_id', '=', $user_id);
        }

<<<<<<< HEAD
        $pastDue = $pastDue->select(['invoices.due_date', 'invoices.balance', 'invoices.public_id', 'invoices.invoice_number', 'clients.name as client_name', 'contacts.email', 'contacts.first_name', 'contacts.last_name', 'clients.currency_id', 'clients.public_id as client_public_id', 'clients.user_id as client_user_id', 'is_quote'])
=======
        $pastDue = $pastDue->select(['invoices.due_date', 'invoices.balance', 'invoices.public_id', 'invoices.invoice_number', 'clients.name as client_name', 'contacts.email', 'contacts.first_name', 'contacts.last_name', 'clients.currency_id', 'clients.public_id as client_public_id', 'clients.user_id as client_user_id', 'invoice_type_id'])
>>>>>>> abe5a836
                    ->orderBy('invoices.due_date', 'asc')
                    ->take(50)
                    ->get();

        $upcoming = DB::table('invoices')
                    ->leftJoin('clients', 'clients.id', '=', 'invoices.client_id')
                    ->leftJoin('contacts', 'contacts.client_id', '=', 'clients.id')
                    ->where('invoices.account_id', '=', Auth::user()->account_id)
                    ->where('clients.deleted_at', '=', null)
                    ->where('contacts.deleted_at', '=', null)
                    ->where('invoices.deleted_at', '=', null)
                    ->where('invoices.is_recurring', '=', false)
                    //->where('invoices.is_quote', '=', false)
                    ->where('invoices.quote_invoice_id', '=', null)
                    ->where('invoices.balance', '>', 0)
                    ->where('invoices.is_deleted', '=', false)
                    ->where('contacts.is_primary', '=', true)
                    ->where('invoices.due_date', '>=', date('Y-m-d'))
                    ->orderBy('invoices.due_date', 'asc');

        if(!$view_all){
            $upcoming = $upcoming->where('invoices.user_id', '=', $user_id);
        }

        $upcoming = $upcoming->take(50)
                    ->select(['invoices.due_date', 'invoices.balance', 'invoices.public_id', 'invoices.invoice_number', 'clients.name as client_name', 'contacts.email', 'contacts.first_name', 'contacts.last_name', 'clients.currency_id', 'clients.public_id as client_public_id', 'clients.user_id as client_user_id', 'invoice_type_id'])
                    ->get();

        $payments = DB::table('payments')
                    ->leftJoin('clients', 'clients.id', '=', 'payments.client_id')
                    ->leftJoin('contacts', 'contacts.client_id', '=', 'clients.id')
                    ->leftJoin('invoices', 'invoices.id', '=', 'payments.invoice_id')
                    ->where('payments.account_id', '=', Auth::user()->account_id)
                    ->where('payments.is_deleted', '=', false)
                    ->where('invoices.is_deleted', '=', false)
                    ->where('clients.is_deleted', '=', false)
                    ->where('contacts.deleted_at', '=', null)
                    ->where('contacts.is_primary', '=', true);

        if(!$view_all){
            $payments = $payments->where('payments.user_id', '=', $user_id);
        }

        $payments = $payments->select(['payments.payment_date', 'payments.amount', 'invoices.public_id', 'invoices.invoice_number', 'clients.name as client_name', 'contacts.email', 'contacts.first_name', 'contacts.last_name', 'clients.currency_id', 'clients.public_id as client_public_id', 'clients.user_id as client_user_id'])
                    ->orderBy('payments.payment_date', 'desc')
                    ->take(50)
                    ->get();

        $hasQuotes = false;
        foreach ([$upcoming, $pastDue] as $data) {
            foreach ($data as $invoice) {
                if ($invoice->invoice_type_id == INVOICE_TYPE_QUOTE) {
                    $hasQuotes = true;
                }
            }
        }

        $data = [
            'account' => Auth::user()->account,
            'paidToDate' => $paidToDate,
            'balances' => $balances,
            'averageInvoice' => $averageInvoice,
            'invoicesSent' => $metrics ? $metrics->invoices_sent : 0,
            'activeClients' => $metrics ? $metrics->active_clients : 0,
            'activities' => $activities,
            'pastDue' => $pastDue,
            'upcoming' => $upcoming,
            'payments' => $payments,
            'title' => trans('texts.dashboard'),
            'hasQuotes' => $hasQuotes,
        ];

        return View::make('dashboard', $data);
    }
}<|MERGE_RESOLUTION|>--- conflicted
+++ resolved
@@ -34,11 +34,7 @@
             ->where('clients.is_deleted', '=', false)
             ->where('invoices.is_deleted', '=', false)
             ->where('invoices.is_recurring', '=', false)
-<<<<<<< HEAD
-            ->where('invoices.is_quote', '=', false);
-=======
             ->where('invoices.invoice_type_id', '=', INVOICE_TYPE_STANDARD);
->>>>>>> abe5a836
 
         if(!$view_all){
             $metrics = $metrics->where(function($query) use($user_id){
@@ -103,11 +99,7 @@
             ->where('accounts.id', '=', Auth::user()->account_id)
             ->where('clients.is_deleted', '=', false)
             ->groupBy('accounts.id')
-<<<<<<< HEAD
-            ->groupBy(DB::raw('CASE WHEN clients.currency_id IS NULL THEN CASE WHEN accounts.currency_id IS NULL THEN 1 ELSE accounts.currency_id END ELSE clients.currency_id END'));
-=======
             ->groupBy(DB::raw('CASE WHEN '.DB::getQueryGrammar()->wrap('clients.currency_id', true).' IS NULL THEN CASE WHEN '.DB::getQueryGrammar()->wrap('accounts.currency_id', true).' IS NULL THEN 1 ELSE '.DB::getQueryGrammar()->wrap('accounts.currency_id', true).' END ELSE '.DB::getQueryGrammar()->wrap('clients.currency_id', true).' END'));
->>>>>>> abe5a836
 
         if (!$view_all) {
             $balances->where('clients.user_id', '=', $user_id);
@@ -146,11 +138,7 @@
             $pastDue = $pastDue->where('invoices.user_id', '=', $user_id);
         }
 
-<<<<<<< HEAD
-        $pastDue = $pastDue->select(['invoices.due_date', 'invoices.balance', 'invoices.public_id', 'invoices.invoice_number', 'clients.name as client_name', 'contacts.email', 'contacts.first_name', 'contacts.last_name', 'clients.currency_id', 'clients.public_id as client_public_id', 'clients.user_id as client_user_id', 'is_quote'])
-=======
         $pastDue = $pastDue->select(['invoices.due_date', 'invoices.balance', 'invoices.public_id', 'invoices.invoice_number', 'clients.name as client_name', 'contacts.email', 'contacts.first_name', 'contacts.last_name', 'clients.currency_id', 'clients.public_id as client_public_id', 'clients.user_id as client_user_id', 'invoice_type_id'])
->>>>>>> abe5a836
                     ->orderBy('invoices.due_date', 'asc')
                     ->take(50)
                     ->get();
