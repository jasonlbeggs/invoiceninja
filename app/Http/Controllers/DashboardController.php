<?php namespace App\Http\Controllers;

use stdClass;
use Auth;
use DB;
use View;
use Utils;
use App\Models\Client;
use App\Models\Invoice;
use App\Models\Payment;
use App\Ninja\Repositories\DashboardRepository;

/**
 * Class DashboardController
 */
class DashboardController extends BaseController
{
    public function __construct(DashboardRepository $dashboardRepo)
    {
        $this->dashboardRepo = $dashboardRepo;
    }

    /**
     * @return \Illuminate\Contracts\View\View
     */
    public function index()
    {
        $user = Auth::user();
        $viewAll = $user->hasPermission('view_all');
        $userId = $user->id;
        $account = $user->account;
        $accountId = $account->id;

        $dashboardRepo = $this->dashboardRepo;
        $metrics = $dashboardRepo->totals($accountId, $userId, $viewAll);
        $paidToDate = $dashboardRepo->paidToDate($account, $userId, $viewAll);
        $averageInvoice = $dashboardRepo->averages($account, $userId, $viewAll);
        $balances = $dashboardRepo->balances($accountId, $userId, $viewAll);
        $activities = $dashboardRepo->activities($accountId, $userId, $viewAll);
        $pastDue = $dashboardRepo->pastDue($accountId, $userId, $viewAll);
        $upcoming = $dashboardRepo->upcoming($accountId, $userId, $viewAll);
        $payments = $dashboardRepo->payments($accountId, $userId, $viewAll);
        $expenses = $dashboardRepo->expenses($accountId, $userId, $viewAll);
        $tasks = $dashboardRepo->tasks($accountId, $userId, $viewAll);

<<<<<<< HEAD
        $showBlueVinePromo = $user->is_admin
=======
	    $showBlueVinePromo = $user->is_admin
>>>>>>> 49528ffc
            && env('BLUEVINE_PARTNER_UNIQUE_ID')
            && ! $account->company->bluevine_status
            && $account->created_at <= date( 'Y-m-d', strtotime( '-1 month' ));

        $showWhiteLabelExpired = Utils::isSelfHost() && $account->company->hasExpiredPlan(PLAN_WHITE_LABEL);

        // check if the account has quotes
        $hasQuotes = false;
        foreach ([$upcoming, $pastDue] as $data) {
            foreach ($data as $invoice) {
                if ($invoice->invoice_type_id == INVOICE_TYPE_QUOTE) {
                    $hasQuotes = true;
                }
            }
        }

        // check if the account has multiple curencies
        $currencyIds = $account->currency_id ? [$account->currency_id] : [DEFAULT_CURRENCY];
        $data = Client::scope()
            ->withArchived()
            ->distinct()
            ->get(['currency_id'])
            ->toArray();

        array_map(function ($item) use (&$currencyIds) {
            $currencyId = intval($item['currency_id']);
            if ($currencyId && ! in_array($currencyId, $currencyIds)) {
                $currencyIds[] = $currencyId;
            }
        }, $data);

        $currencies = [];
        foreach ($currencyIds as $currencyId) {
            $currencies[$currencyId] = Utils::getFromCache($currencyId, 'currencies')->code;
        }

        $data = [
            'account' => $user->account,
	        'user' => $user,
            'paidToDate' => $paidToDate,
            'balances' => $balances,
            'averageInvoice' => $averageInvoice,
            'invoicesSent' => $metrics ? $metrics->invoices_sent : 0,
            'activeClients' => $metrics ? $metrics->active_clients : 0,
            'activities' => $activities,
            'pastDue' => $pastDue,
            'upcoming' => $upcoming,
            'payments' => $payments,
            'title' => trans('texts.dashboard'),
            'hasQuotes' => $hasQuotes,
            'showBreadcrumbs' => false,
            'currencies' => $currencies,
            'expenses' => $expenses,
            'tasks' => $tasks,
	        'showBlueVinePromo' => $showBlueVinePromo,
            'showWhiteLabelExpired' => $showWhiteLabelExpired,
        ];

	    if ($showBlueVinePromo) {
		    $usdLast12Months = 0;
            $pastYear = date( 'Y-m-d', strtotime( '-1 year' ));
		    $paidLast12Months = $dashboardRepo->paidToDate( $account, $userId, $viewAll, $pastYear );

		    foreach ( $paidLast12Months as $item ) {
			    if ( $item->currency_id == null ) {
				    $currency = $user->account->currency_id ?: DEFAULT_CURRENCY;
			    } else {
				    $currency = $item->currency_id;
			    }

			    if ( $currency == CURRENCY_DOLLAR ) {
				    $usdLast12Months += $item->value;
			    }
		    }

		    $data['usdLast12Months'] = $usdLast12Months;
	    }

        return View::make('dashboard', $data);
    }

    public function chartData($groupBy, $startDate, $endDate, $currencyCode, $includeExpenses)
    {
        $includeExpenses = filter_var($includeExpenses, FILTER_VALIDATE_BOOLEAN);
        $data = $this->dashboardRepo->chartData(Auth::user()->account, $groupBy, $startDate, $endDate, $currencyCode, $includeExpenses);

        return json_encode($data);
    }
}<|MERGE_RESOLUTION|>--- conflicted
+++ resolved
@@ -43,11 +43,7 @@
         $expenses = $dashboardRepo->expenses($accountId, $userId, $viewAll);
         $tasks = $dashboardRepo->tasks($accountId, $userId, $viewAll);
 
-<<<<<<< HEAD
-        $showBlueVinePromo = $user->is_admin
-=======
 	    $showBlueVinePromo = $user->is_admin
->>>>>>> 49528ffc
             && env('BLUEVINE_PARTNER_UNIQUE_ID')
             && ! $account->company->bluevine_status
             && $account->created_at <= date( 'Y-m-d', strtotime( '-1 month' ));
