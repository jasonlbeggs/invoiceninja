--- conflicted
+++ resolved
@@ -34,13 +34,7 @@
 
     public function store(CreateDocumentRequest $request)
     {
-<<<<<<< HEAD
-        Log::info($request);
-        
-        $document = $this->documentRepo->upload($request->file);
-=======
         $document = $this->documentRepo->upload($request->all());
->>>>>>> b0f8385a
 
         return $this->itemResponse($document);
     }
