<?php namespace App\Http\Controllers;

use Redirect;
use View;
use Response;
use App\Models\Document;
use App\Ninja\Repositories\DocumentRepository;
use App\Http\Requests\DocumentRequest;
use App\Http\Requests\CreateDocumentRequest;
use App\Http\Requests\UpdateDocumentRequest;

class DocumentController extends BaseController
{
    protected $documentRepo;
    protected $entityType = ENTITY_DOCUMENT;

    public function __construct(DocumentRepository $documentRepo)
    {
        // parent::__construct();

        $this->documentRepo = $documentRepo;
    }

    public function get(DocumentRequest $request)
    {
        return static::getDownloadResponse($request->entity());
    }

    public static function getDownloadResponse($document){
        $direct_url = $document->getDirectUrl();
        if($direct_url){
            return redirect($direct_url);
        }

        $stream = $document->getStream();

        if($stream){
            $headers = [
                'Content-Type'        => Document::$types[$document->type]['mime'],
                'Content-Length'      => $document->size,
            ];

            $response = Response::stream(function() use ($stream) {
                fpassthru($stream);
            }, 200, $headers);
        }
        else{
            $response = Response::make($document->getRaw(), 200);
            $response->header('content-type', Document::$types[$document->type]['mime']);
        }

        return $response;
    }

    public function getPreview(DocumentRequest $request)
    {
        $document = $request->entity();

        if(empty($document->preview)){
            return Response::view('error', ['error'=>'Preview does not exist!'], 404);
        }

        $direct_url = $document->getDirectPreviewUrl();
        if($direct_url){
            return redirect($direct_url);
        }

        $previewType = pathinfo($document->preview, PATHINFO_EXTENSION);
        $response = Response::make($document->getRawPreview(), 200);
        $response->header('content-type', Document::$types[$previewType]['mime']);

        return $response;
    }

    public function getVFSJS(DocumentRequest $request, $publicId, $name)
    {
        $document = $request->entity();

        if(substr($name, -3)=='.js'){
            $name = substr($name, 0, -3);
        }

        if(!$document->isPDFEmbeddable()){
            return Response::view('error', ['error'=>'Image does not exist!'], 404);
        }

        $content = $document->preview?$document->getRawPreview():$document->getRaw();
        $content = 'ninjaAddVFSDoc('.json_encode(intval($publicId).'/'.strval($name)).',"'.base64_encode($content).'")';
        $response = Response::make($content, 200);
        $response->header('content-type', 'text/javascript');
        $response->header('cache-control', 'max-age=31536000');

        return $response;
    }

    public function postUpload(CreateDocumentRequest $request)
    {
<<<<<<< HEAD
        if (!Utils::hasFeature(FEATURE_DOCUMENTS)) {
            return;
        }

        $result = $this->documentRepo->upload(Input::all()['file'], $doc_array);
=======
        $result = $this->documentRepo->upload($request->all(), $doc_array);
>>>>>>> abe5a836

        if(is_string($result)){
             return Response::json([
                'error' => $result,
                'code'  => 400
            ], 400);
        } else {
             return Response::json([
                'error' => false,
                'document' => $doc_array,
                'code'  => 200
            ], 200);
        }
    }

    public function delete(UpdateDocumentRequest $request)
    {
        $request->entity()->delete();

        return RESULT_SUCCESS;
    }
}<|MERGE_RESOLUTION|>--- conflicted
+++ resolved
@@ -95,15 +95,11 @@
 
     public function postUpload(CreateDocumentRequest $request)
     {
-<<<<<<< HEAD
         if (!Utils::hasFeature(FEATURE_DOCUMENTS)) {
             return;
         }
 
-        $result = $this->documentRepo->upload(Input::all()['file'], $doc_array);
-=======
         $result = $this->documentRepo->upload($request->all(), $doc_array);
->>>>>>> abe5a836
 
         if(is_string($result)){
              return Response::json([
