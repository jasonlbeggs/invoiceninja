--- conflicted
+++ resolved
@@ -189,11 +189,7 @@
             if ($payment) {
                 app('App\Ninja\Mailers\ContactMailer')->sendPaymentConfirmation($payment);
                 //$this->dispatch(new SendPaymentEmail($payment));
-<<<<<<< HEAD
-            } elseif ( ! $invoice->is_recurring) {
-=======
             } elseif (! $invoice->is_recurring) {
->>>>>>> 9a7e6c52
                 app('App\Ninja\Mailers\ContactMailer')->sendInvoice($invoice);
                 //$this->dispatch(new SendInvoiceEmail($invoice));
             }
@@ -236,11 +232,7 @@
             $data['invoice_status_id'] = INVOICE_STATUS_DRAFT;
         }
 
-<<<<<<< HEAD
-        if (!isset($data['invoice_date'])) {
-=======
         if (! isset($data['invoice_date'])) {
->>>>>>> 9a7e6c52
             $fields['invoice_date_sql'] = date_create()->format('Y-m-d');
         }
         if (! isset($data['due_date'])) {
