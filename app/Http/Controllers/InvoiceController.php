<?php

namespace App\Http\Controllers;

use App\Http\Requests\CreateInvoiceRequest;
use App\Http\Requests\InvoiceRequest;
use App\Http\Requests\UpdateInvoiceRequest;
use App\Jobs\SendInvoiceEmail;
use App\Models\Account;
use App\Models\Activity;
use App\Models\Client;
use App\Models\Expense;
use App\Models\Invoice;
use App\Models\InvoiceDesign;
use App\Models\Payment;
use App\Models\Product;
use App\Models\TaxRate;
use App\Ninja\Datatables\InvoiceDatatable;
use App\Ninja\Repositories\ClientRepository;
use App\Ninja\Repositories\DocumentRepository;
use App\Ninja\Repositories\InvoiceRepository;
use App\Services\InvoiceService;
use App\Services\PaymentService;
use App\Services\RecurringInvoiceService;
use Auth;
use Cache;
use DB;
use Input;
use Redirect;
use Session;
use URL;
use Utils;
use View;

class InvoiceController extends BaseController
{
    protected $invoiceRepo;
    protected $clientRepo;
    protected $documentRepo;
    protected $invoiceService;
    protected $paymentService;
    protected $recurringInvoiceService;
    protected $entityType = ENTITY_INVOICE;

    public function __construct(InvoiceRepository $invoiceRepo, ClientRepository $clientRepo, InvoiceService $invoiceService, DocumentRepository $documentRepo, RecurringInvoiceService $recurringInvoiceService, PaymentService $paymentService)
    {
        // parent::__construct();

        $this->invoiceRepo = $invoiceRepo;
        $this->clientRepo = $clientRepo;
        $this->invoiceService = $invoiceService;
        $this->recurringInvoiceService = $recurringInvoiceService;
        $this->paymentService = $paymentService;
    }

    public function index()
    {
        $data = [
            'title' => trans('texts.invoices'),
            'entityType' => ENTITY_INVOICE,
            'statuses' => Invoice::getStatuses(),
            'datatable' => new InvoiceDatatable(),
        ];

        return response()->view('list_wrapper', $data);
    }

    public function getDatatable($clientPublicId = null)
    {
        $accountId = Auth::user()->account_id;
        $search = Input::get('sSearch');

        return $this->invoiceService->getDatatable($accountId, $clientPublicId, ENTITY_INVOICE, $search);
    }

    public function getRecurringDatatable($clientPublicId = null)
    {
        $accountId = Auth::user()->account_id;
        $search = Input::get('sSearch');

        return $this->recurringInvoiceService->getDatatable($accountId, $clientPublicId, ENTITY_RECURRING_INVOICE, $search);
    }

    public function edit(InvoiceRequest $request, $publicId, $clone = false)
    {
        $account = Auth::user()->account;
        $invoice = $request->entity()->load('invitations', 'account.country', 'client.contacts', 'client.country', 'invoice_items', 'documents', 'expenses', 'expenses.documents', 'payments');

        $entityType = $invoice->getEntityType();

        $contactIds = DB::table('invitations')
            ->join('contacts', 'contacts.id', '=', 'invitations.contact_id')
            ->where('invitations.invoice_id', '=', $invoice->id)
            ->where('invitations.account_id', '=', Auth::user()->account_id)
            ->where('invitations.deleted_at', '=', null)
            ->select('contacts.public_id')->lists('public_id');

        $clients = Client::scope()->withTrashed()->with('contacts', 'country');

        if ($clone) {
            $invoice->id = $invoice->public_id = null;
            $invoice->is_public = false;
            $invoice->invoice_number = $account->getNextNumber($invoice);
            $invoice->balance = $invoice->amount;
            $invoice->invoice_status_id = 0;
            $invoice->invoice_date = date_create()->format('Y-m-d');
<<<<<<< HEAD
=======
            $invoice->deleted_at = null;
>>>>>>> 9a7e6c52
            $method = 'POST';
            $url = "{$entityType}s";
        } else {
            $method = 'PUT';
            $url = "{$entityType}s/{$invoice->public_id}";
            $clients->whereId($invoice->client_id);
        }

        $invoice->invoice_date = Utils::fromSqlDate($invoice->invoice_date);
        $invoice->recurring_due_date = $invoice->due_date; // Keep in SQL form
        $invoice->due_date = Utils::fromSqlDate($invoice->due_date);
        $invoice->start_date = Utils::fromSqlDate($invoice->start_date);
        $invoice->end_date = Utils::fromSqlDate($invoice->end_date);
        $invoice->last_sent_date = Utils::fromSqlDate($invoice->last_sent_date);
        $invoice->features = [
            'customize_invoice_design' => Auth::user()->hasFeature(FEATURE_CUSTOMIZE_INVOICE_DESIGN),
            'remove_created_by' => Auth::user()->hasFeature(FEATURE_REMOVE_CREATED_BY),
            'invoice_settings' => Auth::user()->hasFeature(FEATURE_INVOICE_SETTINGS),
        ];

        $lastSent = ($invoice->is_recurring && $invoice->last_sent_date) ? $invoice->recurring_invoices->last() : null;

        if (! Auth::user()->hasPermission('view_all')) {
            $clients = $clients->where('clients.user_id', '=', Auth::user()->id);
        }

        $data = [
                'clients' => $clients->get(),
                'entityType' => $entityType,
                'showBreadcrumbs' => $clone,
                'invoice' => $invoice,
                'method' => $method,
                'invitationContactIds' => $contactIds,
                'url' => $url,
                'title' => trans("texts.edit_{$entityType}"),
                'client' => $invoice->client,
                'isRecurring' => $invoice->is_recurring,
                'lastSent' => $lastSent, ];
        $data = array_merge($data, self::getViewModel($invoice));

        if ($invoice->isSent() && $invoice->getAutoBillEnabled() && ! $invoice->isPaid()) {
            $data['autoBillChangeWarning'] = $invoice->client->autoBillLater();
        }

        if ($clone) {
            $data['formIsChanged'] = true;
        }

        // Set the invitation data on the client's contacts
        if (! $clone) {
            $clients = $data['clients'];
            foreach ($clients as $client) {
                if ($client->id != $invoice->client->id) {
                    continue;
                }

                foreach ($invoice->invitations as $invitation) {
                    foreach ($client->contacts as $contact) {
                        if ($invitation->contact_id == $contact->id) {
                            $contact->email_error = $invitation->email_error;
                            $contact->invitation_link = $invitation->getLink();
                            $contact->invitation_viewed = $invitation->viewed_date && $invitation->viewed_date != '0000-00-00 00:00:00' ? $invitation->viewed_date : false;
                            $contact->invitation_openend = $invitation->opened_date && $invitation->opened_date != '0000-00-00 00:00:00' ? $invitation->opened_date : false;
                            $contact->invitation_status = $contact->email_error ? false : $invitation->getStatus();
                            $contact->invitation_signature_svg = $invitation->signatureDiv();
                        }
                    }
                }

                break;
            }
        }

        return View::make('invoices.edit', $data);
    }

    public function create(InvoiceRequest $request, $clientPublicId = 0, $isRecurring = false)
    {
        $account = Auth::user()->account;

        $entityType = $isRecurring ? ENTITY_RECURRING_INVOICE : ENTITY_INVOICE;
        $clientId = null;

        if ($request->client_id) {
            $clientId = Client::getPrivateId($request->client_id);
        }

        $invoice = $account->createInvoice($entityType, $clientId);
        $invoice->public_id = 0;

        $clients = Client::scope()->with('contacts', 'country')->orderBy('name');
        if (! Auth::user()->hasPermission('view_all')) {
            $clients = $clients->where('clients.user_id', '=', Auth::user()->id);
        }

        $data = [
            'clients' => $clients->get(),
            'entityType' => $invoice->getEntityType(),
            'invoice' => $invoice,
            'method' => 'POST',
            'url' => 'invoices',
            'title' => trans('texts.new_invoice'),
        ];
        $data = array_merge($data, self::getViewModel($invoice));

        return View::make('invoices.edit', $data);
    }

    public function createRecurring(InvoiceRequest $request, $clientPublicId = 0)
    {
        return self::create($request, $clientPublicId, true);
    }

    private static function getViewModel($invoice)
    {
        $account = Auth::user()->account;

        $recurringHelp = '';
        $recurringDueDateHelp = '';
        $recurringDueDates = [];

        foreach (preg_split("/((\r?\n)|(\r\n?))/", trans('texts.recurring_help')) as $line) {
            $parts = explode('=>', $line);
            if (count($parts) > 1) {
                $line = $parts[0].' => '.Utils::processVariables($parts[0]);
                $recurringHelp .= '<li>'.strip_tags($line).'</li>';
            } else {
                $recurringHelp .= $line;
            }
        }

        foreach (preg_split("/((\r?\n)|(\r\n?))/", trans('texts.recurring_due_date_help')) as $line) {
            $parts = explode('=>', $line);
            if (count($parts) > 1) {
                $line = $parts[0].' => '.Utils::processVariables($parts[0]);
                $recurringDueDateHelp .= '<li>'.strip_tags($line).'</li>';
            } else {
                $recurringDueDateHelp .= $line;
            }
        }

        // Create due date options
        $recurringDueDates = [
            trans('texts.use_client_terms') => ['value' => '', 'class' => 'monthly weekly'],
        ];

        $ends = ['th', 'st', 'nd', 'rd', 'th', 'th', 'th', 'th', 'th', 'th'];
        for ($i = 1; $i < 31; $i++) {
            if ($i >= 11 && $i <= 13) {
                $ordinal = $i. 'th';
            } else {
                $ordinal = $i . $ends[$i % 10];
            }

            $dayStr = str_pad($i, 2, '0', STR_PAD_LEFT);
            $str = trans('texts.day_of_month', ['ordinal' => $ordinal]);

            $recurringDueDates[$str] = ['value' => "1998-01-$dayStr", 'data-num' => $i, 'class' => 'monthly'];
        }
        $recurringDueDates[trans('texts.last_day_of_month')] = ['value' => '1998-01-31', 'data-num' => 31, 'class' => 'monthly'];

        $daysOfWeek = [
            trans('texts.sunday'),
            trans('texts.monday'),
            trans('texts.tuesday'),
            trans('texts.wednesday'),
            trans('texts.thursday'),
            trans('texts.friday'),
            trans('texts.saturday'),
        ];
        foreach (['1st', '2nd', '3rd', '4th'] as $i => $ordinal) {
            foreach ($daysOfWeek as $j => $dayOfWeek) {
                $str = trans('texts.day_of_week_after', ['ordinal' => $ordinal, 'day' => $dayOfWeek]);

                $day = $i * 7 + $j + 1;
                $dayStr = str_pad($day, 2, '0', STR_PAD_LEFT);
                $recurringDueDates[$str] = ['value' => "1998-02-$dayStr", 'data-num' => $day, 'class' => 'weekly'];
            }
        }

        // Check for any taxes which have been deleted
        if ($invoice->exists) {
            foreach ($invoice->getTaxes() as $key => $rate) {
                if (isset($options[$key])) {
                    continue;
                }
                $options['0 ' . $key] = $rate['name'] . ' ' . $rate['rate'] . '%';
            }
        }

        return [
            'data' => Input::old('data'),
            'account' => Auth::user()->account->load('country'),
            'products' => Product::scope()->with('default_tax_rate')->orderBy('product_key')->get(),
            'taxRateOptions' => $account->present()->taxRateOptions,
            'defaultTax' => $account->default_tax_rate,
            'currencies' => Cache::get('currencies'),
            'sizes' => Cache::get('sizes'),
            'invoiceDesigns' => InvoiceDesign::getDesigns(),
            'invoiceFonts' => Cache::get('fonts'),
            'frequencies' => \App\Models\Frequency::selectOptions(),
            'recurringDueDates' => $recurringDueDates,
            'recurringHelp' => $recurringHelp,
            'recurringDueDateHelp' => $recurringDueDateHelp,
            'invoiceLabels' => Auth::user()->account->getInvoiceLabels(),
            'tasks' => Session::get('tasks') ? json_encode(Session::get('tasks')) : null,
            'expenseCurrencyId' => Session::get('expenseCurrencyId') ?: null,
            'expenses' => Session::get('expenses') ? Expense::scope(Session::get('expenses'))->with('documents', 'expense_category')->get() : [],
        ];
    }

    /**
     * Store a newly created resource in storage.
     *
     * @return Response
     */
    public function store(CreateInvoiceRequest $request)
    {
        $data = $request->input();
        $data['documents'] = $request->file('documents');

        $action = Input::get('action');
        $entityType = Input::get('entityType');

        $invoice = $this->invoiceService->save($data);
        $entityType = $invoice->getEntityType();
        $message = trans("texts.created_{$entityType}");

        $input = $request->input();
        $clientPublicId = isset($input['client']['public_id']) ? $input['client']['public_id'] : false;
        if ($clientPublicId == '-1') {
            $message = $message.' '.trans('texts.and_created_client');
        }

        Session::flash('message', $message);

        if ($action == 'email') {
            $this->emailInvoice($invoice);
        }

        return url($invoice->getRoute());
    }

    /**
     * Update the specified resource in storage.
     *
     * @param int $id
     *
     * @return Response
     */
    public function update(UpdateInvoiceRequest $request)
    {
        $data = $request->input();
        $data['documents'] = $request->file('documents');

        $action = Input::get('action');
        $entityType = Input::get('entityType');

        $invoice = $this->invoiceService->save($data, $request->entity());
        $entityType = $invoice->getEntityType();
        $message = trans("texts.updated_{$entityType}");
        Session::flash('message', $message);

        if ($action == 'clone') {
            return url(sprintf('%ss/%s/clone', $entityType, $invoice->public_id));
        } elseif ($action == 'convert') {
            return $this->convertQuote($request, $invoice->public_id);
        } elseif ($action == 'email') {
            $this->emailInvoice($invoice);
        }

        return url($invoice->getRoute());
    }

    private function emailInvoice($invoice)
    {
        $reminder = Input::get('reminder');
        $template = Input::get('template');
        $pdfUpload = Utils::decodePDF(Input::get('pdfupload'));
        $entityType = $invoice->getEntityType();

        if (filter_var(Input::get('save_as_default'), FILTER_VALIDATE_BOOLEAN)) {
            $account = Auth::user()->account;
            $account->setTemplateDefaults(Input::get('template_type'), $template['subject'], $template['body']);
        }

        if (! Auth::user()->confirmed) {
            $errorMessage = trans(Auth::user()->registered ? 'texts.confirmation_required' : 'texts.registration_required');
            Session::flash('error', $errorMessage);

            return Redirect::to('invoices/'.$invoice->public_id.'/edit');
        }

        if ($invoice->is_recurring) {
            $response = $this->emailRecurringInvoice($invoice);
        } else {
<<<<<<< HEAD
            // TODO remove this with Laravel 5.3 (https://github.com/invoiceninja/invoiceninja/issues/1303)
            if (config('queue.default') === 'sync') {
                $response = app('App\Ninja\Mailers\ContactMailer')->sendInvoice($invoice, false, $pdfUpload);
            } else {
                $this->dispatch(new SendInvoiceEmail($invoice, false, $pdfUpload));
                $response = true;
            }
=======
            $this->dispatch(new SendInvoiceEmail($invoice, $reminder, $pdfUpload, $template));
            $response = true;
>>>>>>> 9a7e6c52
        }

        if ($response === true) {
            $message = trans("texts.emailed_{$entityType}");
            Session::flash('message', $message);
        } else {
            Session::flash('error', $response);
        }
    }

    private function emailRecurringInvoice(&$invoice)
    {
        if (! $invoice->shouldSendToday()) {
            if ($date = $invoice->getNextSendDate()) {
                $date = $invoice->account->formatDate($date);
                $date .= ' ' . DEFAULT_SEND_RECURRING_HOUR . ':00 am ' . $invoice->account->getTimezone();

                return trans('texts.recurring_too_soon', ['date' => $date]);
            } else {
                return trans('texts.no_longer_running');
            }
        }

        // switch from the recurring invoice to the generated invoice
        $invoice = $this->invoiceRepo->createRecurringInvoice($invoice);

        // in case auto-bill is enabled then a receipt has been sent
        if ($invoice->isPaid()) {
            return true;
        } else {
            // TODO remove this with Laravel 5.3 (https://github.com/invoiceninja/invoiceninja/issues/1303)
            if (config('queue.default') === 'sync') {
                return app('App\Ninja\Mailers\ContactMailer')->sendInvoice($invoice);
            } else {
                $this->dispatch(new SendInvoiceEmail($invoice));
                return true;
            }
        }
    }

    /**
     * Display the specified resource.
     *
     * @param int   $id
     * @param mixed $publicId
     *
     * @return Response
     */
    public function show($publicId)
    {
        Session::reflash();

        return Redirect::to("invoices/$publicId/edit");
    }

    /**
     * Remove the specified resource from storage.
     *
     * @param int   $id
     * @param mixed $entityType
     *
     * @return Response
     */
    public function bulk($entityType = ENTITY_INVOICE)
    {
        $action = Input::get('bulk_action') ?: Input::get('action');
        ;
        $ids = Input::get('bulk_public_id') ?: (Input::get('public_id') ?: Input::get('ids'));
        $count = $this->invoiceService->bulk($ids, $action);

        if ($count > 0) {
            if ($action == 'markSent') {
                $key = 'marked_sent_invoice';
            } elseif ($action == 'emailInvoice') {
                $key = 'emailed_' . $entityType;
            } elseif ($action == 'markPaid') {
                $key = 'created_payment';
            } else {
                $key = "{$action}d_{$entityType}";
            }
            $message = Utils::pluralize($key, $count);
            Session::flash('message', $message);
        }

        return $this->returnBulk($entityType, $action, $ids);
    }

    public function convertQuote(InvoiceRequest $request)
    {
        $clone = $this->invoiceService->convertQuote($request->entity());

        Session::flash('message', trans('texts.converted_to_invoice'));

        return url('invoices/' . $clone->public_id);
    }

    public function cloneInvoice(InvoiceRequest $request, $publicId)
    {
        return self::edit($request, $publicId, true);
    }

    public function invoiceHistory(InvoiceRequest $request)
    {
        $invoice = $request->entity();
        $paymentId = $request->payment_id ? Payment::getPrivateId($request->payment_id) : false;

        $invoice->load('user', 'invoice_items', 'documents', 'expenses', 'expenses.documents', 'account.country', 'client.contacts', 'client.country');
        $invoice->invoice_date = Utils::fromSqlDate($invoice->invoice_date);
        $invoice->due_date = Utils::fromSqlDate($invoice->due_date);
        $invoice->features = [
            'customize_invoice_design' => Auth::user()->hasFeature(FEATURE_CUSTOMIZE_INVOICE_DESIGN),
            'remove_created_by' => Auth::user()->hasFeature(FEATURE_REMOVE_CREATED_BY),
            'invoice_settings' => Auth::user()->hasFeature(FEATURE_INVOICE_SETTINGS),
        ];
        $invoice->invoice_type_id = intval($invoice->invoice_type_id);

        $activities = Activity::scope(false, $invoice->account_id);
        if ($paymentId) {
            $activities->whereIn('activity_type_id', [ACTIVITY_TYPE_CREATE_PAYMENT])
                       ->where('payment_id', '=', $paymentId);
        } else {
            $activities->whereIn('activity_type_id', [ACTIVITY_TYPE_UPDATE_INVOICE, ACTIVITY_TYPE_UPDATE_QUOTE])
                       ->where('invoice_id', '=', $invoice->id);
        }
        $activities = $activities->orderBy('id', 'desc')
                                 ->get(['id', 'created_at', 'user_id', 'json_backup', 'activity_type_id', 'payment_id']);

        $versionsJson = [];
        $versionsSelect = [];
        $lastId = false;
        //dd($activities->toArray());
        foreach ($activities as $activity) {
            if ($backup = json_decode($activity->json_backup)) {
                $backup->invoice_date = Utils::fromSqlDate($backup->invoice_date);
                $backup->due_date = Utils::fromSqlDate($backup->due_date);
                $backup->features = [
                    'customize_invoice_design' => Auth::user()->hasFeature(FEATURE_CUSTOMIZE_INVOICE_DESIGN),
                    'remove_created_by' => Auth::user()->hasFeature(FEATURE_REMOVE_CREATED_BY),
                    'invoice_settings' => Auth::user()->hasFeature(FEATURE_INVOICE_SETTINGS),
                ];
                $backup->invoice_type_id = isset($backup->invoice_type_id) && intval($backup->invoice_type_id) == INVOICE_TYPE_QUOTE;
                $backup->account = $invoice->account->toArray();

                $versionsJson[$paymentId ? 0 : $activity->id] = $backup;
                $key = Utils::timestampToDateTimeString(strtotime($activity->created_at)) . ' - ' . $activity->user->getDisplayName();
                $versionsSelect[$lastId ?: 0] = $key;
                $lastId = $activity->id;
            } else {
                Utils::logError('Failed to parse invoice backup');
            }
        }

        // Show the current version as the last in the history
        if (! $paymentId) {
            $versionsSelect[$lastId] = Utils::timestampToDateTimeString(strtotime($invoice->created_at)) . ' - ' . $invoice->user->getDisplayName();
        }

        $data = [
            'invoice' => $invoice,
            'versionsJson' => json_encode($versionsJson),
            'versionsSelect' => $versionsSelect,
            'invoiceDesigns' => InvoiceDesign::getDesigns(),
            'invoiceFonts' => Cache::get('fonts'),
            'paymentId' => $paymentId,
        ];

        return View::make('invoices.history', $data);
    }

    public function checkInvoiceNumber($invoicePublicId = false)
    {
        $invoiceNumber = request()->invoice_number;

        $query = Invoice::scope()
                    ->whereInvoiceNumber($invoiceNumber)
                    ->withTrashed();

        if ($invoicePublicId) {
            $query->where('public_id', '!=', $invoicePublicId);
        }

        $count = $query->count();

        return $count ? RESULT_FAILURE : RESULT_SUCCESS;
    }
}<|MERGE_RESOLUTION|>--- conflicted
+++ resolved
@@ -104,10 +104,7 @@
             $invoice->balance = $invoice->amount;
             $invoice->invoice_status_id = 0;
             $invoice->invoice_date = date_create()->format('Y-m-d');
-<<<<<<< HEAD
-=======
             $invoice->deleted_at = null;
->>>>>>> 9a7e6c52
             $method = 'POST';
             $url = "{$entityType}s";
         } else {
@@ -404,18 +401,8 @@
         if ($invoice->is_recurring) {
             $response = $this->emailRecurringInvoice($invoice);
         } else {
-<<<<<<< HEAD
-            // TODO remove this with Laravel 5.3 (https://github.com/invoiceninja/invoiceninja/issues/1303)
-            if (config('queue.default') === 'sync') {
-                $response = app('App\Ninja\Mailers\ContactMailer')->sendInvoice($invoice, false, $pdfUpload);
-            } else {
-                $this->dispatch(new SendInvoiceEmail($invoice, false, $pdfUpload));
-                $response = true;
-            }
-=======
             $this->dispatch(new SendInvoiceEmail($invoice, $reminder, $pdfUpload, $template));
             $response = true;
->>>>>>> 9a7e6c52
         }
 
         if ($response === true) {
