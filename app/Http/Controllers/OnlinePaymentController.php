--- conflicted
+++ resolved
@@ -82,11 +82,7 @@
         $invitation = $invitation->load('invoice.client.account.account_gateways.gateway');
         $account = $invitation->account;
 
-<<<<<<< HEAD
-        if ($account->requiresAuthorization($invitation->invoice) && ! session('authorized:' . $invitation->invitation_key) && ! request()->update) {
-=======
         if (! request()->capture && $account->requiresAuthorization($invitation->invoice) && ! session('authorized:' . $invitation->invitation_key)) {
->>>>>>> 7a1a5e2e
             return redirect()->to('view/' . $invitation->invitation_key);
         }
 
