<?php namespace App\Http\Controllers;

use Input;
use Session;
use Utils;
use View;
use Cache;
use App\Models\Invoice;
use App\Models\Client;
use App\Ninja\Repositories\PaymentRepository;
use App\Ninja\Mailers\ContactMailer;
use App\Services\PaymentService;
use App\Http\Requests\PaymentRequest;
use App\Http\Requests\CreatePaymentRequest;
use App\Http\Requests\UpdatePaymentRequest;

class PaymentController extends BaseController
{
    /**
     * @var string
     */
    protected $entityType = ENTITY_PAYMENT;
<<<<<<< HEAD

    public function __construct(PaymentRepository $paymentRepo, InvoiceRepository $invoiceRepo, AccountRepository $accountRepo, ContactMailer $contactMailer, PaymentService $paymentService)
    {
        // parent::__construct();
=======
>>>>>>> abe5a836

    /**
     * @var PaymentRepository
     */
    protected $paymentRepo;

    /**
     * @var ContactMailer
     */
    protected $contactMailer;

    /**
     * @var PaymentService
     */
    protected $paymentService;

    /**
     * PaymentController constructor.
     *
     * @param PaymentRepository $paymentRepo
     * @param ContactMailer $contactMailer
     * @param PaymentService $paymentService
     */
    public function __construct(
        PaymentRepository $paymentRepo,
        ContactMailer $contactMailer,
        PaymentService $paymentService
    )
    {
        $this->paymentRepo = $paymentRepo;
        $this->contactMailer = $contactMailer;
        $this->paymentService = $paymentService;
    }

    /**
     * @return \Illuminate\Contracts\View\View
     */
    public function index()
    {
        return View::make('list', [
            'entityType' => ENTITY_PAYMENT,
            'title' => trans('texts.payments'),
            'sortCol' => '7',
            'columns' => Utils::trans([
              'checkbox',
              'invoice',
              'client',
              'transaction_reference',
              'method',
              'source',
              'payment_amount',
              'payment_date',
              'status',
              ''
            ]),
        ]);
    }

    /**
     * @param null $clientPublicId
     * @return \Illuminate\Http\JsonResponse
     */
    public function getDatatable($clientPublicId = null)
    {
        return $this->paymentService->getDatatable($clientPublicId, Input::get('sSearch'));
    }

    /**
     * @param PaymentRequest $request
     * @return \Illuminate\Contracts\View\View
     */
    public function create(PaymentRequest $request)
    {
        $invoices = Invoice::scope()
<<<<<<< HEAD
                    ->viewable()
=======
                    ->invoiceType(INVOICE_TYPE_STANDARD)
>>>>>>> abe5a836
                    ->where('is_recurring', '=', false)
                    ->where('invoices.balance', '>', 0)
                    ->with('client', 'invoice_status')
                    ->orderBy('invoice_number')->get();

        $data = [
            'clientPublicId' => Input::old('client') ? Input::old('client') : ($request->client_id ?: 0),
            'invoicePublicId' => Input::old('invoice') ? Input::old('invoice') : ($request->invoice_id ?: 0),
            'invoice' => null,
            'invoices' => $invoices,
            'payment' => null,
            'method' => 'POST',
            'url' => 'payments',
            'title' => trans('texts.new_payment'),
            'paymentTypeId' => Input::get('paymentTypeId'),
<<<<<<< HEAD
            'clients' => Client::scope()->viewable()->with('contacts')->orderBy('name')->get(), );
=======
            'clients' => Client::scope()->with('contacts')->orderBy('name')->get(), ];
>>>>>>> abe5a836

        return View::make('payments.edit', $data);
    }

    /**
     * @param PaymentRequest $request
     * @return \Illuminate\Contracts\View\View
     */
    public function edit(PaymentRequest $request)
    {
        $payment = $request->entity();

        $payment->payment_date = Utils::fromSqlDate($payment->payment_date);

        $data = [
            'client' => null,
            'invoice' => null,
            'invoices' => Invoice::scope()->invoiceType(INVOICE_TYPE_STANDARD)->where('is_recurring', '=', false)
                            ->with('client', 'invoice_status')->orderBy('invoice_number')->get(),
            'payment' => $payment,
            'method' => 'PUT',
            'url' => 'payments/'.$payment->public_id,
            'title' => trans('texts.edit_payment'),
            'paymentTypes' => Cache::get('paymentTypes'),
            'clients' => Client::scope()->with('contacts')->orderBy('name')->get(), ];

        return View::make('payments.edit', $data);
    }

<<<<<<< HEAD
    private function getLicensePaymentDetails($input, $affiliate)
    {
        $data = $this->paymentService->convertInputForOmnipay($input);
        $card = new CreditCard($data);

        return [
            'amount' => $affiliate->price,
            'card' => $card,
            'currency' => 'USD',
            'returnUrl' => URL::to('license_complete'),
            'cancelUrl' => URL::to('/')
        ];
    }

    public function show_payment($invitationKey, $paymentType = false)
    {

        $invitation = Invitation::with('invoice.invoice_items', 'invoice.client.currency', 'invoice.client.account.account_gateways.gateway')->where('invitation_key', '=', $invitationKey)->firstOrFail();
        $invoice = $invitation->invoice;
        $client = $invoice->client;
        $account = $client->account;
        $useToken = false;

        if ($paymentType) {
            $paymentType = 'PAYMENT_TYPE_' . strtoupper($paymentType);
        } else {
            $paymentType = Session::get($invitation->id . 'payment_type') ?:
                                $account->account_gateways[0]->getPaymentType();
        }

        if ($paymentType == PAYMENT_TYPE_TOKEN) {
            $useToken = true;
            $paymentType = PAYMENT_TYPE_CREDIT_CARD;
        }
        Session::put($invitation->id . 'payment_type', $paymentType);

        $accountGateway = $invoice->client->account->getGatewayByType($paymentType);
        $gateway = $accountGateway->gateway;

        $acceptedCreditCardTypes = $accountGateway->getCreditcardTypes();


        // Handle offsite payments
        if ($useToken || $paymentType != PAYMENT_TYPE_CREDIT_CARD
            || $gateway->id == GATEWAY_EWAY
            || $gateway->id == GATEWAY_TWO_CHECKOUT
            || $gateway->id == GATEWAY_PAYFAST
            || $gateway->id == GATEWAY_MOLLIE) {
            if (Session::has('error')) {
                Session::reflash();
                return Redirect::to('view/'.$invitationKey);
            } else {
                return self::do_payment($invitationKey, false, $useToken);
            }
        }

        $data = [
            'showBreadcrumbs' => false,
            'url' => 'payment/'.$invitationKey,
            'amount' => $invoice->getRequestedAmount(),
            'invoiceNumber' => $invoice->invoice_number,
            'client' => $client,
            'contact' => $invitation->contact,
            'gateway' => $gateway,
            'accountGateway' => $accountGateway,
            'acceptedCreditCardTypes' => $acceptedCreditCardTypes,
            'countries' => Cache::get('countries'),
            'currencyId' => $client->getCurrencyId(),
            'currencyCode' => $client->currency ? $client->currency->code : ($account->currency ? $account->currency->code : 'USD'),
            'account' => $client->account,
            'hideLogo' => $account->hasFeature(FEATURE_WHITE_LABEL),
            'hideHeader' => $account->isNinjaAccount(),
            'clientViewCSS' => $account->clientViewCSS(),
            'clientFontUrl' => $account->getFontsUrl(),
            'showAddress' => $accountGateway->show_address,
        ];

        return View::make('payments.payment', $data);
    }

    public function show_license_payment()
    {
        if (Input::has('return_url')) {
            Session::set('return_url', Input::get('return_url'));
        }

        if (Input::has('affiliate_key')) {
            if ($affiliate = Affiliate::where('affiliate_key', '=', Input::get('affiliate_key'))->first()) {
                Session::set('affiliate_id', $affiliate->id);
            }
        }

        if (Input::has('product_id')) {
            Session::set('product_id', Input::get('product_id'));
        } else if (!Session::has('product_id')) {
            Session::set('product_id', PRODUCT_ONE_CLICK_INSTALL);
        }

        if (!Session::get('affiliate_id')) {
            return Utils::fatalError();
        }

        if (Utils::isNinjaDev() && Input::has('test_mode')) {
            Session::set('test_mode', Input::get('test_mode'));
        }

        $account = $this->accountRepo->getNinjaAccount();
        $account->load('account_gateways.gateway');
        $accountGateway = $account->getGatewayByType(PAYMENT_TYPE_CREDIT_CARD);
        $gateway = $accountGateway->gateway;
        $acceptedCreditCardTypes = $accountGateway->getCreditcardTypes();

        $affiliate = Affiliate::find(Session::get('affiliate_id'));

        $data = [
            'showBreadcrumbs' => false,
            'hideHeader' => true,
            'url' => 'license',
            'amount' => $affiliate->price,
            'client' => false,
            'contact' => false,
            'gateway' => $gateway,
            'account' => $account,
            'accountGateway' => $accountGateway,
            'acceptedCreditCardTypes' => $acceptedCreditCardTypes,
            'countries' => Cache::get('countries'),
            'currencyId' => 1,
            'currencyCode' => 'USD',
            'paymentTitle' => $affiliate->payment_title,
            'paymentSubtitle' => $affiliate->payment_subtitle,
            'showAddress' => true,
        ];

        return View::make('payments.payment', $data);
    }

    public function do_license_payment()
    {
        $testMode = Session::get('test_mode') === 'true';

        $rules = array(
            'first_name' => 'required',
            'last_name' => 'required',
            'card_number' => 'required',
            'expiration_month' => 'required',
            'expiration_year' => 'required',
            'cvv' => 'required',
            'address1' => 'required',
            'city' => 'required',
            'state' => 'required',
            'postal_code' => 'required',
            'country_id' => 'required',
        );

        $validator = Validator::make(Input::all(), $rules);

        if ($validator->fails()) {
            return Redirect::to('license')
                ->withErrors($validator)
                ->withInput();
        }

        $account = $this->accountRepo->getNinjaAccount();
        $account->load('account_gateways.gateway');
        $accountGateway = $account->getGatewayByType(PAYMENT_TYPE_CREDIT_CARD);

        try {
            $affiliate = Affiliate::find(Session::get('affiliate_id'));

            if ($testMode) {
                $ref = 'TEST_MODE';
            } else {
                $gateway = $this->paymentService->createGateway($accountGateway);
                $details = self::getLicensePaymentDetails(Input::all(), $affiliate);
                $response = $gateway->purchase($details)->send();
                $ref = $response->getTransactionReference();

                if (!$response->isSuccessful() || !$ref) {
                    $this->error('License', $response->getMessage(), $accountGateway);
                    return Redirect::to('license')->withInput();
                }
            }

            $licenseKey = Utils::generateLicense();

            $license = new License();
            $license->first_name = Input::get('first_name');
            $license->last_name = Input::get('last_name');
            $license->email = Input::get('email');
            $license->transaction_reference = $ref;
            $license->license_key = $licenseKey;
            $license->affiliate_id = Session::get('affiliate_id');
            $license->product_id = Session::get('product_id');
            $license->save();

            $data = [
                'message' => $affiliate->payment_subtitle,
                'license' => $licenseKey,
                'hideHeader' => true,
                'productId' => $license->product_id,
                'price' => $affiliate->price,
            ];

            $name = "{$license->first_name} {$license->last_name}";
            $this->contactMailer->sendLicensePaymentConfirmation($name, $license->email, $affiliate->price, $license->license_key, $license->product_id);

            if (Session::has('return_url')) {
                $data['redirectTo'] = Session::get('return_url')."?license_key={$license->license_key}&product_id=".Session::get('product_id');
                $data['message'] = "Redirecting to " . Session::get('return_url');
            }

            return View::make('public.license', $data);
        } catch (\Exception $e) {
            $this->error('License-Uncaught', false, $accountGateway, $e);
            return Redirect::to('license')->withInput();
        }
    }

    public function claim_license()
    {
        $licenseKey = Input::get('license_key');
        $productId = Input::get('product_id', PRODUCT_ONE_CLICK_INSTALL);

        $license = License::where('license_key', '=', $licenseKey)
                    ->where('is_claimed', '<', 5)
                    ->where('product_id', '=', $productId)
                    ->first();

        if ($license) {
            if ($license->transaction_reference != 'TEST_MODE') {
                $license->is_claimed = $license->is_claimed + 1;
                $license->save();
            }

            if ($productId == PRODUCT_INVOICE_DESIGNS) {
                return file_get_contents(storage_path() . '/invoice_designs.txt');
            } else {
                // temporary fix to enable previous version to work
                if (Input::get('get_date')) {
                    return $license->created_at->format('Y-m-d');
                } else {
                    return 'valid';
                }
            }
        } else {
            return RESULT_FAILURE;
        }
    }

    public function do_payment($invitationKey, $onSite = true, $useToken = false)
    {
        $invitation = Invitation::with('invoice.invoice_items', 'invoice.client.currency', 'invoice.client.account.currency', 'invoice.client.account.account_gateways.gateway')->where('invitation_key', '=', $invitationKey)->firstOrFail();
        $invoice = $invitation->invoice;
        $client = $invoice->client;
        $account = $client->account;
        $accountGateway = $account->getGatewayByType(Session::get($invitation->id . 'payment_type'));


        $rules = [
            'first_name' => 'required',
            'last_name' => 'required',
        ];

        if ( ! Input::get('stripeToken')) {
            $rules = array_merge(
                $rules,
                [
                    'card_number' => 'required',
                    'expiration_month' => 'required',
                    'expiration_year' => 'required',
                    'cvv' => 'required',
                ]
            );
        }

        if ($accountGateway->show_address) {
            $rules = array_merge($rules, [
                'address1' => 'required',
                'city' => 'required',
                'state' => 'required',
                'postal_code' => 'required',
                'country_id' => 'required',
            ]);
        }

        if ($onSite) {
            $validator = Validator::make(Input::all(), $rules);

            if ($validator->fails()) {
                return Redirect::to('payment/'.$invitationKey)
                    ->withErrors($validator)
                    ->withInput(Request::except('cvv'));
            }

            if ($accountGateway->update_address) {
                $client->address1 = trim(Input::get('address1'));
                $client->address2 = trim(Input::get('address2'));
                $client->city = trim(Input::get('city'));
                $client->state = trim(Input::get('state'));
                $client->postal_code = trim(Input::get('postal_code'));
                $client->country_id = Input::get('country_id');
                $client->save();
            }
        }

        try {
            // For offsite payments send the client's details on file
            // If we're using a token then we don't need to send any other data
            if (!$onSite || $useToken) {
                $data = false;
            } else {
                $data = Input::all();
            }

            $gateway = $this->paymentService->createGateway($accountGateway);
            $details = $this->paymentService->getPaymentDetails($invitation, $accountGateway, $data);

            // check if we're creating/using a billing token
            if ($accountGateway->gateway_id == GATEWAY_STRIPE) {
                if ($token = Input::get('stripeToken')) {
                    $details['token'] = $token;
                    unset($details['card']);
                }

                if ($useToken) {
                    $details['customerReference'] = $client->getGatewayToken();
                } elseif ($account->token_billing_type_id == TOKEN_BILLING_ALWAYS || Input::get('token_billing')) {
                    $token = $this->paymentService->createToken($gateway, $details, $accountGateway, $client, $invitation->contact_id);
                    if ($token) {
                        $details['customerReference'] = $token;
                    } else {
                        $this->error('Token-No-Ref', $this->paymentService->lastError, $accountGateway);
                        return Redirect::to('payment/'.$invitationKey)->withInput(Request::except('cvv'));
                    }
                }
            }

            $response = $gateway->purchase($details)->send();


            if ($accountGateway->gateway_id == GATEWAY_EWAY) {
                $ref = $response->getData()['AccessCode'];
            } elseif ($accountGateway->gateway_id == GATEWAY_TWO_CHECKOUT) {
                $ref = $response->getData()['cart_order_id'];
            } elseif ($accountGateway->gateway_id == GATEWAY_PAYFAST) {
                $ref = $response->getData()['m_payment_id'];
            } elseif ($accountGateway->gateway_id == GATEWAY_GOCARDLESS) {
                $ref = $response->getData()['signature'];
            } elseif ($accountGateway->gateway_id == GATEWAY_CYBERSOURCE) {
                $ref = $response->getData()['transaction_uuid'];
            } else {
                $ref = $response->getTransactionReference();
            }

            if (!$ref) {
                $this->error('No-Ref', $response->getMessage(), $accountGateway);

                if ($onSite) {
                    return Redirect::to('payment/'.$invitationKey)
                            ->withInput(Request::except('cvv'));
                } else {
                    return Redirect::to('view/'.$invitationKey);
                }
            }

            if ($response->isSuccessful()) {
                $payment = $this->paymentService->createPayment($invitation, $accountGateway, $ref);
                Session::flash('message', trans('texts.applied_payment'));

                if ($account->account_key == NINJA_ACCOUNT_KEY) {
                    Session::flash('trackEventCategory', '/account');
                    Session::flash('trackEventAction', '/buy_pro_plan');
                    Session::flash('trackEventAmount', $payment->amount);
                }

                return Redirect::to('view/'.$payment->invitation->invitation_key);
            } elseif ($response->isRedirect()) {

                $invitation->transaction_reference = $ref;
                $invitation->save();
                Session::put('transaction_reference', $ref);
                Session::save();
                $response->redirect();
            } else {
                $this->error('Unknown', $response->getMessage(), $accountGateway);
                if ($onSite) {
                    return Redirect::to('payment/'.$invitationKey)->withInput(Request::except('cvv'));
                } else {
                    return Redirect::to('view/'.$invitationKey);
                }
            }
        } catch (\Exception $e) {
            $this->error('Uncaught', false, $accountGateway, $e);
            if ($onSite) {
                return Redirect::to('payment/'.$invitationKey)->withInput(Request::except('cvv'));
            } else {
                return Redirect::to('view/'.$invitationKey);
            }
        }
    }

    public function offsite_payment()
    {
        $payerId = Request::query('PayerID');
        $token = Request::query('token');

        if (!$token) {
            $token = Session::pull('transaction_reference');
        }
        if (!$token) {
            return redirect(NINJA_WEB_URL);
        }

        $invitation = Invitation::with('invoice.client.currency', 'invoice.client.account.account_gateways.gateway')->where('transaction_reference', '=', $token)->firstOrFail();
        $invoice = $invitation->invoice;
        $client = $invoice->client;
        $account = $client->account;

        if ($payerId) {
            $paymentType = PAYMENT_TYPE_PAYPAL;
        } else {
            $paymentType = Session::get($invitation->id . 'payment_type');
        }
        if (!$paymentType) {
            $this->error('No-Payment-Type', false, false);
            return Redirect::to($invitation->getLink());
        }
        $accountGateway = $account->getGatewayByType($paymentType);
        $gateway = $this->paymentService->createGateway($accountGateway);

        // Check for Dwolla payment error
        if ($accountGateway->isGateway(GATEWAY_DWOLLA) && Input::get('error')) {
            $this->error('Dwolla', Input::get('error_description'), $accountGateway);
            return Redirect::to($invitation->getLink());
        }

        // PayFast transaction referencce
        if ($accountGateway->isGateway(GATEWAY_PAYFAST) && Request::has('pt')) {
            $token = Request::query('pt');
        }

        try {
            if ($accountGateway->isGateway(GATEWAY_CYBERSOURCE)) {
                if (Input::get('decision') == 'ACCEPT') {
                    $payment = $this->paymentService->createPayment($invitation, $accountGateway, $token, $payerId);
                    Session::flash('message', trans('texts.applied_payment'));
                } else {
                    $message = Input::get('message') . ': ' . Input::get('invalid_fields');
                    Session::flash('error', $message);
                }
                return Redirect::to($invitation->getLink());
            } elseif (method_exists($gateway, 'completePurchase')
                && !$accountGateway->isGateway(GATEWAY_TWO_CHECKOUT)
                && !$accountGateway->isGateway(GATEWAY_CHECKOUT_COM)) {
                $details = $this->paymentService->getPaymentDetails($invitation, $accountGateway);

                $response = $this->paymentService->completePurchase($gateway, $accountGateway, $details, $token);

                $ref = $response->getTransactionReference() ?: $token;

                if ($response->isCancelled()) {
                    // do nothing
                } elseif ($response->isSuccessful()) {
                    $payment = $this->paymentService->createPayment($invitation, $accountGateway, $ref, $payerId);
                    Session::flash('message', trans('texts.applied_payment'));
                } else {
                    $this->error('offsite', $response->getMessage(), $accountGateway);
                }
                return Redirect::to($invitation->getLink());
            } else {
                $payment = $this->paymentService->createPayment($invitation, $accountGateway, $token, $payerId);
                Session::flash('message', trans('texts.applied_payment'));
                return Redirect::to($invitation->getLink());
            }
        } catch (\Exception $e) {
            $this->error('Offsite-uncaught', false, $accountGateway, $e);
            return Redirect::to($invitation->getLink());
        }
    }

=======
    /**
     * @param CreatePaymentRequest $request
     * @return \Illuminate\Http\RedirectResponse
     */
>>>>>>> abe5a836
    public function store(CreatePaymentRequest $request)
    {
        $input = $request->input();

        $input['invoice_id'] = Invoice::getPrivateId($input['invoice']);
        $input['client_id'] = Client::getPrivateId($input['client']);
        $payment = $this->paymentRepo->save($input);

        if (Input::get('email_receipt')) {
            $this->contactMailer->sendPaymentConfirmation($payment);
            Session::flash('message', trans('texts.created_payment_emailed_client'));
        } else {
            Session::flash('message', trans('texts.created_payment'));
        }

        return redirect()->to($payment->client->getRoute());
    }

    /**
     * @param UpdatePaymentRequest $request
     * @return \Illuminate\Http\RedirectResponse
     */
    public function update(UpdatePaymentRequest $request)
    {
        $payment = $this->paymentRepo->save($request->input(), $request->entity());

        Session::flash('message', trans('texts.updated_payment'));

        return redirect()->to($payment->getRoute());
    }

    /**
     * @return mixed
     */
    public function bulk()
    {
        $action = Input::get('action');
        $amount = Input::get('amount');
        $ids = Input::get('public_id') ? Input::get('public_id') : Input::get('ids');
        $count = $this->paymentService->bulk($ids, $action, ['amount'=>$amount]);

        if ($count > 0) {
            $message = Utils::pluralize($action=='refund'?'refunded_payment':$action.'d_payment', $count);
            Session::flash('message', $message);
        }

        return redirect()->to('payments');
    }
}<|MERGE_RESOLUTION|>--- conflicted
+++ resolved
@@ -20,13 +20,6 @@
      * @var string
      */
     protected $entityType = ENTITY_PAYMENT;
-<<<<<<< HEAD
-
-    public function __construct(PaymentRepository $paymentRepo, InvoiceRepository $invoiceRepo, AccountRepository $accountRepo, ContactMailer $contactMailer, PaymentService $paymentService)
-    {
-        // parent::__construct();
-=======
->>>>>>> abe5a836
 
     /**
      * @var PaymentRepository
@@ -101,11 +94,7 @@
     public function create(PaymentRequest $request)
     {
         $invoices = Invoice::scope()
-<<<<<<< HEAD
-                    ->viewable()
-=======
                     ->invoiceType(INVOICE_TYPE_STANDARD)
->>>>>>> abe5a836
                     ->where('is_recurring', '=', false)
                     ->where('invoices.balance', '>', 0)
                     ->with('client', 'invoice_status')
@@ -121,11 +110,7 @@
             'url' => 'payments',
             'title' => trans('texts.new_payment'),
             'paymentTypeId' => Input::get('paymentTypeId'),
-<<<<<<< HEAD
-            'clients' => Client::scope()->viewable()->with('contacts')->orderBy('name')->get(), );
-=======
             'clients' => Client::scope()->with('contacts')->orderBy('name')->get(), ];
->>>>>>> abe5a836
 
         return View::make('payments.edit', $data);
     }
@@ -155,493 +140,10 @@
         return View::make('payments.edit', $data);
     }
 
-<<<<<<< HEAD
-    private function getLicensePaymentDetails($input, $affiliate)
-    {
-        $data = $this->paymentService->convertInputForOmnipay($input);
-        $card = new CreditCard($data);
-
-        return [
-            'amount' => $affiliate->price,
-            'card' => $card,
-            'currency' => 'USD',
-            'returnUrl' => URL::to('license_complete'),
-            'cancelUrl' => URL::to('/')
-        ];
-    }
-
-    public function show_payment($invitationKey, $paymentType = false)
-    {
-
-        $invitation = Invitation::with('invoice.invoice_items', 'invoice.client.currency', 'invoice.client.account.account_gateways.gateway')->where('invitation_key', '=', $invitationKey)->firstOrFail();
-        $invoice = $invitation->invoice;
-        $client = $invoice->client;
-        $account = $client->account;
-        $useToken = false;
-
-        if ($paymentType) {
-            $paymentType = 'PAYMENT_TYPE_' . strtoupper($paymentType);
-        } else {
-            $paymentType = Session::get($invitation->id . 'payment_type') ?:
-                                $account->account_gateways[0]->getPaymentType();
-        }
-
-        if ($paymentType == PAYMENT_TYPE_TOKEN) {
-            $useToken = true;
-            $paymentType = PAYMENT_TYPE_CREDIT_CARD;
-        }
-        Session::put($invitation->id . 'payment_type', $paymentType);
-
-        $accountGateway = $invoice->client->account->getGatewayByType($paymentType);
-        $gateway = $accountGateway->gateway;
-
-        $acceptedCreditCardTypes = $accountGateway->getCreditcardTypes();
-
-
-        // Handle offsite payments
-        if ($useToken || $paymentType != PAYMENT_TYPE_CREDIT_CARD
-            || $gateway->id == GATEWAY_EWAY
-            || $gateway->id == GATEWAY_TWO_CHECKOUT
-            || $gateway->id == GATEWAY_PAYFAST
-            || $gateway->id == GATEWAY_MOLLIE) {
-            if (Session::has('error')) {
-                Session::reflash();
-                return Redirect::to('view/'.$invitationKey);
-            } else {
-                return self::do_payment($invitationKey, false, $useToken);
-            }
-        }
-
-        $data = [
-            'showBreadcrumbs' => false,
-            'url' => 'payment/'.$invitationKey,
-            'amount' => $invoice->getRequestedAmount(),
-            'invoiceNumber' => $invoice->invoice_number,
-            'client' => $client,
-            'contact' => $invitation->contact,
-            'gateway' => $gateway,
-            'accountGateway' => $accountGateway,
-            'acceptedCreditCardTypes' => $acceptedCreditCardTypes,
-            'countries' => Cache::get('countries'),
-            'currencyId' => $client->getCurrencyId(),
-            'currencyCode' => $client->currency ? $client->currency->code : ($account->currency ? $account->currency->code : 'USD'),
-            'account' => $client->account,
-            'hideLogo' => $account->hasFeature(FEATURE_WHITE_LABEL),
-            'hideHeader' => $account->isNinjaAccount(),
-            'clientViewCSS' => $account->clientViewCSS(),
-            'clientFontUrl' => $account->getFontsUrl(),
-            'showAddress' => $accountGateway->show_address,
-        ];
-
-        return View::make('payments.payment', $data);
-    }
-
-    public function show_license_payment()
-    {
-        if (Input::has('return_url')) {
-            Session::set('return_url', Input::get('return_url'));
-        }
-
-        if (Input::has('affiliate_key')) {
-            if ($affiliate = Affiliate::where('affiliate_key', '=', Input::get('affiliate_key'))->first()) {
-                Session::set('affiliate_id', $affiliate->id);
-            }
-        }
-
-        if (Input::has('product_id')) {
-            Session::set('product_id', Input::get('product_id'));
-        } else if (!Session::has('product_id')) {
-            Session::set('product_id', PRODUCT_ONE_CLICK_INSTALL);
-        }
-
-        if (!Session::get('affiliate_id')) {
-            return Utils::fatalError();
-        }
-
-        if (Utils::isNinjaDev() && Input::has('test_mode')) {
-            Session::set('test_mode', Input::get('test_mode'));
-        }
-
-        $account = $this->accountRepo->getNinjaAccount();
-        $account->load('account_gateways.gateway');
-        $accountGateway = $account->getGatewayByType(PAYMENT_TYPE_CREDIT_CARD);
-        $gateway = $accountGateway->gateway;
-        $acceptedCreditCardTypes = $accountGateway->getCreditcardTypes();
-
-        $affiliate = Affiliate::find(Session::get('affiliate_id'));
-
-        $data = [
-            'showBreadcrumbs' => false,
-            'hideHeader' => true,
-            'url' => 'license',
-            'amount' => $affiliate->price,
-            'client' => false,
-            'contact' => false,
-            'gateway' => $gateway,
-            'account' => $account,
-            'accountGateway' => $accountGateway,
-            'acceptedCreditCardTypes' => $acceptedCreditCardTypes,
-            'countries' => Cache::get('countries'),
-            'currencyId' => 1,
-            'currencyCode' => 'USD',
-            'paymentTitle' => $affiliate->payment_title,
-            'paymentSubtitle' => $affiliate->payment_subtitle,
-            'showAddress' => true,
-        ];
-
-        return View::make('payments.payment', $data);
-    }
-
-    public function do_license_payment()
-    {
-        $testMode = Session::get('test_mode') === 'true';
-
-        $rules = array(
-            'first_name' => 'required',
-            'last_name' => 'required',
-            'card_number' => 'required',
-            'expiration_month' => 'required',
-            'expiration_year' => 'required',
-            'cvv' => 'required',
-            'address1' => 'required',
-            'city' => 'required',
-            'state' => 'required',
-            'postal_code' => 'required',
-            'country_id' => 'required',
-        );
-
-        $validator = Validator::make(Input::all(), $rules);
-
-        if ($validator->fails()) {
-            return Redirect::to('license')
-                ->withErrors($validator)
-                ->withInput();
-        }
-
-        $account = $this->accountRepo->getNinjaAccount();
-        $account->load('account_gateways.gateway');
-        $accountGateway = $account->getGatewayByType(PAYMENT_TYPE_CREDIT_CARD);
-
-        try {
-            $affiliate = Affiliate::find(Session::get('affiliate_id'));
-
-            if ($testMode) {
-                $ref = 'TEST_MODE';
-            } else {
-                $gateway = $this->paymentService->createGateway($accountGateway);
-                $details = self::getLicensePaymentDetails(Input::all(), $affiliate);
-                $response = $gateway->purchase($details)->send();
-                $ref = $response->getTransactionReference();
-
-                if (!$response->isSuccessful() || !$ref) {
-                    $this->error('License', $response->getMessage(), $accountGateway);
-                    return Redirect::to('license')->withInput();
-                }
-            }
-
-            $licenseKey = Utils::generateLicense();
-
-            $license = new License();
-            $license->first_name = Input::get('first_name');
-            $license->last_name = Input::get('last_name');
-            $license->email = Input::get('email');
-            $license->transaction_reference = $ref;
-            $license->license_key = $licenseKey;
-            $license->affiliate_id = Session::get('affiliate_id');
-            $license->product_id = Session::get('product_id');
-            $license->save();
-
-            $data = [
-                'message' => $affiliate->payment_subtitle,
-                'license' => $licenseKey,
-                'hideHeader' => true,
-                'productId' => $license->product_id,
-                'price' => $affiliate->price,
-            ];
-
-            $name = "{$license->first_name} {$license->last_name}";
-            $this->contactMailer->sendLicensePaymentConfirmation($name, $license->email, $affiliate->price, $license->license_key, $license->product_id);
-
-            if (Session::has('return_url')) {
-                $data['redirectTo'] = Session::get('return_url')."?license_key={$license->license_key}&product_id=".Session::get('product_id');
-                $data['message'] = "Redirecting to " . Session::get('return_url');
-            }
-
-            return View::make('public.license', $data);
-        } catch (\Exception $e) {
-            $this->error('License-Uncaught', false, $accountGateway, $e);
-            return Redirect::to('license')->withInput();
-        }
-    }
-
-    public function claim_license()
-    {
-        $licenseKey = Input::get('license_key');
-        $productId = Input::get('product_id', PRODUCT_ONE_CLICK_INSTALL);
-
-        $license = License::where('license_key', '=', $licenseKey)
-                    ->where('is_claimed', '<', 5)
-                    ->where('product_id', '=', $productId)
-                    ->first();
-
-        if ($license) {
-            if ($license->transaction_reference != 'TEST_MODE') {
-                $license->is_claimed = $license->is_claimed + 1;
-                $license->save();
-            }
-
-            if ($productId == PRODUCT_INVOICE_DESIGNS) {
-                return file_get_contents(storage_path() . '/invoice_designs.txt');
-            } else {
-                // temporary fix to enable previous version to work
-                if (Input::get('get_date')) {
-                    return $license->created_at->format('Y-m-d');
-                } else {
-                    return 'valid';
-                }
-            }
-        } else {
-            return RESULT_FAILURE;
-        }
-    }
-
-    public function do_payment($invitationKey, $onSite = true, $useToken = false)
-    {
-        $invitation = Invitation::with('invoice.invoice_items', 'invoice.client.currency', 'invoice.client.account.currency', 'invoice.client.account.account_gateways.gateway')->where('invitation_key', '=', $invitationKey)->firstOrFail();
-        $invoice = $invitation->invoice;
-        $client = $invoice->client;
-        $account = $client->account;
-        $accountGateway = $account->getGatewayByType(Session::get($invitation->id . 'payment_type'));
-
-
-        $rules = [
-            'first_name' => 'required',
-            'last_name' => 'required',
-        ];
-
-        if ( ! Input::get('stripeToken')) {
-            $rules = array_merge(
-                $rules,
-                [
-                    'card_number' => 'required',
-                    'expiration_month' => 'required',
-                    'expiration_year' => 'required',
-                    'cvv' => 'required',
-                ]
-            );
-        }
-
-        if ($accountGateway->show_address) {
-            $rules = array_merge($rules, [
-                'address1' => 'required',
-                'city' => 'required',
-                'state' => 'required',
-                'postal_code' => 'required',
-                'country_id' => 'required',
-            ]);
-        }
-
-        if ($onSite) {
-            $validator = Validator::make(Input::all(), $rules);
-
-            if ($validator->fails()) {
-                return Redirect::to('payment/'.$invitationKey)
-                    ->withErrors($validator)
-                    ->withInput(Request::except('cvv'));
-            }
-
-            if ($accountGateway->update_address) {
-                $client->address1 = trim(Input::get('address1'));
-                $client->address2 = trim(Input::get('address2'));
-                $client->city = trim(Input::get('city'));
-                $client->state = trim(Input::get('state'));
-                $client->postal_code = trim(Input::get('postal_code'));
-                $client->country_id = Input::get('country_id');
-                $client->save();
-            }
-        }
-
-        try {
-            // For offsite payments send the client's details on file
-            // If we're using a token then we don't need to send any other data
-            if (!$onSite || $useToken) {
-                $data = false;
-            } else {
-                $data = Input::all();
-            }
-
-            $gateway = $this->paymentService->createGateway($accountGateway);
-            $details = $this->paymentService->getPaymentDetails($invitation, $accountGateway, $data);
-
-            // check if we're creating/using a billing token
-            if ($accountGateway->gateway_id == GATEWAY_STRIPE) {
-                if ($token = Input::get('stripeToken')) {
-                    $details['token'] = $token;
-                    unset($details['card']);
-                }
-
-                if ($useToken) {
-                    $details['customerReference'] = $client->getGatewayToken();
-                } elseif ($account->token_billing_type_id == TOKEN_BILLING_ALWAYS || Input::get('token_billing')) {
-                    $token = $this->paymentService->createToken($gateway, $details, $accountGateway, $client, $invitation->contact_id);
-                    if ($token) {
-                        $details['customerReference'] = $token;
-                    } else {
-                        $this->error('Token-No-Ref', $this->paymentService->lastError, $accountGateway);
-                        return Redirect::to('payment/'.$invitationKey)->withInput(Request::except('cvv'));
-                    }
-                }
-            }
-
-            $response = $gateway->purchase($details)->send();
-
-
-            if ($accountGateway->gateway_id == GATEWAY_EWAY) {
-                $ref = $response->getData()['AccessCode'];
-            } elseif ($accountGateway->gateway_id == GATEWAY_TWO_CHECKOUT) {
-                $ref = $response->getData()['cart_order_id'];
-            } elseif ($accountGateway->gateway_id == GATEWAY_PAYFAST) {
-                $ref = $response->getData()['m_payment_id'];
-            } elseif ($accountGateway->gateway_id == GATEWAY_GOCARDLESS) {
-                $ref = $response->getData()['signature'];
-            } elseif ($accountGateway->gateway_id == GATEWAY_CYBERSOURCE) {
-                $ref = $response->getData()['transaction_uuid'];
-            } else {
-                $ref = $response->getTransactionReference();
-            }
-
-            if (!$ref) {
-                $this->error('No-Ref', $response->getMessage(), $accountGateway);
-
-                if ($onSite) {
-                    return Redirect::to('payment/'.$invitationKey)
-                            ->withInput(Request::except('cvv'));
-                } else {
-                    return Redirect::to('view/'.$invitationKey);
-                }
-            }
-
-            if ($response->isSuccessful()) {
-                $payment = $this->paymentService->createPayment($invitation, $accountGateway, $ref);
-                Session::flash('message', trans('texts.applied_payment'));
-
-                if ($account->account_key == NINJA_ACCOUNT_KEY) {
-                    Session::flash('trackEventCategory', '/account');
-                    Session::flash('trackEventAction', '/buy_pro_plan');
-                    Session::flash('trackEventAmount', $payment->amount);
-                }
-
-                return Redirect::to('view/'.$payment->invitation->invitation_key);
-            } elseif ($response->isRedirect()) {
-
-                $invitation->transaction_reference = $ref;
-                $invitation->save();
-                Session::put('transaction_reference', $ref);
-                Session::save();
-                $response->redirect();
-            } else {
-                $this->error('Unknown', $response->getMessage(), $accountGateway);
-                if ($onSite) {
-                    return Redirect::to('payment/'.$invitationKey)->withInput(Request::except('cvv'));
-                } else {
-                    return Redirect::to('view/'.$invitationKey);
-                }
-            }
-        } catch (\Exception $e) {
-            $this->error('Uncaught', false, $accountGateway, $e);
-            if ($onSite) {
-                return Redirect::to('payment/'.$invitationKey)->withInput(Request::except('cvv'));
-            } else {
-                return Redirect::to('view/'.$invitationKey);
-            }
-        }
-    }
-
-    public function offsite_payment()
-    {
-        $payerId = Request::query('PayerID');
-        $token = Request::query('token');
-
-        if (!$token) {
-            $token = Session::pull('transaction_reference');
-        }
-        if (!$token) {
-            return redirect(NINJA_WEB_URL);
-        }
-
-        $invitation = Invitation::with('invoice.client.currency', 'invoice.client.account.account_gateways.gateway')->where('transaction_reference', '=', $token)->firstOrFail();
-        $invoice = $invitation->invoice;
-        $client = $invoice->client;
-        $account = $client->account;
-
-        if ($payerId) {
-            $paymentType = PAYMENT_TYPE_PAYPAL;
-        } else {
-            $paymentType = Session::get($invitation->id . 'payment_type');
-        }
-        if (!$paymentType) {
-            $this->error('No-Payment-Type', false, false);
-            return Redirect::to($invitation->getLink());
-        }
-        $accountGateway = $account->getGatewayByType($paymentType);
-        $gateway = $this->paymentService->createGateway($accountGateway);
-
-        // Check for Dwolla payment error
-        if ($accountGateway->isGateway(GATEWAY_DWOLLA) && Input::get('error')) {
-            $this->error('Dwolla', Input::get('error_description'), $accountGateway);
-            return Redirect::to($invitation->getLink());
-        }
-
-        // PayFast transaction referencce
-        if ($accountGateway->isGateway(GATEWAY_PAYFAST) && Request::has('pt')) {
-            $token = Request::query('pt');
-        }
-
-        try {
-            if ($accountGateway->isGateway(GATEWAY_CYBERSOURCE)) {
-                if (Input::get('decision') == 'ACCEPT') {
-                    $payment = $this->paymentService->createPayment($invitation, $accountGateway, $token, $payerId);
-                    Session::flash('message', trans('texts.applied_payment'));
-                } else {
-                    $message = Input::get('message') . ': ' . Input::get('invalid_fields');
-                    Session::flash('error', $message);
-                }
-                return Redirect::to($invitation->getLink());
-            } elseif (method_exists($gateway, 'completePurchase')
-                && !$accountGateway->isGateway(GATEWAY_TWO_CHECKOUT)
-                && !$accountGateway->isGateway(GATEWAY_CHECKOUT_COM)) {
-                $details = $this->paymentService->getPaymentDetails($invitation, $accountGateway);
-
-                $response = $this->paymentService->completePurchase($gateway, $accountGateway, $details, $token);
-
-                $ref = $response->getTransactionReference() ?: $token;
-
-                if ($response->isCancelled()) {
-                    // do nothing
-                } elseif ($response->isSuccessful()) {
-                    $payment = $this->paymentService->createPayment($invitation, $accountGateway, $ref, $payerId);
-                    Session::flash('message', trans('texts.applied_payment'));
-                } else {
-                    $this->error('offsite', $response->getMessage(), $accountGateway);
-                }
-                return Redirect::to($invitation->getLink());
-            } else {
-                $payment = $this->paymentService->createPayment($invitation, $accountGateway, $token, $payerId);
-                Session::flash('message', trans('texts.applied_payment'));
-                return Redirect::to($invitation->getLink());
-            }
-        } catch (\Exception $e) {
-            $this->error('Offsite-uncaught', false, $accountGateway, $e);
-            return Redirect::to($invitation->getLink());
-        }
-    }
-
-=======
     /**
      * @param CreatePaymentRequest $request
      * @return \Illuminate\Http\RedirectResponse
      */
->>>>>>> abe5a836
     public function store(CreatePaymentRequest $request)
     {
         $input = $request->input();
