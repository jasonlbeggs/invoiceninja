--- conflicted
+++ resolved
@@ -272,29 +272,15 @@
             if (request()->query('html') == 'true') {
                 return $maker->getCompiledHTML();
             }
-<<<<<<< HEAD
-        } catch (\Exception $e) {
-=======
-
 
         }
         catch(\Exception $e){
             nlog($e->getMessage());
->>>>>>> 76b307d2
             DB::connection(config('database.default'))->rollBack();
 
             return;
         }
 
-<<<<<<< HEAD
-        //if phantom js...... inject here..
-        if (config('ninja.phantomjs_pdf_generation') || config('ninja.pdf_generator') == 'phantom') {
-            return (new Phantom)->convertHtmlToPdf($maker->getCompiledHTML(true));
-        }
-
-        if (config('ninja.invoiceninja_hosted_pdf_generation') || config('ninja.pdf_generator') == 'hosted_ninja') {
-            $pdf = (new NinjaPdf())->build($maker->getCompiledHTML(true));
-=======
             //if phantom js...... inject here..
             if (config('ninja.phantomjs_pdf_generation') || config('ninja.pdf_generator') == 'phantom') {
                 return (new Phantom)->convertHtmlToPdf($maker->getCompiledHTML(true));
@@ -304,7 +290,7 @@
                 $pdf = (new NinjaPdf())->build($maker->getCompiledHTML(true));
 
                 $numbered_pdf = $this->pageNumbering($pdf, auth()->user()->company());
->>>>>>> 76b307d2
+
 
             $numbered_pdf = $this->pageNumbering($pdf, auth()->user()->company());
 
