--- conflicted
+++ resolved
@@ -385,29 +385,16 @@
         /** @var \App\Models\Company $company */
         $company = $user->company();
 
-<<<<<<< HEAD
         $design_object = json_decode(json_encode(request()->input('design')), 1);
-=======
-        $design_object = json_decode(json_encode(request()->input('design')),1);
->>>>>>> 8d8aa4a4
 
         $ts = (new TemplateService());
 
         try {
-<<<<<<< HEAD
             $ts->setCompany($company)
                 ->setTemplate($design_object)
                 ->mock();
         } catch(SyntaxError $e) {
 
-=======
-                $ts->setCompany($company)
-                    ->setTemplate($design_object)
-                    ->mock();
-        }
-        catch(\Twig\Error\SyntaxError $e)
-        {
->>>>>>> 8d8aa4a4
             // return response()->json(['message' => 'Twig syntax is invalid.', 'errors' => new \stdClass], 422);
         }
 
