<?php
/**
 * Invoice Ninja (https://invoiceninja.com).
 *
 * @link https://github.com/invoiceninja/invoiceninja source repository
 *
 * @copyright Copyright (c) 2023. Invoice Ninja LLC (https://invoiceninja.com)
 *
 * @license https://www.elastic.co/licensing/elastic-license
 */

namespace App\Http\Controllers;

use App\DataMapper\Analytics\LivePreview;
use App\Factory\CreditFactory;
use App\Factory\InvoiceFactory;
use App\Factory\QuoteFactory;
use App\Factory\RecurringInvoiceFactory;
use App\Http\Requests\Preview\DesignPreviewRequest;
use App\Http\Requests\Preview\PreviewInvoiceRequest;
use App\Jobs\Util\PreviewPdf;
use App\Libraries\MultiDB;
use App\Models\Client;
use App\Models\ClientContact;
use App\Models\Credit;
use App\Models\GroupSetting;
use App\Models\Invoice;
use App\Models\InvoiceInvitation;
use App\Models\Quote;
use App\Models\RecurringInvoice;
use App\Repositories\CreditRepository;
use App\Repositories\InvoiceRepository;
use App\Repositories\QuoteRepository;
use App\Repositories\RecurringInvoiceRepository;
use App\Services\PdfMaker\Design;
use App\Services\PdfMaker\Design as PdfDesignModel;
use App\Services\PdfMaker\Design as PdfMakerDesign;
use App\Services\PdfMaker\PdfMaker;
use App\Utils\HostedPDF\NinjaPdf;
use App\Utils\HtmlEngine;
use App\Utils\Ninja;
use App\Utils\PhantomJS\Phantom;
use App\Utils\Traits\MakesHash;
use App\Utils\Traits\MakesInvoiceHtml;
use App\Utils\Traits\Pdf\PageNumbering;
use Illuminate\Support\Facades\App;
use Illuminate\Support\Facades\DB;
use Illuminate\Support\Facades\Response;
use Turbo124\Beacon\Facades\LightLogs;

class PreviewController extends BaseController
{
    use MakesHash;
    use MakesInvoiceHtml;
    use PageNumbering;

    public function __construct()
    {
        parent::__construct();
    }

    /**
     * Returns a template filled with entity variables.
     *
     * @return \Illuminate\Http\Response
     *
     * @OA\Post(
     *      path="/api/v1/preview",
     *      operationId="getPreview",
     *      tags={"preview"},
     *      summary="Returns a pdf preview",
     *      description="Returns a pdf preview.",
     *      @OA\Parameter(ref="#/components/parameters/X-Requested-With"),
     *      @OA\Response(
     *          response=200,
     *          description="The pdf response",
     *          @OA\Header(header="X-MINIMUM-CLIENT-VERSION", ref="#/components/headers/X-MINIMUM-CLIENT-VERSION"),
     *          @OA\Header(header="X-RateLimit-Remaining", ref="#/components/headers/X-RateLimit-Remaining"),
     *          @OA\Header(header="X-RateLimit-Limit", ref="#/components/headers/X-RateLimit-Limit"),
     *       ),
     *       @OA\Response(
     *          response=422,
     *          description="Validation error",
     *          @OA\JsonContent(ref="#/components/schemas/ValidationError"),

     *       ),
     *       @OA\Response(
     *           response="default",
     *           description="Unexpected Error",
     *           @OA\JsonContent(ref="#/components/schemas/Error"),
     *       ),
     *     )
     */
    public function show()
    {
        if (request()->has('entity') &&
            request()->has('entity_id') &&
            ! empty(request()->input('entity')) &&
            ! empty(request()->input('entity_id')) &&
            request()->has('body')) {
            $design_object = json_decode(json_encode(request()->input('design')));

            if (! is_object($design_object)) {
                return response()->json(['message' => ctrans('texts.invalid_design_object')], 400);
            }

            $entity = ucfirst(request()->input('entity'));

            $class = "App\Models\\$entity";

            $entity_obj = $class::whereId($this->decodePrimaryKey(request()->input('entity_id')))->company()->first();

            if (! $entity_obj) {
                return $this->blankEntity();
            }

            $entity_obj->load('client');

            App::forgetInstance('translator');
            $t = app('translator');
            App::setLocale($entity_obj->client->primary_contact()->preferredLocale());
            $t->replace(Ninja::transformTranslations($entity_obj->client->getMergedSettings()));

            $html = new HtmlEngine($entity_obj->invitations()->first());

            $design_namespace = 'App\Services\PdfMaker\Designs\\'.request()->design['name'];

            $design_class = new $design_namespace();

            $state = [
                'template' => $design_class->elements([
                    'client' => $entity_obj->client,
                    'entity' => $entity_obj,
                    'pdf_variables' => (array) $entity_obj->company->settings->pdf_variables,
                    'products' => request()->design['design']['product'],
                ]),
                'variables' => $html->generateLabelsAndValues(),
                'process_markdown' => $entity_obj->client->company->markdown_enabled,
            ];

            $design = new Design(request()->design['name']);
            $maker = new PdfMaker($state);

            $maker
                ->design($design)
                ->build();

            if (request()->query('html') == 'true') {
                return $maker->getCompiledHTML();
            }

            //if phantom js...... inject here..
            if (config('ninja.phantomjs_pdf_generation') || config('ninja.pdf_generator') == 'phantom') {
                return (new Phantom)->convertHtmlToPdf($maker->getCompiledHTML(true));
            }

            if (config('ninja.invoiceninja_hosted_pdf_generation') || config('ninja.pdf_generator') == 'hosted_ninja') {
                $pdf = (new NinjaPdf())->build($maker->getCompiledHTML(true));

                $numbered_pdf = $this->pageNumbering($pdf, auth()->user()->company());

                if ($numbered_pdf) {
                    $pdf = $numbered_pdf;
                }

                return $pdf;
            }

            //else

            $file_path = (new PreviewPdf($maker->getCompiledHTML(true), auth()->user()->company()))->handle();
            return response()->download($file_path, basename($file_path), ['Cache-Control:' => 'no-cache'])->deleteFileAfterSend(true);
        }

        return $this->blankEntity();
    }

    public function design(DesignPreviewRequest $request)
    {
<<<<<<< HEAD
        if(Ninja::isHosted() && !in_array($request->getHost(), ['preview.invoicing.co','staging.invoicing.co']))
=======
        if (Ninja::isHosted() && $request->getHost() != 'preview.invoicing.co') {
>>>>>>> 75efdfeb
            return response()->json(['message' => 'This server cannot handle this request.'], 400);
        }

        $company = auth()->user()->company();

        MultiDB::setDb($company->db);

        if ($request->input('entity') == 'quote') {
            $repo = new QuoteRepository();
            $entity_obj = QuoteFactory::create($company->id, auth()->user()->id);
            $class = Quote::class;
        } elseif ($request->input('entity') == 'credit') {
            $repo = new CreditRepository();
            $entity_obj = CreditFactory::create($company->id, auth()->user()->id);
            $class = Credit::class;
        } elseif ($request->input('entity') == 'recurring_invoice') {
            $repo = new RecurringInvoiceRepository();
            $entity_obj = RecurringInvoiceFactory::create($company->id, auth()->user()->id);
            $class = RecurringInvoice::class;
        } else { //assume it is either an invoice or a null object
            $repo = new InvoiceRepository();
            $entity_obj = InvoiceFactory::create($company->id, auth()->user()->id);
            $class = Invoice::class;
        }

        try {
            DB::connection(config('database.default'))->beginTransaction();

            if ($request->has('entity_id')) {
                $entity_obj = $class::on(config('database.default'))
                                    ->with('client.company')
                                    ->where('id', $this->decodePrimaryKey($request->input('entity_id')))
                                    ->where('company_id', $company->id)
                                    ->withTrashed()
                                    ->first();
            }

<<<<<<< HEAD
            if($request->has('client_id') && strlen($request->client_id) > 4) {
                $client = Client::withTrashed()->find($this->decodePrimaryKey($request->client_id));
                    if($request->settings_type == 'client' && $client ){
                        $client->settings = $request->settings;
                        $client->save();
                    }

=======
            if ($request->has('client_id')) {
                $client = Client::withTrashed()->find($this->decodePrimaryKey($request->client_id));
                if ($request->settings_type == 'client') {
                    $client->settings = $request->settings;
                    $client->save();
                }
>>>>>>> 75efdfeb
            }

            if ($request->has('group_id')) {
                $group = GroupSetting::withTrashed()->find($this->decodePrimaryKey($request->group_id));
                if ($request->settings_type == 'group') {
                    $group->settings = $request->settings;
                    $group->save();
                }
            }

            if ($request->settings_type == 'company') {
                $company->settings = $request->settings;
                $company->save();
            }

            if ($request->has('footer') && !$request->filled('footer') && $request->input('entity') == 'recurring_invoice') {
                $request->merge(['footer' => $company->settings->invoice_footer]);
            }

            if ($request->has('terms') && !$request->filled('terms') && $request->input('entity') == 'recurring_invoice') {
                $request->merge(['terms' => $company->settings->invoice_terms]);
            }

            // $entity_obj = $repo->save($request->all(), $entity_obj);

            if (! $request->has('entity_id')) {
                $entity_obj->service()->fillDefaults()->save();
            }

            App::forgetInstance('translator');
            $t = app('translator');
            App::setLocale($entity_obj->client->locale());
            $t->replace(Ninja::transformTranslations($entity_obj->client->getMergedSettings()));

            $html = new HtmlEngine($entity_obj->invitations()->first());

            $design = \App\Models\Design::find($entity_obj->design_id);

            /* Catch all in case migration doesn't pass back a valid design */
            if (! $design) {
                $design = \App\Models\Design::find(2);
            }

            if ($design->is_custom) {
                $options = [
                    'custom_partials' => json_decode(json_encode($design->design), true),
                ];
                $template = new PdfMakerDesign(PdfDesignModel::CUSTOM, $options);
            } else {
                $template = new PdfMakerDesign(strtolower($design->name));
            }

            $variables = $html->generateLabelsAndValues();

            $state = [
                'template' => $template->elements([
                    'client' => $entity_obj->client,
                    'entity' => $entity_obj,
                    'pdf_variables' => (array) $entity_obj->company->settings->pdf_variables,
                    '$product' => $design->design->product,
                    'variables' => $variables,
                ]),
                'variables' => $variables,
                'options' => [
                    'all_pages_header' => $entity_obj->client->getSetting('all_pages_header'),
                    'all_pages_footer' => $entity_obj->client->getSetting('all_pages_footer'),
                ],
                'process_markdown' => $entity_obj->client->company->markdown_enabled,
            ];

            $maker = new PdfMaker($state);

            $maker
                ->design($template)
                ->build();

            DB::connection(config('database.default'))->rollBack();

            if (request()->query('html') == 'true') {
                nlog($maker->getCompiledHTML());
                return $maker->getCompiledHTML();
            }
        } catch(\Exception $e) {
            nlog($e->getMessage());
            DB::connection(config('database.default'))->rollBack();

            return;
        }

            //if phantom js...... inject here..et
            if (config('ninja.phantomjs_pdf_generation') || config('ninja.pdf_generator') == 'phantom') {
                $pdf = (new Phantom)->convertHtmlToPdf($maker->getCompiledHTML(true));

                $headers = ['Content-Type' => 'application/pdf'];

                if(request()->input('inline') == 'true')
                    $headers = array_merge($headers, ['Content-Disposition' => 'inline']);

                return response()->streamDownload(function () use($pdf) {
                        echo $pdf;
                },  "preview.pdf", $headers);
                
            }
            
            if (config('ninja.invoiceninja_hosted_pdf_generation') || config('ninja.pdf_generator') == 'hosted_ninja') {
                $pdf = (new NinjaPdf())->build($maker->getCompiledHTML(true));

                $headers = ['Content-Type' => 'application/pdf'];

                if(request()->input('inline') == 'true')
                    $headers = array_merge($headers, ['Content-Disposition' => 'inline']);

<<<<<<< HEAD
                return response()->streamDownload(function () use($pdf) {
                        echo $pdf;
                },  "preview.pdf", $headers);

            }

=======
                $numbered_pdf = $this->pageNumbering($pdf, auth()->user()->company());

                if ($numbered_pdf) {
                    $pdf = $numbered_pdf;
                }

                return $pdf;
            }

>>>>>>> 75efdfeb
        $file_path = (new PreviewPdf($maker->getCompiledHTML(true), $company))->handle();
        $response = Response::make($file_path, 200);
        $response->header('Content-Type', 'application/pdf');

        return $response;
    }

    public function live(PreviewInvoiceRequest $request)
    {
<<<<<<< HEAD
        if(Ninja::isHosted() && !in_array($request->getHost(), ['preview.invoicing.co','staging.invoicing.co']))
=======
        if (Ninja::isHosted() && $request->getHost() != 'preview.invoicing.co') {
>>>>>>> 75efdfeb
            return response()->json(['message' => 'This server cannot handle this request.'], 400);
        }
        
        $company = auth()->user()->company();

        MultiDB::setDb($company->db);

        if ($request->input('entity') == 'quote') {
            $repo = new QuoteRepository();
            $entity_obj = QuoteFactory::create($company->id, auth()->user()->id);
            $class = Quote::class;
        } elseif ($request->input('entity') == 'credit') {
            $repo = new CreditRepository();
            $entity_obj = CreditFactory::create($company->id, auth()->user()->id);
            $class = Credit::class;
        } elseif ($request->input('entity') == 'recurring_invoice') {
            $repo = new RecurringInvoiceRepository();
            $entity_obj = RecurringInvoiceFactory::create($company->id, auth()->user()->id);
            $class = RecurringInvoice::class;
        } else { //assume it is either an invoice or a null object
            $repo = new InvoiceRepository();
            $entity_obj = InvoiceFactory::create($company->id, auth()->user()->id);
            $class = Invoice::class;
        }

        try {
            DB::connection(config('database.default'))->beginTransaction();

            if ($request->has('entity_id')) {
                $entity_obj = $class::on(config('database.default'))
                                    ->with('client.company')
                                    ->where('id', $this->decodePrimaryKey($request->input('entity_id')))
                                    ->where('company_id', $company->id)
                                    ->withTrashed()
                                    ->first();
            }

            if ($request->has('footer') && !$request->filled('footer') && $request->input('entity') == 'recurring_invoice') {
                $request->merge(['footer' => $company->settings->invoice_footer]);
            }

            if ($request->has('terms') && !$request->filled('terms') && $request->input('entity') == 'recurring_invoice') {
                $request->merge(['terms' => $company->settings->invoice_terms]);
            }

            $entity_obj = $repo->save($request->all(), $entity_obj);

            if (! $request->has('entity_id')) {
                $entity_obj->service()->fillDefaults()->save();
            }

            App::forgetInstance('translator');
            $t = app('translator');
            App::setLocale($entity_obj->client->locale());
            $t->replace(Ninja::transformTranslations($entity_obj->client->getMergedSettings()));

            $html = new HtmlEngine($entity_obj->invitations()->first());

            $design = \App\Models\Design::find($entity_obj->design_id);

            /* Catch all in case migration doesn't pass back a valid design */
            if (! $design) {
                $design = \App\Models\Design::find(2);
            }

            if ($design->is_custom) {
                $options = [
                    'custom_partials' => json_decode(json_encode($design->design), true),
                ];
                $template = new PdfMakerDesign(PdfDesignModel::CUSTOM, $options);
            } else {
                $template = new PdfMakerDesign(strtolower($design->name));
            }

            $variables = $html->generateLabelsAndValues();

            $state = [
                'template' => $template->elements([
                    'client' => $entity_obj->client,
                    'entity' => $entity_obj,
                    'pdf_variables' => (array) $entity_obj->company->settings->pdf_variables,
                    '$product' => $design->design->product,
                    'variables' => $variables,
                ]),
                'variables' => $variables,
                'options' => [
                    'all_pages_header' => $entity_obj->client->getSetting('all_pages_header'),
                    'all_pages_footer' => $entity_obj->client->getSetting('all_pages_footer'),
                ],
                'process_markdown' => $entity_obj->client->company->markdown_enabled,
            ];

            $maker = new PdfMaker($state);

            $maker
                ->design($template)
                ->build();

            DB::connection(config('database.default'))->rollBack();

            if (request()->query('html') == 'true') {
                return $maker->getCompiledHTML();
            }
        } catch(\Exception $e) {
            nlog($e->getMessage());
            DB::connection(config('database.default'))->rollBack();

            return;
        }

            //if phantom js...... inject here..
            if (config('ninja.phantomjs_pdf_generation') || config('ninja.pdf_generator') == 'phantom') {
                return (new Phantom)->convertHtmlToPdf($maker->getCompiledHTML(true));
            }
            
            if (config('ninja.invoiceninja_hosted_pdf_generation') || config('ninja.pdf_generator') == 'hosted_ninja') {
                $pdf = (new NinjaPdf())->build($maker->getCompiledHTML(true));

                $numbered_pdf = $this->pageNumbering($pdf, auth()->user()->company());


                $numbered_pdf = $this->pageNumbering($pdf, auth()->user()->company());

                if ($numbered_pdf) {
                    $pdf = $numbered_pdf;
                }

                return $pdf;
            }

        $file_path = (new PreviewPdf($maker->getCompiledHTML(true), $company))->handle();

        if (Ninja::isHosted()) {
            LightLogs::create(new LivePreview())
                         ->increment()
                         ->batch();
        }

        $response = Response::make($file_path, 200);
        $response->header('Content-Type', 'application/pdf');

        return $response;
    }

    private function blankEntity()
    {
        App::forgetInstance('translator');
        $t = app('translator');
        $t->replace(Ninja::transformTranslations(auth()->user()->company()->settings));

        $invitation = InvoiceInvitation::where('company_id', auth()->user()->company()->id)->orderBy('id', 'desc')->first();

        /* If we don't have a valid invitation in the system - create a mock using transactions */
        if (! $invitation) {
            return $this->mockEntity();
        }

        $design_object = json_decode(json_encode(request()->input('design')));

        if (! is_object($design_object)) {
            return response()->json(['message' => 'Invalid custom design object'], 400);
        }

        $html = new HtmlEngine($invitation);

        $design = new Design(Design::CUSTOM, ['custom_partials' => request()->design['design']]);

        $state = [
            'template' => $design->elements([
                'client' => $invitation->invoice->client,
                'entity' => $invitation->invoice,
                'pdf_variables' => (array) $invitation->invoice->company->settings->pdf_variables,
                'products' => request()->design['design']['product'],
            ]),
            'variables' => $html->generateLabelsAndValues(),
            'process_markdown' => $invitation->invoice->client->company->markdown_enabled,
        ];

        $maker = new PdfMaker($state);

        $maker
            ->design($design)
            ->build();

        if (request()->query('html') == 'true') {
            return $maker->getCompiledHTML();
        }

        if (config('ninja.phantomjs_pdf_generation') || config('ninja.pdf_generator') == 'phantom') {
            return (new Phantom)->convertHtmlToPdf($maker->getCompiledHTML(true));
        }

        if (config('ninja.invoiceninja_hosted_pdf_generation') || config('ninja.pdf_generator') == 'hosted_ninja') {
            $pdf = (new NinjaPdf())->build($maker->getCompiledHTML(true));

            $numbered_pdf = $this->pageNumbering($pdf, auth()->user()->company());

            if ($numbered_pdf) {
                $pdf = $numbered_pdf;
            }

            return $pdf;
        }

        $file_path = (new PreviewPdf($maker->getCompiledHTML(true), auth()->user()->company()))->handle();

        $response = Response::make($file_path, 200);
        $response->header('Content-Type', 'application/pdf');

        return $response;
    }

    private function mockEntity()
    {
        DB::connection(auth()->user()->company()->db)->beginTransaction();

        $client = Client::factory()->create([
            'user_id' => auth()->user()->id,
            'company_id' => auth()->user()->company()->id,
        ]);

        $contact = ClientContact::factory()->create([
            'user_id' => auth()->user()->id,
            'company_id' => auth()->user()->company()->id,
            'client_id' => $client->id,
            'is_primary' => 1,
            'send_email' => true,
        ]);

        $invoice = Invoice::factory()->create([
            'user_id' => auth()->user()->id,
            'company_id' => auth()->user()->company()->id,
            'client_id' => $client->id,
            'terms' => auth()->user()->company()->settings->invoice_terms,
            'footer' => auth()->user()->company()->settings->invoice_footer,
            'public_notes' => 'Sample Public Notes',
        ]);

        $invitation = InvoiceInvitation::factory()->create([
            'user_id' => auth()->user()->id,
            'company_id' => auth()->user()->company()->id,
            'invoice_id' => $invoice->id,
            'client_contact_id' => $contact->id,
        ]);

        $invoice->setRelation('invitations', $invitation);
        $invoice->setRelation('client', $client);
        $invoice->setRelation('company', auth()->user()->company());
        $invoice->load('client.company');

        $design_object = json_decode(json_encode(request()->input('design')));

        if (! is_object($design_object)) {
            return response()->json(['message' => 'Invalid custom design object'], 400);
        }

        $html = new HtmlEngine($invoice->invitations()->first());

        $design = new Design(Design::CUSTOM, ['custom_partials' => request()->design['design']]);

        $state = [
            'template' => $design->elements([
                'client' => $invoice->client,
                'entity' => $invoice,
                'pdf_variables' => (array) $invoice->company->settings->pdf_variables,
                'products' => request()->design['design']['product'],
            ]),
            'variables' => $html->generateLabelsAndValues(),
            'process_markdown' => $invoice->client->company->markdown_enabled,
        ];

        $maker = new PdfMaker($state);

        $maker
            ->design($design)
            ->build();

        DB::connection(auth()->user()->company()->db)->rollBack();

        if (request()->query('html') == 'true') {
            return $maker->getCompiledHTML();
        }

        if (config('ninja.phantomjs_pdf_generation') || config('ninja.pdf_generator') == 'phantom') {
            return (new Phantom)->convertHtmlToPdf($maker->getCompiledHTML(true));
        }

        if (config('ninja.invoiceninja_hosted_pdf_generation') || config('ninja.pdf_generator') == 'hosted_ninja') {
            $pdf = (new NinjaPdf())->build($maker->getCompiledHTML(true));

            $numbered_pdf = $this->pageNumbering($pdf, auth()->user()->company());

            if ($numbered_pdf) {
                $pdf = $numbered_pdf;
            }

            return $pdf;
        }


        $file_path = (new PreviewPdf($maker->getCompiledHTML(true), auth()->user()->company()))->handle();

        $response = Response::make($file_path, 200);
        $response->header('Content-Type', 'application/pdf');

        return $response;
    }
}<|MERGE_RESOLUTION|>--- conflicted
+++ resolved
@@ -177,11 +177,7 @@
 
     public function design(DesignPreviewRequest $request)
     {
-<<<<<<< HEAD
         if(Ninja::isHosted() && !in_array($request->getHost(), ['preview.invoicing.co','staging.invoicing.co']))
-=======
-        if (Ninja::isHosted() && $request->getHost() != 'preview.invoicing.co') {
->>>>>>> 75efdfeb
             return response()->json(['message' => 'This server cannot handle this request.'], 400);
         }
 
@@ -219,7 +215,6 @@
                                     ->first();
             }
 
-<<<<<<< HEAD
             if($request->has('client_id') && strlen($request->client_id) > 4) {
                 $client = Client::withTrashed()->find($this->decodePrimaryKey($request->client_id));
                     if($request->settings_type == 'client' && $client ){
@@ -227,14 +222,6 @@
                         $client->save();
                     }
 
-=======
-            if ($request->has('client_id')) {
-                $client = Client::withTrashed()->find($this->decodePrimaryKey($request->client_id));
-                if ($request->settings_type == 'client') {
-                    $client->settings = $request->settings;
-                    $client->save();
-                }
->>>>>>> 75efdfeb
             }
 
             if ($request->has('group_id')) {
@@ -347,24 +334,12 @@
                 if(request()->input('inline') == 'true')
                     $headers = array_merge($headers, ['Content-Disposition' => 'inline']);
 
-<<<<<<< HEAD
                 return response()->streamDownload(function () use($pdf) {
                         echo $pdf;
                 },  "preview.pdf", $headers);
 
             }
 
-=======
-                $numbered_pdf = $this->pageNumbering($pdf, auth()->user()->company());
-
-                if ($numbered_pdf) {
-                    $pdf = $numbered_pdf;
-                }
-
-                return $pdf;
-            }
-
->>>>>>> 75efdfeb
         $file_path = (new PreviewPdf($maker->getCompiledHTML(true), $company))->handle();
         $response = Response::make($file_path, 200);
         $response->header('Content-Type', 'application/pdf');
@@ -374,11 +349,7 @@
 
     public function live(PreviewInvoiceRequest $request)
     {
-<<<<<<< HEAD
         if(Ninja::isHosted() && !in_array($request->getHost(), ['preview.invoicing.co','staging.invoicing.co']))
-=======
-        if (Ninja::isHosted() && $request->getHost() != 'preview.invoicing.co') {
->>>>>>> 75efdfeb
             return response()->json(['message' => 'This server cannot handle this request.'], 400);
         }
         
