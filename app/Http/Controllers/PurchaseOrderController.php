--- conflicted
+++ resolved
@@ -10,6 +10,7 @@
  */
 
 namespace App\Http\Controllers;
+
 
 use App\Events\PurchaseOrder\PurchaseOrderWasCreated;
 use App\Events\PurchaseOrder\PurchaseOrderWasUpdated;
@@ -45,9 +46,7 @@
     use SavesDocuments;
 
     protected $entity_type = PurchaseOrder::class;
-
     protected $entity_transformer = PurchaseOrderTransformer::class;
-
     protected $purchase_order_repository;
 
     public function __construct(PurchaseOrderRepository $purchase_order_repository)
@@ -56,7 +55,6 @@
 
         $this->purchase_order_repository = $purchase_order_repository;
     }
-
     /**
      * Show the list of Purchase Orders.
      *
@@ -103,7 +101,6 @@
 
         return $this->listResponse($purchase_orders);
     }
-
     /**
      * Show the form for creating a new resource.
      *
@@ -149,7 +146,6 @@
 
         return $this->itemResponse($purchase_order);
     }
-
     /**
      * Store a newly created resource in storage.
      *
@@ -191,6 +187,7 @@
      */
     public function store(StorePurchaseOrderRequest $request)
     {
+
         $purchase_order = $this->purchase_order_repository->save($request->all(), PurchaseOrderFactory::create(auth()->user()->company()->id, auth()->user()->id));
 
         $purchase_order = $purchase_order->service()
@@ -202,7 +199,6 @@
 
         return $this->itemResponse($purchase_order);
     }
-
     /**
      * Display the specified resource.
      *
@@ -258,7 +254,6 @@
     {
         return $this->itemResponse($purchase_order);
     }
-
     /**
      * Show the form for editing the specified resource.
      *
@@ -313,7 +308,6 @@
     {
         return $this->itemResponse($purchase_order);
     }
-
     /**
      * Update the specified resource in storage.
      *
@@ -381,7 +375,6 @@
 
         return $this->itemResponse($purchase_order);
     }
-
     /**
      * Remove the specified resource from storage.
      *
@@ -491,6 +484,7 @@
      */
     public function bulk()
     {
+        
         $action = request()->input('action');
 
         $ids = request()->input('ids');
@@ -508,8 +502,7 @@
         if ($action == 'bulk_download' && $purchase_orders->count() >= 1) {
             $purchase_orders->each(function ($purchase_order) {
                 if (auth()->user()->cannot('view', $purchase_order)) {
-                    nlog('access denied');
-
+                    nlog("access denied");
                     return response()->json(['message' => ctrans('text.access_denied')]);
                 }
             });
@@ -604,7 +597,7 @@
     }
 
     private function performAction(PurchaseOrder $purchase_order, $action, $bulk = false)
-    {
+    {   
         /*If we are using bulk actions, we don't want to return anything */
         switch ($action) {
             case 'mark_sent':
@@ -618,9 +611,9 @@
 
                 $file = $purchase_order->service()->getPurchaseOrderPdf();
 
-                return response()->streamDownload(function () use ($file) {
-                    echo Storage::get($file);
-                }, basename($file), ['Content-Type' => 'application/pdf']);
+                return response()->streamDownload(function () use($file) {
+                        echo Storage::get($file);
+                },  basename($file), ['Content-Type' => 'application/pdf']);
 
                 break;
             case 'restore':
@@ -645,13 +638,11 @@
                     return $this->listResponse($purchase_order);
                 }
                 break;
-
+            
             case 'email':
                 //check query parameter for email_type and set the template else use calculateTemplate
                 PurchaseOrderEmail::dispatch($purchase_order, $purchase_order->company);
 
-<<<<<<< HEAD
-=======
                 if (! $bulk) {
                     return response()->json(['message' => 'email sent'], 200);
                 }
@@ -661,7 +652,6 @@
                 //check query parameter for email_type and set the template else use calculateTemplate
                 PurchaseOrderEmail::dispatch($purchase_order, $purchase_order->company);
 
->>>>>>> 76b307d2
                 if (! $bulk) {
                     return response()->json(['message' => 'email sent'], 200);
                 }
