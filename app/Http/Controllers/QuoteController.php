<?php

namespace App\Http\Controllers;

use App\Http\Requests\InvoiceRequest;
use App\Models\Account;
use App\Models\Client;
use App\Models\Country;
use App\Models\Invitation;
use App\Models\Invoice;
use App\Models\InvoiceDesign;
use App\Models\Product;
use App\Models\TaxRate;
use App\Ninja\Datatables\InvoiceDatatable;
use App\Ninja\Mailers\ContactMailer as Mailer;
use App\Ninja\Repositories\ClientRepository;
use App\Ninja\Repositories\InvoiceRepository;
use App\Services\InvoiceService;
use Auth;
use Cache;
use Input;
use Redirect;
use Session;
use Utils;
use View;

class QuoteController extends BaseController
{
    protected $mailer;
    protected $invoiceRepo;
    protected $clientRepo;
    protected $invoiceService;
    protected $entityType = ENTITY_INVOICE;

    public function __construct(Mailer $mailer, InvoiceRepository $invoiceRepo, ClientRepository $clientRepo, InvoiceService $invoiceService)
    {
        // parent::__construct();

        $this->mailer = $mailer;
        $this->invoiceRepo = $invoiceRepo;
        $this->clientRepo = $clientRepo;
        $this->invoiceService = $invoiceService;
    }

    public function index()
    {
        $datatable = new InvoiceDatatable();
        $datatable->entityType = ENTITY_QUOTE;

        $data = [
          'title' => trans('texts.quotes'),
          'entityType' => ENTITY_QUOTE,
          'datatable' => $datatable,
        ];

        return response()->view('list_wrapper', $data);
    }

    public function getDatatable($clientPublicId = null)
    {
        $accountId = Auth::user()->account_id;
        $search = Input::get('sSearch');

        return $this->invoiceService->getDatatable($accountId, $clientPublicId, ENTITY_QUOTE, $search);
    }

    public function create(InvoiceRequest $request, $clientPublicId = 0)
    {
        if (! Utils::hasFeature(FEATURE_QUOTES)) {
            return Redirect::to('/invoices/create');
        }

        $account = Auth::user()->account;
        $clientId = null;
        if ($clientPublicId) {
            $clientId = Client::getPrivateId($clientPublicId);
        }
        $invoice = $account->createInvoice(ENTITY_QUOTE, $clientId);
        $invoice->public_id = 0;

        $data = [
            'entityType' => $invoice->getEntityType(),
            'invoice' => $invoice,
            'data' => Input::old('data'),
            'method' => 'POST',
            'url' => 'invoices',
            'title' => trans('texts.new_quote'),
        ];
        $data = array_merge($data, self::getViewModel());

        return View::make('invoices.edit', $data);
    }

    private static function getViewModel()
    {
        $account = Auth::user()->account;
<<<<<<< HEAD
        $rates = TaxRate::scope()->orderBy('name')->get();
        $options = [];
        $defaultTax = false;

        foreach ($rates as $rate) {
            $name = $rate->name . ' ' . ($rate->rate + 0) . '%';
            if ($rate->is_inclusive) {
                $name .= ' - ' . trans('texts.inclusive');
            }
            $options[($rate->is_inclusive ? '1 ' : '0 ') . $rate->rate . ' ' . $rate->name] = $name;

            // load default invoice tax
            if ($rate->id == $account->default_tax_rate_id) {
                $defaultTax = $rate;
            }
        }
=======
>>>>>>> 9a7e6c52

        return [
          'entityType' => ENTITY_QUOTE,
          'account' => $account,
          'products' => Product::scope()->orderBy('id')->get(['product_key', 'notes', 'cost', 'qty']),
          'taxRateOptions' => $account->present()->taxRateOptions,
          'defaultTax' => $account->default_tax_rate,
          'countries' => Cache::get('countries'),
          'clients' => Client::scope()->with('contacts', 'country')->orderBy('name')->get(),
          'taxRates' => TaxRate::scope()->orderBy('name')->get(),
          'currencies' => Cache::get('currencies'),
          'sizes' => Cache::get('sizes'),
          'paymentTerms' => Cache::get('paymentTerms'),
          'languages' => Cache::get('languages'),
          'industries' => Cache::get('industries'),
          'invoiceDesigns' => InvoiceDesign::getDesigns(),
          'invoiceFonts' => Cache::get('fonts'),
          'invoiceLabels' => Auth::user()->account->getInvoiceLabels(),
          'isRecurring' => false,
        ];
    }

    public function bulk()
    {
        $action = Input::get('bulk_action') ?: Input::get('action');
        ;
        $ids = Input::get('bulk_public_id') ?: (Input::get('public_id') ?: Input::get('ids'));

        if ($action == 'convert') {
            $invoice = Invoice::with('invoice_items')->scope($ids)->firstOrFail();
            $clone = $this->invoiceService->convertQuote($invoice);

            Session::flash('message', trans('texts.converted_to_invoice'));

            return Redirect::to('invoices/'.$clone->public_id);
        }

        $count = $this->invoiceService->bulk($ids, $action);

        if ($count > 0) {
            $key = $action == 'markSent' ? 'updated_quote' : "{$action}d_quote";
            $message = Utils::pluralize($key, $count);
            Session::flash('message', $message);
        }

        return $this->returnBulk(ENTITY_QUOTE, $action, $ids);
    }

    public function approve($invitationKey)
    {
        $invitation = Invitation::with('invoice.invoice_items', 'invoice.invitations')->where('invitation_key', '=', $invitationKey)->firstOrFail();
        $invoice = $invitation->invoice;

        $invitationKey = $this->invoiceService->approveQuote($invoice, $invitation);
        Session::flash('message', trans('texts.quote_is_approved'));

        return Redirect::to("view/{$invitationKey}");
    }
}<|MERGE_RESOLUTION|>--- conflicted
+++ resolved
@@ -94,25 +94,6 @@
     private static function getViewModel()
     {
         $account = Auth::user()->account;
-<<<<<<< HEAD
-        $rates = TaxRate::scope()->orderBy('name')->get();
-        $options = [];
-        $defaultTax = false;
-
-        foreach ($rates as $rate) {
-            $name = $rate->name . ' ' . ($rate->rate + 0) . '%';
-            if ($rate->is_inclusive) {
-                $name .= ' - ' . trans('texts.inclusive');
-            }
-            $options[($rate->is_inclusive ? '1 ' : '0 ') . $rate->rate . ' ' . $rate->name] = $name;
-
-            // load default invoice tax
-            if ($rate->id == $account->default_tax_rate_id) {
-                $defaultTax = $rate;
-            }
-        }
-=======
->>>>>>> 9a7e6c52
 
         return [
           'entityType' => ENTITY_QUOTE,
