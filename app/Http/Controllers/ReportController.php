--- conflicted
+++ resolved
@@ -170,58 +170,6 @@
             ->wherePublicId(request('scheduled_report_id'))
             ->delete();
 
-<<<<<<< HEAD
-        return Excel::create($filename, function($excel) use($report, $data, $reportType, $format, $summary) {
-
-            $excel->sheet(trans("texts.$reportType"), function($sheet) use($report, $data, $format, $summary) {
-                $sheet->setOrientation('landscape');
-                $sheet->freezeFirstRow();
-                if ($format == 'pdf') {
-                    $sheet->setAllBorders('thin');
-                }
-
-                if ($format == 'csv') {
-                    $sheet->rows(array_merge($data, [[]], $summary));
-                } else {
-                    $sheet->rows($data);
-                }
-
-                // Styling header
-                $sheet->cells('A1:'.Utils::num2alpha(count($data[0])-1).'1', function($cells) {
-                    $cells->setBackground('#777777');
-                    $cells->setFontColor('#FFFFFF');
-                    $cells->setFontSize(13);
-                    $cells->setFontFamily('Calibri');
-                    $cells->setFontWeight('bold');
-                });
-                $sheet->setAutoSize(true);
-            });
-
-            if (count($summary)) {
-                $excel->sheet(trans("texts.totals"), function($sheet) use($report, $summary, $format) {
-                    $sheet->setOrientation('landscape');
-                    $sheet->freezeFirstRow();
-
-                    if ($format == 'pdf') {
-                        $sheet->setAllBorders('thin');
-                    }
-                    $sheet->rows($summary);
-
-                    // Styling header
-                    $sheet->cells('A1:'.Utils::num2alpha(count($summary[0])-1).'1', function($cells) {
-                        $cells->setBackground('#777777');
-                        $cells->setFontColor('#FFFFFF');
-                        $cells->setFontSize(13);
-                        $cells->setFontFamily('Calibri');
-                        $cells->setFontWeight('bold');
-                    });
-                    $sheet->setAutoSize(true);
-                });
-            }
-
-        })->export($format);
-=======
         session()->flash('message', trans('texts.deleted_scheduled_report'));
->>>>>>> 78a2d194
     }
 }