<?php

/**
 * Invoice Ninja (https://invoiceninja.com).
 *
 * @link https://github.com/invoiceninja/invoiceninja source repository
 *
 * @copyright Copyright (c) 2021. Invoice Ninja LLC (https://invoiceninja.com)
 *
 * @license https://opensource.org/licenses/AAL
 */

namespace App\Http\Controllers;

use App\Http\Requests\Setup\CheckDatabaseRequest;
use App\Http\Requests\Setup\CheckMailRequest;
use App\Http\Requests\Setup\StoreSetupRequest;
use App\Jobs\Account\CreateAccount;
use App\Jobs\Util\VersionCheck;
use App\Models\Account;
use App\Utils\CurlUtils;
use App\Utils\Ninja;
use App\Utils\SystemHealth;
use App\Utils\Traits\AppSetup;
use Beganovich\Snappdf\Snappdf;
use Exception;
use Illuminate\Contracts\Foundation\Application;
use Illuminate\Contracts\Routing\ResponseFactory;
use Illuminate\Http\JsonResponse;
use Illuminate\Http\Response;
use Illuminate\Support\Facades\Artisan;
use Illuminate\Support\Facades\Cache;
use Illuminate\Support\Facades\File;
use Illuminate\Support\Facades\Request;
use Illuminate\Support\Facades\Schema;
use Illuminate\Support\Facades\Storage;
use \Illuminate\Support\Facades\DB;

/**
 * Class SetupController.
 */
class SetupController extends Controller
{
    use AppSetup;

    public function index()
    {
        $check = SystemHealth::check(false);

        if ($check['system_health'] == true && $check['simple_db_check'] && Schema::hasTable('accounts') && $account = Account::all()->first()) {
            return redirect('/');
        }

        // not sure if we really need this.
        // if(File::exists(base_path('.env')))
        //     abort(400, '.env file already exists, delete file to start Setup again.');

        return view('setup.index', ['check' => $check]);
    }

    public function doSetup(StoreSetupRequest $request)
    {
        try {
            $check = SystemHealth::check(false);
        } catch (Exception $e) {
            nlog(['message' => $e->getMessage(), 'action' => 'SetupController::doSetup()']);

            return response()->json(['message' => $e->getMessage()], 400);
        }

        if ($check['system_health'] === false) {
            nlog($check);

            return response('Oops, something went wrong. Check your logs.'); /* We should never reach this block, but just in case. */
        }

        try {
            $db = SystemHealth::dbCheck($request);

            if ($db['success'] == false) {
                throw new Exception($db['message']);
            }
        } catch (Exception $e) {
            return response([
                'message' => 'Oops, connection to database was not successful.',
                'error' => $e->getMessage(),
            ]);
        }

        try {
            if ($request->mail_driver != 'log') {
                $smtp = SystemHealth::testMailServer($request);

                if ($smtp['success'] == false) {
                    throw new Exception($smtp['message']);
                }
            }
        } catch (Exception $e) {
            return response([
                'message' => 'Oops, connection to mail server was not successful.',
                'error' => $e->getMessage(),
            ]);
        }

        $mail_driver = $request->input('mail_driver');

        $env_values = [
            'APP_URL' => $request->input('url'),
            'REQUIRE_HTTPS' => $request->input('https') ? 'true' : 'false',
            'APP_DEBUG' => 'false',

            'DB_HOST1' => $request->input('db_host'),
            'DB_PORT1' => $request->input('db_port'),
            'DB_DATABASE1' => $request->input('db_database'),
            'DB_USERNAME1' => $request->input('db_username'),
            'DB_PASSWORD1' => $request->input('db_password'),

            'MAIL_MAILER' => $mail_driver,
            'MAIL_PORT' => $request->input('mail_port'),
            'MAIL_ENCRYPTION' => $request->input('encryption'),
            'MAIL_HOST' => $request->input('mail_host'),
            'MAIL_USERNAME' => $request->input('mail_username'),
            'MAIL_FROM_NAME' => $request->input('mail_name'),
            'MAIL_FROM_ADDRESS' => $request->input('mail_address'),
            'MAIL_PASSWORD' => $request->input('mail_password'),

            'NINJA_ENVIRONMENT' => 'selfhost',
        ];

        if (config('ninja.db.multi_db_enabled')) {
            $env_values['DB_CONNECTION'] = 'db-ninja-01';
        }

        if (config('ninja.preconfigured_install')) {
            // Database connection was already configured. Don't let the user override it.
            unset($env_values['DB_HOST1']);
            unset($env_values['DB_PORT1']);
            unset($env_values['DB_DATABASE1']);
            unset($env_values['DB_USERNAME1']);
            unset($env_values['DB_PASSWORD1']);
        }

        try {
            foreach ($env_values as $property => $value) {
                $this->updateEnvironmentProperty($property, $value);
            }

            /* We need this in some environments that do not have STDIN defined */
            define('STDIN', fopen('php://stdin', 'r'));

            /* Make sure no stale connections are cached */
            DB::purge('db-ninja-01');
            
            /* Run migrations */
            if (!config('ninja.disable_auto_update')) {
                Artisan::call('optimize');
            }

            Artisan::call('migrate', ['--force' => true]);
            Artisan::call('db:seed', ['--force' => true]);
            
            Storage::disk('local')->delete('test.pdf');

            /* Create the first account. */
            if (Account::count() == 0) {
                CreateAccount::dispatchNow($request->all());
            }

            VersionCheck::dispatchNow();

            $this->buildCache(true);

            return redirect('/');
        } catch (Exception $e) {
            nlog($e->getMessage());
            info($e->getMessage());

            return redirect()
                ->back()
                ->with('setup_error', $e->getMessage());
        }
    }

    /**
     * Return status based on database check.
     *
     * @param CheckDatabaseRequest $request
     * @return Application|ResponseFactory|JsonResponse|Response
     */
    public function checkDB(CheckDatabaseRequest $request)
    {
        try {
            $status = SystemHealth::dbCheck($request);

            if (is_array($status) && $status['success'] === true) {
                return response([], 200);
            }

            return response($status, 400);
        } catch (Exception $e) {
            nlog(['message' => $e->getMessage(), 'action' => 'SetupController::checkDB()']);

            return response()->json(['message' => $e->getMessage()], 400);
        }
    }

    /**
     * Return status based on check of SMTP connection.
     *
     * @param CheckMailRequest $request
     * @return Application|ResponseFactory|JsonResponse|Response
     */
    public function checkMail(CheckMailRequest $request)
    {
        try {
            $response = SystemHealth::testMailServer($request);

            if ($response['success']) {
                return response([], 200);
            } else {
                return response()->json(['message' => $response['message']], 400);
            }
        } catch (Exception $e) {
            nlog(['message' => $e->getMessage(), 'action' => 'SetupController::checkMail()']);

            return response()->json(['message' => $e->getMessage()], 400);
        }
    }

    public function checkPdf(Request $request)
    {
        try {
            if (config('ninja.phantomjs_pdf_generation')) {
                return $this->testPhantom();
            }

            $pdf = new Snappdf();

            if (config('ninja.snappdf_chromium_path')) {
                $pdf->setChromiumPath(config('ninja.snappdf_chromium_path'));
            }

            $pdf = $pdf
                ->setHtml('GENERATING PDFs WORKS! Thank you for using Invoice Ninja!')
                ->generate();

            Storage::disk(config('filesystems.default'))->put('test.pdf', $pdf);
            Storage::disk('local')->put('test.pdf', $pdf);

            return response(['url' => Storage::disk('local')->url('test.pdf')], 200);
        } catch (Exception $e) {
            nlog($e->getMessage());

            return response([], 500);
        }
    }

    private function testPhantom()
    {
        try {
            $key = config('ninja.phantomjs_pdf_generation');
            $url = 'https://www.invoiceninja.org/';

            $phantom_url = "https://phantomjscloud.com/api/browser/v2/{$key}/?request=%7Burl:%22{$url}%22,renderType:%22pdf%22%7D";
            $pdf = CurlUtils::get($phantom_url);

            Storage::disk(config('filesystems.default'))->put('test.pdf', $pdf);
            Storage::disk('local')->put('test.pdf', $pdf);

            return response(['url' => Storage::disk('local')->url('test.pdf')], 200);
        } catch (Exception $e) {
            return response([], 500);
        }
    }

    public function update()
    {

<<<<<<< HEAD
        if ( Ninja::isNinja() || !request()->has('secret') || (request()->input('secret') != config('ninja.update_secret')) ) {
=======
        // if( Ninja::isNinja() || !request()->has('secret') || (request()->input('secret') != config('ninja.update_secret')) )
        if(!request()->has('secret') || (request()->input('secret') != config('ninja.update_secret')) )
>>>>>>> 2c86fcb8
            return redirect('/');
        }

        $cacheCompiled = base_path('bootstrap/cache/compiled.php');
        if (file_exists($cacheCompiled)) {
            unlink ($cacheCompiled);
        }
        $cacheServices = base_path('bootstrap/cache/services.php');
        if (file_exists($cacheServices)) {
            unlink ($cacheServices);
        }

        Artisan::call('clear-compiled');
        Artisan::call('cache:clear');
        Artisan::call('debugbar:clear');
        Artisan::call('route:clear');
        Artisan::call('view:clear');
        Artisan::call('config:clear');
        Cache::flush();
        Artisan::call('migrate', ['--force' => true]);
        Artisan::call('db:seed', ['--force' => true]);

        $this->buildCache(true);

        return redirect('/');

    }
}<|MERGE_RESOLUTION|>--- conflicted
+++ resolved
@@ -276,14 +276,9 @@
     public function update()
     {
 
-<<<<<<< HEAD
-        if ( Ninja::isNinja() || !request()->has('secret') || (request()->input('secret') != config('ninja.update_secret')) ) {
-=======
         // if( Ninja::isNinja() || !request()->has('secret') || (request()->input('secret') != config('ninja.update_secret')) )
         if(!request()->has('secret') || (request()->input('secret') != config('ninja.update_secret')) )
->>>>>>> 2c86fcb8
             return redirect('/');
-        }
 
         $cacheCompiled = base_path('bootstrap/cache/compiled.php');
         if (file_exists($cacheCompiled)) {
