--- conflicted
+++ resolved
@@ -49,11 +49,7 @@
         if ($check['system_health'] === false) {
             info($check);
 
-<<<<<<< HEAD
-            return response('Oops, something went wrong. Check your storage/logs/laravel.log file.');
-=======
             return response('Oops, something went wrong. Check your logs.'); /* We should never reach this block, but jic. */
->>>>>>> f9bee122
         }
 
         $mail_driver = $request->input('mail_driver');
@@ -64,14 +60,8 @@
 
         $url = $request->input('url');
 
-<<<<<<< HEAD
         if (substr($url, -1) != '/')
             $url = $url . '/';
-=======
-        if (substr($url, -1) != '/') {
-            $url = $url.'/';
-        }
->>>>>>> f9bee122
 
         $_ENV['APP_KEY'] = config('app.key');
         $_ENV['APP_URL'] = $url;
@@ -190,10 +180,6 @@
         if ($response_array instanceof Response) {
             return true;
         }
-<<<<<<< HEAD
-
-=======
->>>>>>> f9bee122
 
         return false;
     }
@@ -201,26 +187,15 @@
     public function checkPdf(Request $request)
     {
         try {
-<<<<<<< HEAD
-
-=======
->>>>>>> f9bee122
             if (config('ninja.phantomjs_key')) {
                 return $this->testPhantom();
             }
 
-<<<<<<< HEAD
             Browsershot::url('https://www.invoiceninja.com')
                 ->noSandbox()
                 ->savePdf(
                     public_path('test.pdf')
                 );
-=======
-            Browsershot::url('https://www.invoiceninja.com')->savePdf(
-     //       Browsershot::html('If you see this text, generating PDF works! Thanks for using Invoice Ninja!')->savePdf(
-                public_path('test.pdf')
-            );
->>>>>>> f9bee122
 
             return response(['url' => asset('test.pdf')], 200);
         } catch (\Exception $e) {
@@ -233,10 +208,6 @@
     private function testPhantom()
     {
         try {
-<<<<<<< HEAD
-
-=======
->>>>>>> f9bee122
             $key = config('ninja.phantomjs_key');
             $url = 'https://www.invoiceninja.org/';
 
@@ -248,10 +219,6 @@
 
             return response(['url' => Storage::disk('local')->url('test.pdf')], 200);
         } catch (\Exception $e) {
-<<<<<<< HEAD
-
-=======
->>>>>>> f9bee122
             return response([], 500);
         }
     }
