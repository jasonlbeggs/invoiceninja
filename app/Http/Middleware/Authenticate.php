--- conflicted
+++ resolved
@@ -87,13 +87,8 @@
                 $authenticated = true;
             }
 
-<<<<<<< HEAD
-            if (env('PHANTOMJS_SECRET') && $request->phantomjs_secret && hash_equals(env('PHANTOMJS_SECRET'), $request->phantomjs_secret)) {
-                $authenticated = true;
-=======
             if ($authenticated) {
                 $request->merge(['contact' => $contact]);
->>>>>>> 78a2d194
             }
         }
 
