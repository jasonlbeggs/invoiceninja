<?php
/**
 * Invoice Ninja (https://invoiceninja.com).
 *
 * @link https://github.com/invoiceninja/invoiceninja source repository
 *
 * @copyright Copyright (c) 2022. Invoice Ninja LLC (https://invoiceninja.com)
 *
 * @license https://www.elastic.co/licensing/elastic-license
 */

namespace App\Http\Middleware;

use App\Libraries\MultiDB;
use App\Libraries\OAuth\Providers\Google;
use Closure;
use Illuminate\Http\Request;
use Illuminate\Support\Facades\Cache;
use Illuminate\Support\Facades\Hash;
use Illuminate\Support\Str;
use stdClass;

class PasswordProtection
{
    /**
     * Handle an incoming request.
     *
     * @param  Request  $request
     * @param Closure $next
     * @return mixed
     */
    public function handle($request, Closure $next)
    {
        $error = [
            'message' => 'Invalid Password',
            'errors' => new stdClass,
        ];

        $timeout = auth()->user()->company()->default_password_timeout;

        if ($timeout == 0) {
            $timeout = 30 * 60 * 1000 * 1000;
        } else {
            $timeout = $timeout / 1000;
        }

        //test if password if base64 encoded
        $x_api_password = $request->header('X-API-PASSWORD');

        if ($request->header('X-API-PASSWORD-BASE64')) {
            $x_api_password = base64_decode($request->header('X-API-PASSWORD-BASE64'));
        }

        // If no password supplied - then we just check if their authentication is in cache //
        if (Cache::get(auth()->user()->hashed_id.'_'.auth()->user()->account_id.'_logged_in') && ! $x_api_password) {
            Cache::put(auth()->user()->hashed_id.'_'.auth()->user()->account_id.'_logged_in', Str::random(64), $timeout);

            return $next($request);
        } elseif ($request->header('X-API-OAUTH-PASSWORD') && strlen($request->header('X-API-OAUTH-PASSWORD')) >= 1) {

            //user is attempting to reauth with OAuth - check the token value
            //todo expand this to include all OAuth providers
<<<<<<< HEAD
            $user = false;
            $google = new Google();
            $user = $google->getTokenResponse(request()->header('X-API-OAUTH-PASSWORD'));

            if (is_array($user)) {
                $query = [
                    'oauth_user_id' => $google->harvestSubField($user),
                    'oauth_provider_id'=> 'google',
                ];

                //If OAuth and user also has a password set  - check both
                if ($existing_user = MultiDB::hasUser($query) && auth()->user()->company()->oauth_password_required && auth()->user()->has_password && Hash::check(auth()->user()->password, $x_api_password)) {
                    nlog('existing user with password');
=======
            if(auth()->user()->oauth_provider_id == 'google')
            {
                $user = false;
                $google = new Google();
                $user = $google->getTokenResponse(request()->header('X-API-OAUTH-PASSWORD'));
>>>>>>> 76b307d2

                if (is_array($user)) {
                    
                    $query = [
                        'oauth_user_id' => $google->harvestSubField($user),
                        'oauth_provider_id'=> 'google'
                    ];

<<<<<<< HEAD
                    return $next($request);
                } elseif ($existing_user = MultiDB::hasUser($query) && ! auth()->user()->company()->oauth_password_required) {
                    nlog('existing user without password');

                    Cache::put(auth()->user()->hashed_id.'_'.auth()->user()->account_id.'_logged_in', Str::random(64), $timeout);

=======
                    //If OAuth and user also has a password set  - check both
                    if ($existing_user = MultiDB::hasUser($query) && auth()->user()->company()->oauth_password_required && auth()->user()->has_password && Hash::check(auth()->user()->password, $x_api_password)) {

                        nlog("existing user with password");

                        Cache::put(auth()->user()->hashed_id.'_'.auth()->user()->account_id.'_logged_in', Str::random(64), $timeout);

                        return $next($request);
                    }
                    elseif($existing_user = MultiDB::hasUser($query) && !auth()->user()->company()->oauth_password_required){

                        nlog("existing user without password");

                        Cache::put(auth()->user()->hashed_id.'_'.auth()->user()->account_id.'_logged_in', Str::random(64), $timeout);
                        return $next($request);                    
                    }
                }

            }
            elseif(auth()->user()->oauth_provider_id == 'microsoft')
            {
                try{
                    $payload = json_decode(base64_decode(str_replace('_', '/', str_replace('-','+',explode('.', request()->header('X-API-OAUTH-PASSWORD'))[1]))));
                }
                catch(\Exception $e){
                    nlog("could not decode microsoft response");
                    return response()->json(['message' => 'Could not decode the response from Microsoft'], 412);
                }

                if($payload->preferred_username == auth()->user()->email){

                    Cache::put(auth()->user()->hashed_id.'_'.auth()->user()->account_id.'_logged_in', Str::random(64), $timeout);
>>>>>>> 76b307d2
                    return $next($request);
                }
            }



            return response()->json($error, 412);
        } elseif ($x_api_password && Hash::check($x_api_password, auth()->user()->password)) {
            Cache::put(auth()->user()->hashed_id.'_'.auth()->user()->account_id.'_logged_in', Str::random(64), $timeout);

            return $next($request);
        } else {
            return response()->json($error, 412);
        }
    }
}<|MERGE_RESOLUTION|>--- conflicted
+++ resolved
@@ -31,6 +31,7 @@
      */
     public function handle($request, Closure $next)
     {
+   
         $error = [
             'message' => 'Invalid Password',
             'errors' => new stdClass,
@@ -38,49 +39,35 @@
 
         $timeout = auth()->user()->company()->default_password_timeout;
 
-        if ($timeout == 0) {
-            $timeout = 30 * 60 * 1000 * 1000;
-        } else {
-            $timeout = $timeout / 1000;
-        }
+        if($timeout == 0)
+            $timeout = 30*60*1000*1000;
+        else
+            $timeout = $timeout/1000;
 
         //test if password if base64 encoded
         $x_api_password = $request->header('X-API-PASSWORD');
 
-        if ($request->header('X-API-PASSWORD-BASE64')) {
+        if($request->header('X-API-PASSWORD-BASE64'))
+        {
             $x_api_password = base64_decode($request->header('X-API-PASSWORD-BASE64'));
         }
 
         // If no password supplied - then we just check if their authentication is in cache //
-        if (Cache::get(auth()->user()->hashed_id.'_'.auth()->user()->account_id.'_logged_in') && ! $x_api_password) {
+        if (Cache::get(auth()->user()->hashed_id.'_'.auth()->user()->account_id.'_logged_in') && !$x_api_password) {
+
             Cache::put(auth()->user()->hashed_id.'_'.auth()->user()->account_id.'_logged_in', Str::random(64), $timeout);
 
             return $next($request);
-        } elseif ($request->header('X-API-OAUTH-PASSWORD') && strlen($request->header('X-API-OAUTH-PASSWORD')) >= 1) {
+
+        }elseif( $request->header('X-API-OAUTH-PASSWORD') && strlen($request->header('X-API-OAUTH-PASSWORD')) >=1){
 
             //user is attempting to reauth with OAuth - check the token value
             //todo expand this to include all OAuth providers
-<<<<<<< HEAD
-            $user = false;
-            $google = new Google();
-            $user = $google->getTokenResponse(request()->header('X-API-OAUTH-PASSWORD'));
-
-            if (is_array($user)) {
-                $query = [
-                    'oauth_user_id' => $google->harvestSubField($user),
-                    'oauth_provider_id'=> 'google',
-                ];
-
-                //If OAuth and user also has a password set  - check both
-                if ($existing_user = MultiDB::hasUser($query) && auth()->user()->company()->oauth_password_required && auth()->user()->has_password && Hash::check(auth()->user()->password, $x_api_password)) {
-                    nlog('existing user with password');
-=======
             if(auth()->user()->oauth_provider_id == 'google')
             {
                 $user = false;
                 $google = new Google();
                 $user = $google->getTokenResponse(request()->header('X-API-OAUTH-PASSWORD'));
->>>>>>> 76b307d2
 
                 if (is_array($user)) {
                     
@@ -89,14 +76,6 @@
                         'oauth_provider_id'=> 'google'
                     ];
 
-<<<<<<< HEAD
-                    return $next($request);
-                } elseif ($existing_user = MultiDB::hasUser($query) && ! auth()->user()->company()->oauth_password_required) {
-                    nlog('existing user without password');
-
-                    Cache::put(auth()->user()->hashed_id.'_'.auth()->user()->account_id.'_logged_in', Str::random(64), $timeout);
-
-=======
                     //If OAuth and user also has a password set  - check both
                     if ($existing_user = MultiDB::hasUser($query) && auth()->user()->company()->oauth_password_required && auth()->user()->has_password && Hash::check(auth()->user()->password, $x_api_password)) {
 
@@ -129,7 +108,6 @@
                 if($payload->preferred_username == auth()->user()->email){
 
                     Cache::put(auth()->user()->hashed_id.'_'.auth()->user()->account_id.'_logged_in', Str::random(64), $timeout);
->>>>>>> 76b307d2
                     return $next($request);
                 }
             }
@@ -137,12 +115,19 @@
 
 
             return response()->json($error, 412);
-        } elseif ($x_api_password && Hash::check($x_api_password, auth()->user()->password)) {
+
+
+        }elseif ($x_api_password && Hash::check($x_api_password, auth()->user()->password))  {
+
             Cache::put(auth()->user()->hashed_id.'_'.auth()->user()->account_id.'_logged_in', Str::random(64), $timeout);
 
             return $next($request);
+
         } else {
+
             return response()->json($error, 412);
         }
+
+
     }
 }