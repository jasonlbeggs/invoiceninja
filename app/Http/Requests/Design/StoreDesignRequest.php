<?php
/**
 * Invoice Ninja (https://invoiceninja.com).
 *
 * @link https://github.com/invoiceninja/invoiceninja source repository
 *
 * @copyright Copyright (c) 2023. Invoice Ninja LLC (https://invoiceninja.com)
 *
 * @license https://www.elastic.co/licensing/elastic-license
 */

namespace App\Http\Requests\Design;

use App\Http\Requests\Request;
use App\Models\Account;

class StoreDesignRequest extends Request
{
    /**
     * Determine if the user is authorized to make this request.
     *
     * @return bool
     */
    public function authorize() : bool
    {
        return auth()->user()->isAdmin() && auth()->user()->account->hasFeature(Account::FEATURE_API);
        ;
    }

    public function rules()
    {
        return [
            //'name' => 'required',
            'name' => 'required|unique:designs,name,null,null,company_id,'.auth()->user()->companyId(),
<<<<<<< HEAD
            'design' => 'required',
            'design.header' => 'required|min:1',
            'design.body' => 'required|min:1',
            'design.footer' => 'required|min:1',
            'design.includes' => 'required|min:1',
=======
            'design' => 'required|array',
>>>>>>> 143255d5
        ];
    }

    public function prepareForValidation()
    {
        $input = $this->all();
        $input['design'] = is_array($input['design']) ? $input['design'] : [];

        if (! array_key_exists('product', $input['design']) || is_null($input['design']['product'])) {
            $input['design']['product'] = '';
        }

        if (! array_key_exists('task', $input['design']) || is_null($input['design']['task'])) {
            $input['design']['task'] = '';
        }

        if (! array_key_exists('includes', $input['design']) || is_null($input['design']['includes'])) {
            $input['design']['includes'] = '';
        }

        if (! array_key_exists('footer', $input['design']) || is_null($input['design']['footer'])) {
            $input['design']['footer'] = '';
        }

        if (! array_key_exists('header', $input['design']) || is_null($input['design']['header'])) {
            $input['design']['header'] = '';
        }

        if (! array_key_exists('body', $input['design']) || is_null($input['design']['body'])) {
            $input['design']['body'] = '';
        }

        $this->replace($input);
    }
}<|MERGE_RESOLUTION|>--- conflicted
+++ resolved
@@ -32,15 +32,11 @@
         return [
             //'name' => 'required',
             'name' => 'required|unique:designs,name,null,null,company_id,'.auth()->user()->companyId(),
-<<<<<<< HEAD
-            'design' => 'required',
+            'design' => 'required|array',
             'design.header' => 'required|min:1',
             'design.body' => 'required|min:1',
             'design.footer' => 'required|min:1',
             'design.includes' => 'required|min:1',
-=======
-            'design' => 'required|array',
->>>>>>> 143255d5
         ];
     }
 
