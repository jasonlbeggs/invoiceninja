<?php namespace App\Http\Requests;

use Input;
use Utils;

class EntityRequest extends Request {

    protected $entityType;
    private $entity;

    public function entity()
    {
        if ($this->entity) {
            return $this->entity;
        }

        // The entity id can appear as invoices, invoice_id, public_id or id
        $publicId = false;
<<<<<<< HEAD
        foreach (['_id', 's'] as $suffix) {
            $field = $this->entityType . $suffix;
            if ($this->$field) {
                $publicId= $this->$field;
=======
        $field = $this->entityType . '_id';
        if ( ! empty($this->$field)) {
            $publicId = $this->$field;
        }
        if ( ! $publicId) {
            $field = Utils::pluralizeEntityType($this->entityType);
            if ( ! empty($this->$field)) {
                $publicId = $this->$field;
>>>>>>> abe5a836
            }
        }
        if ( ! $publicId) {
            $publicId = Input::get('public_id') ?: Input::get('id');
        }
        if ( ! $publicId) {
            return null;
        }

        $class = Utils::getEntityClass($this->entityType);

        if (method_exists($class, 'trashed')) {
            $this->entity = $class::scope($publicId)->withTrashed()->firstOrFail();
        } else {
            $this->entity = $class::scope($publicId)->firstOrFail();
        }

        return $this->entity;
    }

    public function authorize()
    {
        if ($this->entity()) {
            return $this->user()->can('view', $this->entity());
        } else {
            return $this->user()->can('create', $this->entityType);
        }
    }

    public function rules()
    {
        return [];
    }
}<|MERGE_RESOLUTION|>--- conflicted
+++ resolved
@@ -16,12 +16,6 @@
 
         // The entity id can appear as invoices, invoice_id, public_id or id
         $publicId = false;
-<<<<<<< HEAD
-        foreach (['_id', 's'] as $suffix) {
-            $field = $this->entityType . $suffix;
-            if ($this->$field) {
-                $publicId= $this->$field;
-=======
         $field = $this->entityType . '_id';
         if ( ! empty($this->$field)) {
             $publicId = $this->$field;
@@ -30,7 +24,6 @@
             $field = Utils::pluralizeEntityType($this->entityType);
             if ( ! empty($this->$field)) {
                 $publicId = $this->$field;
->>>>>>> abe5a836
             }
         }
         if ( ! $publicId) {
