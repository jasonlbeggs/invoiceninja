<?php
/**
 * Invoice Ninja (https://invoiceninja.com).
 *
 * @link https://github.com/invoiceninja/invoiceninja source repository
 *
 * @copyright Copyright (c) 2022. Invoice Ninja LLC (https://invoiceninja.com)
 *
 * @license https://www.elastic.co/licensing/elastic-license
 */

namespace App\Http\Requests\PurchaseOrder;

use App\Http\Requests\Request;
use App\Models\PurchaseOrder;
use App\Utils\Traits\CleanLineItems;
use App\Utils\Traits\MakesHash;
use Illuminate\Validation\Rule;

class StorePurchaseOrderRequest extends Request
{
    use MakesHash;
<<<<<<< HEAD
=======
    use CleanLineItems;
>>>>>>> 76b307d2

    /**
     * Determine if the user is authorized to make this request.
     *
     * @return bool
     */
    public function authorize()
    {
        return auth()->user()->can('create', PurchaseOrder::class);
    }

    /**
     * Get the validation rules that apply to the request.
     *
     * @return array
     */
    public function rules()
    {
        $rules = [];

        $rules['vendor_id'] = 'bail|required|exists:vendors,id,company_id,'.auth()->user()->company()->id.',is_deleted,0';

        $rules['number'] = ['nullable', Rule::unique('purchase_orders')->where('company_id', auth()->user()->company()->id)];
        $rules['discount'] = 'sometimes|numeric';
        $rules['is_amount_discount'] = ['boolean'];
<<<<<<< HEAD

=======
>>>>>>> 76b307d2
        $rules['line_items'] = 'array';

        return $rules;
    }

    public function prepareForValidation()
    {
        $input = $this->all();

        $input = $this->decodePrimaryKeys($input);

        if (isset($input['line_items']) && is_array($input['line_items'])) 
            $input['line_items'] = isset($input['line_items']) ? $this->cleanItems($input['line_items']) : [];

        $input['amount'] = 0;
        $input['balance'] = 0;

        $this->replace($input);
    }
}<|MERGE_RESOLUTION|>--- conflicted
+++ resolved
@@ -11,6 +11,7 @@
 
 namespace App\Http\Requests\PurchaseOrder;
 
+
 use App\Http\Requests\Request;
 use App\Models\PurchaseOrder;
 use App\Utils\Traits\CleanLineItems;
@@ -20,10 +21,7 @@
 class StorePurchaseOrderRequest extends Request
 {
     use MakesHash;
-<<<<<<< HEAD
-=======
     use CleanLineItems;
->>>>>>> 76b307d2
 
     /**
      * Determine if the user is authorized to make this request.
@@ -34,7 +32,6 @@
     {
         return auth()->user()->can('create', PurchaseOrder::class);
     }
-
     /**
      * Get the validation rules that apply to the request.
      *
@@ -47,18 +44,14 @@
         $rules['vendor_id'] = 'bail|required|exists:vendors,id,company_id,'.auth()->user()->company()->id.',is_deleted,0';
 
         $rules['number'] = ['nullable', Rule::unique('purchase_orders')->where('company_id', auth()->user()->company()->id)];
-        $rules['discount'] = 'sometimes|numeric';
+        $rules['discount']  = 'sometimes|numeric';
         $rules['is_amount_discount'] = ['boolean'];
-<<<<<<< HEAD
-
-=======
->>>>>>> 76b307d2
         $rules['line_items'] = 'array';
 
         return $rules;
     }
 
-    public function prepareForValidation()
+    protected function prepareForValidation()
     {
         $input = $this->all();
 
@@ -72,4 +65,5 @@
 
         $this->replace($input);
     }
+
 }