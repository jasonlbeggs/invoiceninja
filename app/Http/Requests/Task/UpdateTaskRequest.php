<?php
/**
 * Invoice Ninja (https://invoiceninja.com).
 *
 * @link https://github.com/invoiceninja/invoiceninja source repository
 *
 * @copyright Copyright (c) 2023. Invoice Ninja LLC (https://invoiceninja.com)
 *
 * @license https://www.elastic.co/licensing/elastic-license
 */

namespace App\Http\Requests\Task;

use App\Http\Requests\Request;
use App\Models\Project;
use App\Utils\Traits\ChecksEntityStatus;
use App\Utils\Traits\MakesHash;
use Illuminate\Auth\Access\AuthorizationException;
use Illuminate\Validation\Rule;

class UpdateTaskRequest extends Request
{
    use MakesHash;
    use ChecksEntityStatus;

    /**
     * Determine if the user is authorized to make this request.
     *
     * @return bool
     */
    public function authorize() : bool
    {
        //prevent locked tasks from updating
        if ($this->task->invoice_id && $this->task->company->invoice_task_lock) {
            return false;
        }
        
        /** @var \App\Models\User $user */
        $user = auth()->user();

        /** @var \App\Models\User $user */
        $user = auth()->user();

        return $user->can('edit', $this->task);
    }

    public function rules()
    {
        /** @var \App\Models\User $user */
        $user = auth()->user();

        $rules = [];

        if (isset($this->number)) {
            $rules['number'] = Rule::unique('tasks')->where('company_id', $user->company()->id)->ignore($this->task->id);
        }

        if (isset($this->client_id)) {
            $rules['client_id'] = 'bail|required|exists:clients,id,company_id,'.$user->company()->id.',is_deleted,0';
        }

        if (isset($this->project_id)) {
            $rules['project_id'] = 'bail|required|exists:projects,id,company_id,'.$user->company()->id.',is_deleted,0';
        }

        $rules['time_log'] = ['bail', function ($attribute, $values, $fail) {

<<<<<<< HEAD
            if(!is_array(json_decode($values, true))) {
=======
            if(is_string($values)) {
                $values = json_decode($values, true);
            }

            if(!is_array($values)) {
>>>>>>> e546fc3d
                $fail('The '.$attribute.' must be a valid array.');
                return;
            }

            foreach ($values as $k) {
                if (!is_int($k[0]) || !is_int($k[1])) {
                    return $fail('The '.$attribute.' - '.print_r($k, 1).' is invalid. Unix timestamps only.');
                }
            }

            if (!$this->checkTimeLog($values)) {
                return $fail('Please correct overlapping values');
            }
        }];

        if ($this->file('documents') && is_array($this->file('documents'))) {
            $rules['documents.*'] = $this->file_validation;
        } elseif ($this->file('documents')) {
            $rules['documents'] = $this->file_validation;
        }

        if ($this->file('file') && is_array($this->file('file'))) {
            $rules['file.*'] = $this->file_validation;
        } elseif ($this->file('file')) {
            $rules['file'] = $this->file_validation;
        }

        return $this->globalRules($rules);
    }

    public function prepareForValidation()
    {
        $input = $this->decodePrimaryKeys($this->all());
        
        if (array_key_exists('status_id', $input) && is_string($input['status_id'])) {
            $input['status_id'] = $this->decodePrimaryKey($input['status_id']);
        }

        /* Ensure the project is related */
        if (array_key_exists('project_id', $input) && isset($input['project_id'])) {
            $project = Project::withTrashed()->where('id', $input['project_id'])->company()->first();

            if ($project) {
                $input['client_id'] = $project->client_id;
            } else {
                unset($input['project_id']);
            }
        }

        if (array_key_exists('color', $input) && is_null($input['color'])) {
            $input['color'] = '';
        }

        if(isset($input['project_id']) && isset($input['client_id'])) {
            $search_project_with_client = Project::withTrashed()->where('id', $input['project_id'])->where('client_id', $input['client_id'])->company()->doesntExist();

            if($search_project_with_client) {
                unset($input['project_id']);
            }

        }

        if(!isset($input['time_log']) || empty($input['time_log']) || $input['time_log'] == '{}') {
            $input['time_log'] = json_encode([]);
        }

        $this->replace($input);
    }


    protected function failedAuthorization()
    {
        throw new AuthorizationException(ctrans('texts.task_update_authorization_error'));
    }
}<|MERGE_RESOLUTION|>--- conflicted
+++ resolved
@@ -38,9 +38,6 @@
         /** @var \App\Models\User $user */
         $user = auth()->user();
 
-        /** @var \App\Models\User $user */
-        $user = auth()->user();
-
         return $user->can('edit', $this->task);
     }
 
@@ -65,15 +62,11 @@
 
         $rules['time_log'] = ['bail', function ($attribute, $values, $fail) {
 
-<<<<<<< HEAD
-            if(!is_array(json_decode($values, true))) {
-=======
             if(is_string($values)) {
                 $values = json_decode($values, true);
             }
 
             if(!is_array($values)) {
->>>>>>> e546fc3d
                 $fail('The '.$attribute.' must be a valid array.');
                 return;
             }
