<?php namespace App\Http\Requests;

class UpdateInvoiceRequest extends InvoiceRequest
{
    /**
     * Determine if the user is authorized to make this request.
     *
     * @return bool
     */
    public function authorize()
    {
        return $this->user()->can('edit', $this->entity());
    }

    /**
     * Get the validation rules that apply to the request.
     *
     * @return array
     */
    public function rules()
    {
        $invoiceId = $this->entity()->id;

        $rules = [
            'client.contacts' => 'valid_contacts',
            'invoice_items' => 'valid_invoice_items',
            'invoice_number' => 'required|unique:invoices,invoice_number,' . $invoiceId . ',id,account_id,' . $this->user()->account_id,
            'discount' => 'positive',
<<<<<<< HEAD
            //'invoice_date' => 'date',
=======
            'invoice_date' => 'required',
>>>>>>> 4d1e4f0d
            //'due_date' => 'date',
            //'start_date' => 'date',
            //'end_date' => 'date',
        ];

        /* There's a problem parsing the dates
        if (Request::get('is_recurring') && Request::get('start_date') && Request::get('end_date')) {
            $rules['end_date'] = 'after' . Request::get('start_date');
        }
        */

        return $rules;
    }
}<|MERGE_RESOLUTION|>--- conflicted
+++ resolved
@@ -26,11 +26,7 @@
             'invoice_items' => 'valid_invoice_items',
             'invoice_number' => 'required|unique:invoices,invoice_number,' . $invoiceId . ',id,account_id,' . $this->user()->account_id,
             'discount' => 'positive',
-<<<<<<< HEAD
-            //'invoice_date' => 'date',
-=======
             'invoice_date' => 'required',
->>>>>>> 4d1e4f0d
             //'due_date' => 'date',
             //'start_date' => 'date',
             //'end_date' => 'date',
