<?php


/*
|--------------------------------------------------------------------------
| Application Routes
|--------------------------------------------------------------------------
|
| Here is where you can register all of the routes for an application.
| It's a breeze. Simply tell Laravel the URIs it should respond to
| and give it the Closure to execute when that URI is requested.
|
*/

//Crypt::decrypt();
//apc_clear_cache();
//dd(DB::getQueryLog());
//dd(Client::getPrivateId(1));
//dd(new DateTime());
//dd(App::environment());
//dd(gethostname());
//Log::error('test');

// Application setup
Route::get('/setup', 'AppController@showSetup');
Route::post('/setup', 'AppController@doSetup');
Route::get('/install', 'AppController@install');
Route::get('/update', 'AppController@update');

// Public pages
Route::get('/', 'HomeController@showIndex');
Route::get('/terms', 'HomeController@showTerms');
Route::get('/log_error', 'HomeController@logError');
Route::get('/invoice_now', 'HomeController@invoiceNow');
Route::get('/keep_alive', 'HomeController@keepAlive');
Route::post('/get_started', 'AccountController@getStarted');

// Client visible pages
Route::group(['middleware' => 'auth:client'], function() {
    Route::get('view/{invitation_key}', 'PublicClientController@view');
    Route::get('download/{invitation_key}', 'PublicClientController@download');
    Route::get('view', 'HomeController@viewLogo');
    Route::get('approve/{invitation_key}', 'QuoteController@approve');
    Route::get('payment/{invitation_key}/{payment_type?}/{source_id?}', 'PaymentController@show_payment');
    Route::post('payment/{invitation_key}', 'PaymentController@do_payment');
    Route::match(['GET', 'POST'], 'complete', 'PaymentController@offsite_payment');
    Route::get('client/paymentmethods', 'PublicClientController@paymentMethods');
    Route::post('client/paymentmethods/verify', 'PublicClientController@verifyPaymentMethod');
    Route::get('client/paymentmethods/add/{payment_type}/{source_id?}', 'PublicClientController@addPaymentMethod');
    Route::post('client/paymentmethods/add/{payment_type}', 'PublicClientController@postAddPaymentMethod');
    Route::post('client/paymentmethods/default', 'PublicClientController@setDefaultPaymentMethod');
    Route::post('client/paymentmethods/{source_id}/remove', 'PublicClientController@removePaymentMethod');
    Route::get('client/quotes', 'PublicClientController@quoteIndex');
    Route::get('client/invoices', 'PublicClientController@invoiceIndex');
    Route::get('client/invoices/recurring', 'PublicClientController@recurringInvoiceIndex');
    Route::post('client/invoices/auto_bill', 'PublicClientController@setAutoBill');
    Route::get('client/documents', 'PublicClientController@documentIndex');
    Route::get('client/payments', 'PublicClientController@paymentIndex');
    Route::get('client/dashboard', 'PublicClientController@dashboard');
    Route::get('client/documents/js/{documents}/{filename}', 'PublicClientController@getDocumentVFSJS');
    Route::get('client/documents/{invitation_key}/{documents}/{filename?}', 'PublicClientController@getDocument');
    Route::get('client/documents/{invitation_key}/{filename?}', 'PublicClientController@getInvoiceDocumentsZip');

    Route::get('api/client.quotes', array('as'=>'api.client.quotes', 'uses'=>'PublicClientController@quoteDatatable'));
    Route::get('api/client.invoices', array('as'=>'api.client.invoices', 'uses'=>'PublicClientController@invoiceDatatable'));
    Route::get('api/client.recurring_invoices', array('as'=>'api.client.recurring_invoices', 'uses'=>'PublicClientController@recurringInvoiceDatatable'));
    Route::get('api/client.documents', array('as'=>'api.client.documents', 'uses'=>'PublicClientController@documentDatatable'));
    Route::get('api/client.payments', array('as'=>'api.client.payments', 'uses'=>'PublicClientController@paymentDatatable'));
    Route::get('api/client.activity', array('as'=>'api.client.activity', 'uses'=>'PublicClientController@activityDatatable'));
});


Route::get('bank/{routing_number}', 'PaymentController@getBankInfo');
Route::post('paymenthook/{accountKey}/{gatewayId}', 'PaymentController@handlePaymentWebhook');
Route::get('license', 'PaymentController@show_license_payment');
Route::post('license', 'PaymentController@do_license_payment');
Route::get('claim_license', 'PaymentController@claim_license');

Route::post('signup/validate', 'AccountController@checkEmail');
Route::post('signup/submit', 'AccountController@submitSignup');

Route::get('/auth/{provider}', 'Auth\AuthController@authLogin');
Route::get('/auth_unlink', 'Auth\AuthController@authUnlink');

Route::post('/hook/email_bounced', 'AppController@emailBounced');
Route::post('/hook/email_opened', 'AppController@emailOpened');

// Laravel auth routes
Route::get('/signup', array('as' => 'signup', 'uses' => 'Auth\AuthController@getRegister'));
Route::post('/signup', array('as' => 'signup', 'uses' => 'Auth\AuthController@postRegister'));
Route::get('/login', array('as' => 'login', 'uses' => 'Auth\AuthController@getLoginWrapper'));
Route::post('/login', array('as' => 'login', 'uses' => 'Auth\AuthController@postLoginWrapper'));
Route::get('/logout', array('as' => 'logout', 'uses' => 'Auth\AuthController@getLogoutWrapper'));
Route::get('/recover_password', array('as' => 'forgot', 'uses' => 'Auth\PasswordController@getEmail'));
Route::post('/recover_password', array('as' => 'forgot', 'uses' => 'Auth\PasswordController@postEmail'));
Route::get('/password/reset/{token}', array('as' => 'forgot', 'uses' => 'Auth\PasswordController@getReset'));
Route::post('/password/reset', array('as' => 'forgot', 'uses' => 'Auth\PasswordController@postReset'));
Route::get('/user/confirm/{code}', 'UserController@confirm');

// Client auth
Route::get('/client/login', array('as' => 'login', 'uses' => 'ClientAuth\AuthController@getLogin'));
Route::post('/client/login', array('as' => 'login', 'uses' => 'ClientAuth\AuthController@postLogin'));
Route::get('/client/logout', array('as' => 'logout', 'uses' => 'ClientAuth\AuthController@getLogout'));
Route::get('/client/recover_password', array('as' => 'forgot', 'uses' => 'ClientAuth\PasswordController@getEmail'));
Route::post('/client/recover_password', array('as' => 'forgot', 'uses' => 'ClientAuth\PasswordController@postEmail'));
Route::get('/client/password/reset/{invitation_key}/{token}', array('as' => 'forgot', 'uses' => 'ClientAuth\PasswordController@getReset'));
Route::post('/client/password/reset', array('as' => 'forgot', 'uses' => 'ClientAuth\PasswordController@postReset'));


if (Utils::isNinja()) {
    Route::post('/signup/register', 'AccountController@doRegister');
    Route::get('/news_feed/{user_type}/{version}/', 'HomeController@newsFeed');
    Route::get('/demo', 'AccountController@demo');
}

if (Utils::isReseller()) {
    Route::post('/reseller_stats', 'AppController@stats');
}

Route::group(['middleware' => 'auth:user'], function() {
    Route::get('dashboard', 'DashboardController@index');
    Route::get('view_archive/{entity_type}/{visible}', 'AccountController@setTrashVisible');
    Route::get('hide_message', 'HomeController@hideMessage');
    Route::get('force_inline_pdf', 'UserController@forcePDFJS');
    Route::get('account/getSearchData', array('as' => 'getSearchData', 'uses' => 'AccountController@getSearchData'));

    Route::get('settings/user_details', 'AccountController@showUserDetails');
    Route::post('settings/user_details', 'AccountController@saveUserDetails');
    Route::post('users/change_password', 'UserController@changePassword');

    Route::resource('clients', 'ClientController');
    Route::get('api/clients', array('as'=>'api.clients', 'uses'=>'ClientController@getDatatable'));
    Route::get('api/activities/{client_id?}', array('as'=>'api.activities', 'uses'=>'ActivityController@getDatatable'));
    Route::post('clients/bulk', 'ClientController@bulk');

    Route::resource('tasks', 'TaskController');
    Route::get('api/tasks/{client_id?}', array('as'=>'api.tasks', 'uses'=>'TaskController@getDatatable'));
    Route::get('tasks/create/{client_id?}', 'TaskController@create');
    Route::post('tasks/bulk', 'TaskController@bulk');

    Route::get('api/recurring_invoices/{client_id?}', array('as'=>'api.recurring_invoices', 'uses'=>'InvoiceController@getRecurringDatatable'));

    Route::get('invoices/invoice_history/{invoice_id}', 'InvoiceController@invoiceHistory');
    Route::get('quotes/quote_history/{invoice_id}', 'InvoiceController@invoiceHistory');

    Route::resource('invoices', 'InvoiceController');
    Route::get('api/invoices/{client_id?}', array('as'=>'api.invoices', 'uses'=>'InvoiceController@getDatatable'));
    Route::get('invoices/create/{client_id?}', 'InvoiceController@create');
    Route::get('recurring_invoices/create/{client_id?}', 'InvoiceController@createRecurring');
    Route::get('recurring_invoices', 'RecurringInvoiceController@index');
    Route::get('invoices/{invoices}/clone', 'InvoiceController@cloneInvoice');
    Route::post('invoices/bulk', 'InvoiceController@bulk');
    Route::post('recurring_invoices/bulk', 'InvoiceController@bulk');

    Route::get('documents/{documents}/{filename?}', 'DocumentController@get');
    Route::get('documents/js/{documents}/{filename}', 'DocumentController@getVFSJS');
    Route::get('documents/preview/{documents}/{filename?}', 'DocumentController@getPreview');
    Route::post('document', 'DocumentController@postUpload');

    Route::get('quotes/create/{client_id?}', 'QuoteController@create');
    Route::get('quotes/{invoices}/clone', 'InvoiceController@cloneInvoice');
    Route::get('quotes/{invoices}/edit', 'InvoiceController@edit');
    Route::put('quotes/{invoices}', 'InvoiceController@update');
    Route::get('quotes/{invoices}', 'InvoiceController@edit');
    Route::post('quotes', 'InvoiceController@store');
    Route::get('quotes', 'QuoteController@index');
    Route::get('api/quotes/{client_id?}', array('as'=>'api.quotes', 'uses'=>'QuoteController@getDatatable'));
    Route::post('quotes/bulk', 'QuoteController@bulk');

    Route::resource('payments', 'PaymentController');
    Route::get('payments/create/{client_id?}/{invoice_id?}', 'PaymentController@create');
    Route::get('api/payments/{client_id?}', array('as'=>'api.payments', 'uses'=>'PaymentController@getDatatable'));
    Route::post('payments/bulk', 'PaymentController@bulk');

    Route::resource('credits', 'CreditController');
    Route::get('credits/create/{client_id?}/{invoice_id?}', 'CreditController@create');
    Route::get('api/credits/{client_id?}', array('as'=>'api.credits', 'uses'=>'CreditController@getDatatable'));
    Route::post('credits/bulk', 'CreditController@bulk');

    Route::get('/resend_confirmation', 'AccountController@resendConfirmation');
    Route::post('/update_setup', 'AppController@updateSetup');


    // vendor
    Route::resource('vendors', 'VendorController');
    Route::get('api/vendor', array('as'=>'api.vendors', 'uses'=>'VendorController@getDatatable'));
    Route::post('vendors/bulk', 'VendorController@bulk');

    // Expense
    Route::resource('expenses', 'ExpenseController');
    Route::get('expenses/create/{vendor_id?}/{client_id?}', 'ExpenseController@create');
    Route::get('api/expense', array('as'=>'api.expenses', 'uses'=>'ExpenseController@getDatatable'));
    Route::get('api/expenseVendor/{id}', array('as'=>'api.expense', 'uses'=>'ExpenseController@getDatatableVendor'));
    Route::post('expenses/bulk', 'ExpenseController@bulk');
});

Route::group([
    'middleware' => ['auth:user', 'permissions.required'],
    'permissions' => 'admin',
], function() {
    Route::get('api/users', array('as'=>'api.users', 'uses'=>'UserController@getDatatable'));
    Route::resource('users', 'UserController');
    Route::post('users/bulk', 'UserController@bulk');
    Route::get('send_confirmation/{user_id}', 'UserController@sendConfirmation');
    Route::get('start_trial/{plan}', 'AccountController@startTrial')
        ->where(['plan'=>'pro']);
    Route::get('restore_user/{user_id}', 'UserController@restoreUser');
    Route::get('/switch_account/{user_id}', 'UserController@switchAccount');
    Route::get('/unlink_account/{user_account_id}/{user_id}', 'UserController@unlinkAccount');
    Route::get('/manage_companies', 'UserController@manageCompanies');

    Route::get('api/tokens', array('as'=>'api.tokens', 'uses'=>'TokenController@getDatatable'));
    Route::resource('tokens', 'TokenController');
    Route::post('tokens/bulk', 'TokenController@bulk');

    Route::get('api/products', array('as'=>'api.products', 'uses'=>'ProductController@getDatatable'));
    Route::resource('products', 'ProductController');
    Route::post('products/bulk', 'ProductController@bulk');

    Route::get('api/tax_rates', array('as'=>'api.tax_rates', 'uses'=>'TaxRateController@getDatatable'));
    Route::resource('tax_rates', 'TaxRateController');
    Route::post('tax_rates/bulk', 'TaxRateController@bulk');

    Route::get('settings/email_preview', 'AccountController@previewEmail');
    Route::get('company/{section}/{subSection?}', 'AccountController@redirectLegacy');
    Route::get('settings/data_visualizations', 'ReportController@d3');
    Route::get('settings/charts_and_reports', 'ReportController@showReports');
    Route::post('settings/charts_and_reports', 'ReportController@showReports');

    Route::post('settings/change_plan', 'AccountController@changePlan');
    Route::post('settings/cancel_account', 'AccountController@cancelAccount');
    Route::post('settings/company_details', 'AccountController@updateDetails');
    Route::get('settings/{section?}', 'AccountController@showSection');
    Route::post('settings/{section?}', 'AccountController@doSection');

    Route::post('user/setTheme', 'UserController@setTheme');
    Route::post('remove_logo', 'AccountController@removeLogo');
    Route::post('account/go_pro', 'AccountController@enableProPlan');

    Route::post('/export', 'ExportController@doExport');
    Route::post('/import', 'ImportController@doImport');
    Route::post('/import_csv', 'ImportController@doImportCSV');

    Route::resource('gateways', 'AccountGatewayController');
    Route::get('gateways/{public_id}/resend_confirmation', 'AccountGatewayController@resendConfirmation');
    Route::get('gateways/switch/wepay', 'AccountGatewayController@switchToWepay');
    Route::get('api/gateways', array('as'=>'api.gateways', 'uses'=>'AccountGatewayController@getDatatable'));
    Route::post('account_gateways/bulk', 'AccountGatewayController@bulk');

    Route::get('bank_accounts/import_ofx', 'BankAccountController@showImportOFX');
    Route::post('bank_accounts/import_ofx', 'BankAccountController@doImportOFX');
    Route::resource('bank_accounts', 'BankAccountController');
    Route::get('api/bank_accounts', array('as'=>'api.bank_accounts', 'uses'=>'BankAccountController@getDatatable'));
    Route::post('bank_accounts/bulk', 'BankAccountController@bulk');
    Route::post('bank_accounts/validate', 'BankAccountController@validateAccount');
    Route::post('bank_accounts/import_expenses/{bank_id}', 'BankAccountController@importExpenses');
});

// Route groups for API
Route::group(['middleware' => 'api', 'prefix' => 'api/v1'], function()
{
    Route::get('ping', 'AccountApiController@ping');
    Route::post('login', 'AccountApiController@login');
    Route::post('register', 'AccountApiController@register');
    Route::get('static', 'AccountApiController@getStaticData');
    Route::get('accounts', 'AccountApiController@show');
    Route::put('accounts', 'AccountApiController@update');
    Route::resource('clients', 'ClientApiController');
    //Route::get('quotes', 'QuoteApiController@index');
    //Route::resource('quotes', 'QuoteApiController');
    Route::get('invoices', 'InvoiceApiController@index');
    Route::resource('invoices', 'InvoiceApiController');
    Route::get('payments', 'PaymentApiController@index');
    Route::resource('payments', 'PaymentApiController');
    Route::get('tasks', 'TaskApiController@index');
    Route::resource('tasks', 'TaskApiController');
    Route::post('hooks', 'IntegrationController@subscribe');
    Route::post('email_invoice', 'InvoiceApiController@emailInvoice');
    Route::get('user_accounts', 'AccountApiController@getUserAccounts');
    Route::resource('products', 'ProductApiController');
    Route::resource('tax_rates', 'TaxRateApiController');
    Route::resource('users', 'UserApiController');
    Route::resource('expenses','ExpenseApiController');
    Route::post('add_token', 'AccountApiController@addDeviceToken');
    Route::post('update_notifications', 'AccountApiController@updatePushNotifications');
    Route::get('dashboard', 'DashboardApiController@index');

    // Vendor
    Route::resource('vendors', 'VendorApiController');

    //Expense
    Route::resource('expenses', 'ExpenseApiController');
});

// Redirects for legacy links
Route::get('/rocksteady', function() {
    return Redirect::to(NINJA_WEB_URL, 301);
});
Route::get('/about', function() {
    return Redirect::to(NINJA_WEB_URL, 301);
});
Route::get('/contact', function() {
    return Redirect::to(NINJA_WEB_URL.'/contact', 301);
});
Route::get('/plans', function() {
    return Redirect::to(NINJA_WEB_URL.'/pricing', 301);
});
Route::get('/faq', function() {
    return Redirect::to(NINJA_WEB_URL.'/how-it-works', 301);
});
Route::get('/features', function() {
    return Redirect::to(NINJA_WEB_URL.'/features', 301);
});
Route::get('/testimonials', function() {
    return Redirect::to(NINJA_WEB_URL, 301);
});
Route::get('/compare-online-invoicing{sites?}', function() {
    return Redirect::to(NINJA_WEB_URL, 301);
});
Route::get('/forgot_password', function() {
    return Redirect::to(NINJA_APP_URL.'/forgot', 301);
});


if (!defined('CONTACT_EMAIL')) {
    define('CONTACT_EMAIL', Config::get('mail.from.address'));
    define('CONTACT_NAME', Config::get('mail.from.name'));
    define('SITE_URL', Config::get('app.url'));

    define('ENV_DEVELOPMENT', 'local');
    define('ENV_STAGING', 'staging');

    define('RECENTLY_VIEWED', 'RECENTLY_VIEWED');

    define('ENTITY_CLIENT', 'client');
    define('ENTITY_CONTACT', 'contact');
    define('ENTITY_INVOICE', 'invoice');
    define('ENTITY_DOCUMENT', 'document');
    define('ENTITY_INVOICE_ITEMS', 'invoice_items');
    define('ENTITY_INVITATION', 'invitation');
    define('ENTITY_RECURRING_INVOICE', 'recurring_invoice');
    define('ENTITY_PAYMENT', 'payment');
    define('ENTITY_CREDIT', 'credit');
    define('ENTITY_QUOTE', 'quote');
    define('ENTITY_TASK', 'task');
    define('ENTITY_ACCOUNT_GATEWAY', 'account_gateway');
    define('ENTITY_USER', 'user');
    define('ENTITY_TOKEN', 'token');
    define('ENTITY_TAX_RATE', 'tax_rate');
    define('ENTITY_PRODUCT', 'product');
    define('ENTITY_ACTIVITY', 'activity');
    define('ENTITY_VENDOR', 'vendor');
    define('ENTITY_VENDOR_ACTIVITY', 'vendor_activity');
    define('ENTITY_EXPENSE', 'expense');
    define('ENTITY_PAYMENT_TERM', 'payment_term');
    define('ENTITY_EXPENSE_ACTIVITY', 'expense_activity');
    define('ENTITY_BANK_ACCOUNT', 'bank_account');
    define('ENTITY_BANK_SUBACCOUNT', 'bank_subaccount');

    define('PERSON_CONTACT', 'contact');
    define('PERSON_USER', 'user');
    define('PERSON_VENDOR_CONTACT','vendorcontact');

    define('BASIC_SETTINGS', 'basic_settings');
    define('ADVANCED_SETTINGS', 'advanced_settings');

    define('ACCOUNT_COMPANY_DETAILS', 'company_details');
    define('ACCOUNT_USER_DETAILS', 'user_details');
    define('ACCOUNT_LOCALIZATION', 'localization');
    define('ACCOUNT_NOTIFICATIONS', 'notifications');
    define('ACCOUNT_IMPORT_EXPORT', 'import_export');
    define('ACCOUNT_MANAGEMENT', 'account_management');
    define('ACCOUNT_PAYMENTS', 'online_payments');
    define('ACCOUNT_BANKS', 'bank_accounts');
    define('ACCOUNT_IMPORT_EXPENSES', 'import_expenses');
    define('ACCOUNT_MAP', 'import_map');
    define('ACCOUNT_EXPORT', 'export');
    define('ACCOUNT_TAX_RATES', 'tax_rates');
    define('ACCOUNT_PRODUCTS', 'products');
    define('ACCOUNT_ADVANCED_SETTINGS', 'advanced_settings');
    define('ACCOUNT_INVOICE_SETTINGS', 'invoice_settings');
    define('ACCOUNT_INVOICE_DESIGN', 'invoice_design');
    define('ACCOUNT_CLIENT_PORTAL', 'client_portal');
    define('ACCOUNT_EMAIL_SETTINGS', 'email_settings');
    define('ACCOUNT_CHARTS_AND_REPORTS', 'charts_and_reports');
    define('ACCOUNT_USER_MANAGEMENT', 'user_management');
    define('ACCOUNT_DATA_VISUALIZATIONS', 'data_visualizations');
    define('ACCOUNT_TEMPLATES_AND_REMINDERS', 'templates_and_reminders');
    define('ACCOUNT_API_TOKENS', 'api_tokens');
    define('ACCOUNT_CUSTOMIZE_DESIGN', 'customize_design');
    define('ACCOUNT_SYSTEM_SETTINGS', 'system_settings');
    define('ACCOUNT_PAYMENT_TERMS','payment_terms');

    define('ACTION_RESTORE', 'restore');
    define('ACTION_ARCHIVE', 'archive');
    define('ACTION_CLONE', 'clone');
    define('ACTION_CONVERT', 'convert');
    define('ACTION_DELETE', 'delete');

    define('ACTIVITY_TYPE_CREATE_CLIENT', 1);
    define('ACTIVITY_TYPE_ARCHIVE_CLIENT', 2);
    define('ACTIVITY_TYPE_DELETE_CLIENT', 3);

    define('ACTIVITY_TYPE_CREATE_INVOICE', 4);
    define('ACTIVITY_TYPE_UPDATE_INVOICE', 5);
    define('ACTIVITY_TYPE_EMAIL_INVOICE', 6);
    define('ACTIVITY_TYPE_VIEW_INVOICE', 7);
    define('ACTIVITY_TYPE_ARCHIVE_INVOICE', 8);
    define('ACTIVITY_TYPE_DELETE_INVOICE', 9);

    define('ACTIVITY_TYPE_CREATE_PAYMENT', 10);
    //define('ACTIVITY_TYPE_UPDATE_PAYMENT', 11);
    define('ACTIVITY_TYPE_ARCHIVE_PAYMENT', 12);
    define('ACTIVITY_TYPE_DELETE_PAYMENT', 13);
    define('ACTIVITY_TYPE_VOIDED_PAYMENT', 39);
    define('ACTIVITY_TYPE_REFUNDED_PAYMENT', 40);
    define('ACTIVITY_TYPE_FAILED_PAYMENT', 41);

    define('ACTIVITY_TYPE_CREATE_CREDIT', 14);
    //define('ACTIVITY_TYPE_UPDATE_CREDIT', 15);
    define('ACTIVITY_TYPE_ARCHIVE_CREDIT', 16);
    define('ACTIVITY_TYPE_DELETE_CREDIT', 17);

    define('ACTIVITY_TYPE_CREATE_QUOTE', 18);
    define('ACTIVITY_TYPE_UPDATE_QUOTE', 19);
    define('ACTIVITY_TYPE_EMAIL_QUOTE', 20);
    define('ACTIVITY_TYPE_VIEW_QUOTE', 21);
    define('ACTIVITY_TYPE_ARCHIVE_QUOTE', 22);
    define('ACTIVITY_TYPE_DELETE_QUOTE', 23);

    define('ACTIVITY_TYPE_RESTORE_QUOTE', 24);
    define('ACTIVITY_TYPE_RESTORE_INVOICE', 25);
    define('ACTIVITY_TYPE_RESTORE_CLIENT', 26);
    define('ACTIVITY_TYPE_RESTORE_PAYMENT', 27);
    define('ACTIVITY_TYPE_RESTORE_CREDIT', 28);
    define('ACTIVITY_TYPE_APPROVE_QUOTE', 29);

    // Vendors
    define('ACTIVITY_TYPE_CREATE_VENDOR', 30);
    define('ACTIVITY_TYPE_ARCHIVE_VENDOR', 31);
    define('ACTIVITY_TYPE_DELETE_VENDOR', 32);
    define('ACTIVITY_TYPE_RESTORE_VENDOR', 33);

    // expenses
    define('ACTIVITY_TYPE_CREATE_EXPENSE', 34);
    define('ACTIVITY_TYPE_ARCHIVE_EXPENSE', 35);
    define('ACTIVITY_TYPE_DELETE_EXPENSE', 36);
    define('ACTIVITY_TYPE_RESTORE_EXPENSE', 37);

    define('DEFAULT_INVOICE_NUMBER', '0001');
    define('RECENTLY_VIEWED_LIMIT', 8);
    define('LOGGED_ERROR_LIMIT', 100);
    define('RANDOM_KEY_LENGTH', 32);
    define('MAX_NUM_USERS', 20);
    define('MAX_SUBDOMAIN_LENGTH', 30);
    define('MAX_IFRAME_URL_LENGTH', 250);
    define('MAX_LOGO_FILE_SIZE', 200); // KB
    define('MAX_FAILED_LOGINS', 10);
    define('MAX_DOCUMENT_SIZE', env('MAX_DOCUMENT_SIZE', 10000));// KB
    define('MAX_EMAIL_DOCUMENTS_SIZE', env('MAX_EMAIL_DOCUMENTS_SIZE', 10000));// Total KB
    define('MAX_ZIP_DOCUMENTS_SIZE', env('MAX_EMAIL_DOCUMENTS_SIZE', 30000));// Total KB (uncompressed)
    define('DOCUMENT_PREVIEW_SIZE', env('DOCUMENT_PREVIEW_SIZE', 300));// pixels
    define('DEFAULT_FONT_SIZE', 9);
    define('DEFAULT_HEADER_FONT', 1);// Roboto
    define('DEFAULT_BODY_FONT', 1);// Roboto
    define('DEFAULT_SEND_RECURRING_HOUR', 8);

    define('IMPORT_CSV', 'CSV');
    define('IMPORT_FRESHBOOKS', 'FreshBooks');
    define('IMPORT_WAVE', 'Wave');
    define('IMPORT_RONIN', 'Ronin');
    define('IMPORT_HIVEAGE', 'Hiveage');
    define('IMPORT_ZOHO', 'Zoho');
    define('IMPORT_NUTCACHE', 'Nutcache');
    define('IMPORT_INVOICEABLE', 'Invoiceable');
    define('IMPORT_HARVEST', 'Harvest');

    define('MAX_NUM_CLIENTS', 100);
    define('MAX_NUM_CLIENTS_PRO', 20000);
    define('MAX_NUM_CLIENTS_LEGACY', 500);
    define('MAX_INVOICE_AMOUNT', 1000000000);
    define('LEGACY_CUTOFF', 57800);
    define('ERROR_DELAY', 3);

    define('MAX_NUM_VENDORS', 100);
    define('MAX_NUM_VENDORS_PRO', 20000);

    define('INVOICE_STATUS_DRAFT', 1);
    define('INVOICE_STATUS_SENT', 2);
    define('INVOICE_STATUS_VIEWED', 3);
    define('INVOICE_STATUS_APPROVED', 4);
    define('INVOICE_STATUS_PARTIAL', 5);
    define('INVOICE_STATUS_PAID', 6);

    define('PAYMENT_STATUS_PENDING', 1);
    define('PAYMENT_STATUS_VOIDED', 2);
    define('PAYMENT_STATUS_FAILED', 3);
    define('PAYMENT_STATUS_COMPLETED', 4);
    define('PAYMENT_STATUS_PARTIALLY_REFUNDED', 5);
    define('PAYMENT_STATUS_REFUNDED', 6);

    define('CUSTOM_DESIGN', 11);

    define('FREQUENCY_WEEKLY', 1);
    define('FREQUENCY_TWO_WEEKS', 2);
    define('FREQUENCY_FOUR_WEEKS', 3);
    define('FREQUENCY_MONTHLY', 4);
    define('FREQUENCY_THREE_MONTHS', 5);
    define('FREQUENCY_SIX_MONTHS', 6);
    define('FREQUENCY_ANNUALLY', 7);

    define('SESSION_TIMEZONE', 'timezone');
    define('SESSION_CURRENCY', 'currency');
    define('SESSION_DATE_FORMAT', 'dateFormat');
    define('SESSION_DATE_PICKER_FORMAT', 'datePickerFormat');
    define('SESSION_DATETIME_FORMAT', 'datetimeFormat');
    define('SESSION_COUNTER', 'sessionCounter');
    define('SESSION_LOCALE', 'sessionLocale');
    define('SESSION_USER_ACCOUNTS', 'userAccounts');
    define('SESSION_REFERRAL_CODE', 'referralCode');

    define('SESSION_LAST_REQUEST_PAGE', 'SESSION_LAST_REQUEST_PAGE');
    define('SESSION_LAST_REQUEST_TIME', 'SESSION_LAST_REQUEST_TIME');

    define('CURRENCY_DOLLAR', 1);
    define('CURRENCY_EURO', 3);

    define('DEFAULT_TIMEZONE', 'US/Eastern');
    define('DEFAULT_COUNTRY', 840); // United Stated
    define('DEFAULT_CURRENCY', CURRENCY_DOLLAR);
    define('DEFAULT_LANGUAGE', 1); // English
    define('DEFAULT_DATE_FORMAT', 'M j, Y');
    define('DEFAULT_DATE_PICKER_FORMAT', 'M d, yyyy');
    define('DEFAULT_DATETIME_FORMAT', 'F j, Y g:i a');
    define('DEFAULT_DATETIME_MOMENT_FORMAT', 'MMM D, YYYY h:mm:ss a');
    define('DEFAULT_LOCALE', 'en');
    define('DEFAULT_MAP_ZOOM', 10);

    define('RESULT_SUCCESS', 'success');
    define('RESULT_FAILURE', 'failure');


    define('PAYMENT_LIBRARY_OMNIPAY', 1);
    define('PAYMENT_LIBRARY_PHP_PAYMENTS', 2);

    define('GATEWAY_AUTHORIZE_NET', 1);
    define('GATEWAY_AUTHORIZE_NET_SIM', 2);
    define('GATEWAY_EWAY', 4);
    define('GATEWAY_MOLLIE', 9);
    define('GATEWAY_PAYFAST', 13);
    define('GATEWAY_PAYPAL_EXPRESS', 17);
    define('GATEWAY_PAYPAL_PRO', 18);
    define('GATEWAY_SAGE_PAY_DIRECT', 20);
    define('GATEWAY_SAGE_PAY_SERVER', 21);
    define('GATEWAY_STRIPE', 23);
    define('GATEWAY_GOCARDLESS', 6);
    define('GATEWAY_TWO_CHECKOUT', 27);
    define('GATEWAY_BEANSTREAM', 29);
    define('GATEWAY_PSIGATE', 30);
    define('GATEWAY_MOOLAH', 31);
    define('GATEWAY_BITPAY', 42);
    define('GATEWAY_DWOLLA', 43);
    define('GATEWAY_CHECKOUT_COM', 47);
    define('GATEWAY_CYBERSOURCE', 49);
    define('GATEWAY_WEPAY', 60);
    define('GATEWAY_BRAINTREE', 61);

    // The customer exists, but only as a local concept
    // The remote gateway doesn't understand the concept of customers
    define('CUSTOMER_REFERENCE_LOCAL', 'local');

    define('EVENT_CREATE_CLIENT', 1);
    define('EVENT_CREATE_INVOICE', 2);
    define('EVENT_CREATE_QUOTE', 3);
    define('EVENT_CREATE_PAYMENT', 4);
    define('EVENT_CREATE_VENDOR',5);

    define('REQUESTED_PRO_PLAN', 'REQUESTED_PRO_PLAN');
    define('DEMO_ACCOUNT_ID', 'DEMO_ACCOUNT_ID');
    define('PREV_USER_ID', 'PREV_USER_ID');
    define('NINJA_ACCOUNT_KEY', 'zg4ylmzDkdkPOT8yoKQw9LTWaoZJx79h');
    define('NINJA_GATEWAY_ID', GATEWAY_STRIPE);
    define('NINJA_GATEWAY_CONFIG', 'NINJA_GATEWAY_CONFIG');
    define('NINJA_WEB_URL', env('NINJA_WEB_URL', 'https://www.invoiceninja.com'));
    define('NINJA_APP_URL', env('NINJA_APP_URL', 'https://app.invoiceninja.com'));
    define('NINJA_DATE', '2000-01-01');
    define('NINJA_VERSION', '2.5.2' . env('NINJA_VERSION_SUFFIX'));

    define('SOCIAL_LINK_FACEBOOK', env('SOCIAL_LINK_FACEBOOK', 'https://www.facebook.com/invoiceninja'));
    define('SOCIAL_LINK_TWITTER', env('SOCIAL_LINK_TWITTER', 'https://twitter.com/invoiceninja'));
    define('SOCIAL_LINK_GITHUB', env('SOCIAL_LINK_GITHUB', 'https://github.com/invoiceninja/invoiceninja/'));

    define('NINJA_FROM_EMAIL', env('NINJA_FROM_EMAIL', 'maildelivery@invoiceninja.com'));
    define('RELEASES_URL', env('RELEASES_URL', 'https://trello.com/b/63BbiVVe/invoice-ninja'));
    define('ZAPIER_URL', env('ZAPIER_URL', 'https://zapier.com/zapbook/invoice-ninja'));
    define('OUTDATE_BROWSER_URL', env('OUTDATE_BROWSER_URL', 'http://browsehappy.com/'));
    define('PDFMAKE_DOCS', env('PDFMAKE_DOCS', 'http://pdfmake.org/playground.html'));
    define('PHANTOMJS_CLOUD', env('PHANTOMJS_CLOUD', 'http://api.phantomjscloud.com/api/browser/v2/'));
    define('PHP_DATE_FORMATS', env('PHP_DATE_FORMATS', 'http://php.net/manual/en/function.date.php'));
    define('REFERRAL_PROGRAM_URL', env('REFERRAL_PROGRAM_URL', 'https://www.invoiceninja.com/referral-program/'));
    define('EMAIL_MARKUP_URL', env('EMAIL_MARKUP_URL', 'https://developers.google.com/gmail/markup'));
    define('OFX_HOME_URL', env('OFX_HOME_URL', 'http://www.ofxhome.com/index.php/home/directory/all'));
    define('GOOGLE_ANALYITCS_URL', env('GOOGLE_ANALYITCS_URL', 'https://www.google-analytics.com/collect'));

    define('BLANK_IMAGE', 'data:image/png;base64,R0lGODlhAQABAAD/ACwAAAAAAQABAAACADs=');

    define('COUNT_FREE_DESIGNS', 4);
    define('COUNT_FREE_DESIGNS_SELF_HOST', 5); // include the custom design
    define('PRODUCT_ONE_CLICK_INSTALL', 1);
    define('PRODUCT_INVOICE_DESIGNS', 2);
    define('PRODUCT_WHITE_LABEL', 3);
    define('PRODUCT_SELF_HOST', 4);
    define('WHITE_LABEL_AFFILIATE_KEY', '92D2J5');
    define('INVOICE_DESIGNS_AFFILIATE_KEY', 'T3RS74');
    define('SELF_HOST_AFFILIATE_KEY', '8S69AD');

    define('PLAN_PRICE_PRO_MONTHLY', env('PLAN_PRICE_PRO_MONTHLY', 5));
    define('PLAN_PRICE_PRO_YEARLY', env('PLAN_PRICE_PRO_YEARLY', 50));
    define('PLAN_PRICE_ENTERPRISE_MONTHLY', env('PLAN_PRICE_ENTERPRISE_MONTHLY', 10));
    define('PLAN_PRICE_ENTERPRISE_YEARLY', env('PLAN_PRICE_ENTERPRISE_YEARLY', 100));
    define('WHITE_LABEL_PRICE', env('WHITE_LABEL_PRICE', 20));
    define('INVOICE_DESIGNS_PRICE', env('INVOICE_DESIGNS_PRICE', 10));

    define('USER_TYPE_SELF_HOST', 'SELF_HOST');
    define('USER_TYPE_CLOUD_HOST', 'CLOUD_HOST');
    define('NEW_VERSION_AVAILABLE', 'NEW_VERSION_AVAILABLE');

    define('TEST_USERNAME', 'user@example.com');
    define('TEST_PASSWORD', 'password');
    define('API_SECRET', 'API_SECRET');
    define('DEFAULT_API_PAGE_SIZE', 15);
    define('MAX_API_PAGE_SIZE', 100);

    define('IOS_PRODUCTION_PUSH', env('IOS_PRODUCTION_PUSH', 'ninjaIOS'));
    define('IOS_DEV_PUSH', env('IOS_DEV_PUSH', 'devNinjaIOS'));

    define('TOKEN_BILLING_DISABLED', 1);
    define('TOKEN_BILLING_OPT_IN', 2);
    define('TOKEN_BILLING_OPT_OUT', 3);
    define('TOKEN_BILLING_ALWAYS', 4);

    define('PAYMENT_TYPE_CREDIT', 1);
    define('PAYMENT_TYPE_ACH', 5);
    define('PAYMENT_TYPE_VISA', 6);
    define('PAYMENT_TYPE_MASTERCARD', 7);
    define('PAYMENT_TYPE_AMERICAN_EXPRESS', 8);
    define('PAYMENT_TYPE_DISCOVER', 9);
    define('PAYMENT_TYPE_DINERS', 10);
    define('PAYMENT_TYPE_EUROCARD', 11);
    define('PAYMENT_TYPE_NOVA', 12);
    define('PAYMENT_TYPE_CREDIT_CARD_OTHER', 13);
    define('PAYMENT_TYPE_ID_PAYPAL', 14);
    define('PAYMENT_TYPE_CARTE_BLANCHE', 17);
    define('PAYMENT_TYPE_UNIONPAY', 18);
    define('PAYMENT_TYPE_JCB', 19);
    define('PAYMENT_TYPE_LASER', 20);
    define('PAYMENT_TYPE_MAESTRO', 21);
    define('PAYMENT_TYPE_SOLO', 22);
    define('PAYMENT_TYPE_SWITCH', 23);

    define('PAYMENT_METHOD_STATUS_NEW', 'new');
    define('PAYMENT_METHOD_STATUS_VERIFICATION_FAILED', 'verification_failed');
    define('PAYMENT_METHOD_STATUS_VERIFIED', 'verified');

    define('PAYMENT_TYPE_PAYPAL', 'PAYMENT_TYPE_PAYPAL');
    define('PAYMENT_TYPE_STRIPE', 'PAYMENT_TYPE_STRIPE');
    define('PAYMENT_TYPE_STRIPE_CREDIT_CARD', 'PAYMENT_TYPE_STRIPE_CREDIT_CARD');
    define('PAYMENT_TYPE_STRIPE_ACH', 'PAYMENT_TYPE_STRIPE_ACH');
    define('PAYMENT_TYPE_BRAINTREE_PAYPAL', 'PAYMENT_TYPE_BRAINTREE_PAYPAL');
    define('PAYMENT_TYPE_CREDIT_CARD', 'PAYMENT_TYPE_CREDIT_CARD');
    define('PAYMENT_TYPE_DIRECT_DEBIT', 'PAYMENT_TYPE_DIRECT_DEBIT');
    define('PAYMENT_TYPE_BITCOIN', 'PAYMENT_TYPE_BITCOIN');
    define('PAYMENT_TYPE_DWOLLA', 'PAYMENT_TYPE_DWOLLA');
    define('PAYMENT_TYPE_TOKEN', 'PAYMENT_TYPE_TOKEN');
    define('PAYMENT_TYPE_ANY', 'PAYMENT_TYPE_ANY');

    define('REMINDER1', 'reminder1');
    define('REMINDER2', 'reminder2');
    define('REMINDER3', 'reminder3');

    define('REMINDER_DIRECTION_AFTER', 1);
    define('REMINDER_DIRECTION_BEFORE', 2);

    define('REMINDER_FIELD_DUE_DATE', 1);
    define('REMINDER_FIELD_INVOICE_DATE', 2);

    define('FILTER_INVOICE_DATE', 'invoice_date');
    define('FILTER_PAYMENT_DATE', 'payment_date');

    define('SOCIAL_GOOGLE', 'Google');
    define('SOCIAL_FACEBOOK', 'Facebook');
    define('SOCIAL_GITHUB', 'GitHub');
    define('SOCIAL_LINKEDIN', 'LinkedIn');

    define('USER_STATE_ACTIVE', 'active');
    define('USER_STATE_PENDING', 'pending');
    define('USER_STATE_DISABLED', 'disabled');
    define('USER_STATE_ADMIN', 'admin');
    define('USER_STATE_OWNER', 'owner');

    define('API_SERIALIZER_ARRAY', 'array');
    define('API_SERIALIZER_JSON', 'json');

    define('EMAIL_DESIGN_PLAIN', 1);
    define('EMAIL_DESIGN_LIGHT', 2);
    define('EMAIL_DESIGN_DARK', 3);

    define('BANK_LIBRARY_OFX', 1);

    define('RESELLER_REVENUE_SHARE', 'A');
    define('RESELLER_LIMITED_USERS', 'B');

<<<<<<< HEAD
    define('AUTO_BILL_OFF', 0);
    define('AUTO_BILL_OPT_IN', 1);
    define('AUTO_BILL_OPT_OUT', 2);
    define('AUTO_BILL_ALWAYS', 3);

=======
    define('AUTO_BILL_OFF', 1);
    define('AUTO_BILL_OPT_IN', 2);
    define('AUTO_BILL_OPT_OUT', 3);
    define('AUTO_BILL_ALWAYS', 4);
    
>>>>>>> 5e7cdddc
    // These must be lowercase
    define('PLAN_FREE', 'free');
    define('PLAN_PRO', 'pro');
    define('PLAN_ENTERPRISE', 'enterprise');
    define('PLAN_WHITE_LABEL', 'white_label');
    define('PLAN_TERM_MONTHLY', 'month');
    define('PLAN_TERM_YEARLY', 'year');

    // Pro
    define('FEATURE_CUSTOMIZE_INVOICE_DESIGN', 'customize_invoice_design');
    define('FEATURE_REMOVE_CREATED_BY', 'remove_created_by');
    define('FEATURE_DIFFERENT_DESIGNS', 'different_designs');
    define('FEATURE_EMAIL_TEMPLATES_REMINDERS', 'email_templates_reminders');
    define('FEATURE_INVOICE_SETTINGS', 'invoice_settings');
    define('FEATURE_CUSTOM_EMAILS', 'custom_emails');
    define('FEATURE_PDF_ATTACHMENT', 'pdf_attachment');
    define('FEATURE_MORE_INVOICE_DESIGNS', 'more_invoice_designs');
    define('FEATURE_QUOTES', 'quotes');
    define('FEATURE_REPORTS', 'reports');
    define('FEATURE_API', 'api');
    define('FEATURE_CLIENT_PORTAL_PASSWORD', 'client_portal_password');
    define('FEATURE_CUSTOM_URL', 'custom_url');

    define('FEATURE_MORE_CLIENTS', 'more_clients'); // No trial allowed

    // Whitelabel
    define('FEATURE_CLIENT_PORTAL_CSS', 'client_portal_css');
    define('FEATURE_WHITE_LABEL', 'feature_white_label');

    // Enterprise
    define('FEATURE_DOCUMENTS', 'documents');

    // No Trial allowed
    define('FEATURE_USERS', 'users');// Grandfathered for old Pro users
    define('FEATURE_USER_PERMISSIONS', 'user_permissions');

    // Pro users who started paying on or before this date will be able to manage users
    define('PRO_USERS_GRANDFATHER_DEADLINE', '2016-05-15');

<<<<<<< HEAD
=======
    // WePay
    define('WEPAY_PRODUCTION', 'production');
    define('WEPAY_STAGE', 'stage');
    define('WEPAY_CLIENT_ID', env('WEPAY_CLIENT_ID'));
    define('WEPAY_CLIENT_SECRET', env('WEPAY_CLIENT_SECRET'));
    define('WEPAY_AUTO_UPDATE', env('WEPAY_AUTO_UPDATE', false));
    define('WEPAY_ENVIRONMENT', env('WEPAY_ENVIRONMENT', WEPAY_PRODUCTION));
    define('WEPAY_THEME', env('WEPAY_THEME','{"name":"Invoice Ninja","primary_color":"0b4d78","secondary_color":"0b4d78","background_color":"f8f8f8","button_color":"33b753"}'));
    
>>>>>>> 5e7cdddc
    $creditCards = [
                1 => ['card' => 'images/credit_cards/Test-Visa-Icon.png', 'text' => 'Visa'],
                2 => ['card' => 'images/credit_cards/Test-MasterCard-Icon.png', 'text' => 'Master Card'],
                4 => ['card' => 'images/credit_cards/Test-AmericanExpress-Icon.png', 'text' => 'American Express'],
                8 => ['card' => 'images/credit_cards/Test-Diners-Icon.png', 'text' => 'Diners'],
                16 => ['card' => 'images/credit_cards/Test-Discover-Icon.png', 'text' => 'Discover']
            ];
    define('CREDIT_CARDS', serialize($creditCards));

    $cachedTables = [
        'currencies' => 'App\Models\Currency',
        'sizes' => 'App\Models\Size',
        'industries' => 'App\Models\Industry',
        'timezones' => 'App\Models\Timezone',
        'dateFormats' => 'App\Models\DateFormat',
        'datetimeFormats' => 'App\Models\DatetimeFormat',
        'languages' => 'App\Models\Language',
        'paymentTerms' => 'App\Models\PaymentTerm',
        'paymentTypes' => 'App\Models\PaymentType',
        'countries' => 'App\Models\Country',
        'invoiceDesigns' => 'App\Models\InvoiceDesign',
        'invoiceStatus' => 'App\Models\InvoiceStatus',
        'frequencies' => 'App\Models\Frequency',
        'gateways' => 'App\Models\Gateway',
        'fonts' => 'App\Models\Font',
        'banks' => 'App\Models\Bank',
    ];
    define('CACHED_TABLES', serialize($cachedTables));

    function uctrans($text)
    {
        return ucwords(trans($text));
    }

    // optional trans: only return the string if it's translated
    function otrans($text)
    {
        $locale = Session::get(SESSION_LOCALE);

        if ($locale == 'en') {
            return trans($text);
        } else {
            $string = trans($text);
            $english = trans($text, [], 'en');
            return $string != $english ? $string : '';
        }
    }
}

/*
if (Utils::isNinjaDev())
{
  //ini_set('memory_limit','1024M');
  //Auth::loginUsingId(1);
}
*/<|MERGE_RESOLUTION|>--- conflicted
+++ resolved
@@ -710,19 +710,11 @@
     define('RESELLER_REVENUE_SHARE', 'A');
     define('RESELLER_LIMITED_USERS', 'B');
 
-<<<<<<< HEAD
-    define('AUTO_BILL_OFF', 0);
-    define('AUTO_BILL_OPT_IN', 1);
-    define('AUTO_BILL_OPT_OUT', 2);
-    define('AUTO_BILL_ALWAYS', 3);
-
-=======
     define('AUTO_BILL_OFF', 1);
     define('AUTO_BILL_OPT_IN', 2);
     define('AUTO_BILL_OPT_OUT', 3);
     define('AUTO_BILL_ALWAYS', 4);
-    
->>>>>>> 5e7cdddc
+
     // These must be lowercase
     define('PLAN_FREE', 'free');
     define('PLAN_PRO', 'pro');
@@ -762,8 +754,6 @@
     // Pro users who started paying on or before this date will be able to manage users
     define('PRO_USERS_GRANDFATHER_DEADLINE', '2016-05-15');
 
-<<<<<<< HEAD
-=======
     // WePay
     define('WEPAY_PRODUCTION', 'production');
     define('WEPAY_STAGE', 'stage');
@@ -772,8 +762,7 @@
     define('WEPAY_AUTO_UPDATE', env('WEPAY_AUTO_UPDATE', false));
     define('WEPAY_ENVIRONMENT', env('WEPAY_ENVIRONMENT', WEPAY_PRODUCTION));
     define('WEPAY_THEME', env('WEPAY_THEME','{"name":"Invoice Ninja","primary_color":"0b4d78","secondary_color":"0b4d78","background_color":"f8f8f8","button_color":"33b753"}'));
-    
->>>>>>> 5e7cdddc
+
     $creditCards = [
                 1 => ['card' => 'images/credit_cards/Test-Visa-Icon.png', 'text' => 'Visa'],
                 2 => ['card' => 'images/credit_cards/Test-MasterCard-Icon.png', 'text' => 'Master Card'],
