<?php


/*
|--------------------------------------------------------------------------
| Application Routes
|--------------------------------------------------------------------------
|
| Here is where you can register all of the routes for an application.
| It's a breeze. Simply tell Laravel the URIs it should respond to
| and give it the Closure to execute when that URI is requested.
|
*/

//Crypt::decrypt();
//apc_clear_cache();
//dd(DB::getQueryLog());
//dd(Client::getPrivateId(1));
//dd(new DateTime());
//dd(App::environment());
//dd(gethostname());
//Log::error('test');

// Application setup
Route::get('/setup', 'AppController@showSetup');
Route::post('/setup', 'AppController@doSetup');
Route::get('/install', 'AppController@install');
Route::get('/update', 'AppController@update');

// Public pages
Route::get('/', 'HomeController@showIndex');
Route::get('/terms', 'HomeController@showTerms');
Route::get('/log_error', 'HomeController@logError');
Route::get('/invoice_now', 'HomeController@invoiceNow');
Route::get('/keep_alive', 'HomeController@keepAlive');
Route::post('/get_started', 'AccountController@getStarted');

// Client visible pages
Route::group(['middleware' => 'auth:client'], function() {
    Route::get('view/{invitation_key}', 'PublicClientController@view');
    Route::get('download/{invitation_key}', 'PublicClientController@download');
    Route::get('view', 'HomeController@viewLogo');
    Route::get('approve/{invitation_key}', 'QuoteController@approve');
    Route::get('payment/{invitation_key}/{payment_type?}', 'PaymentController@show_payment');
    Route::post('payment/{invitation_key}', 'PaymentController@do_payment');
    Route::match(['GET', 'POST'], 'complete', 'PaymentController@offsite_payment');
    Route::get('client/quotes', 'PublicClientController@quoteIndex');
    Route::get('client/invoices', 'PublicClientController@invoiceIndex');
    Route::get('client/documents', 'PublicClientController@documentIndex');
    Route::get('client/payments', 'PublicClientController@paymentIndex');
    Route::get('client/dashboard', 'PublicClientController@dashboard');
    Route::get('client/documents/js/{documents}/{filename}', 'PublicClientController@getDocumentVFSJS');
    Route::get('client/documents/{invitation_key}/{documents}/{filename?}', 'PublicClientController@getDocument');
    Route::get('client/documents/{invitation_key}/{filename?}', 'PublicClientController@getInvoiceDocumentsZip');
    
    Route::get('api/client.quotes', array('as'=>'api.client.quotes', 'uses'=>'PublicClientController@quoteDatatable'));
    Route::get('api/client.invoices', array('as'=>'api.client.invoices', 'uses'=>'PublicClientController@invoiceDatatable'));
    Route::get('api/client.documents', array('as'=>'api.client.documents', 'uses'=>'PublicClientController@documentDatatable'));
    Route::get('api/client.payments', array('as'=>'api.client.payments', 'uses'=>'PublicClientController@paymentDatatable'));
    Route::get('api/client.activity', array('as'=>'api.client.activity', 'uses'=>'PublicClientController@activityDatatable'));
});


Route::get('license', 'PaymentController@show_license_payment');
Route::post('license', 'PaymentController@do_license_payment');
Route::get('claim_license', 'PaymentController@claim_license');

Route::post('signup/validate', 'AccountController@checkEmail');
Route::post('signup/submit', 'AccountController@submitSignup');

Route::get('/auth/{provider}', 'Auth\AuthController@authLogin');
Route::get('/auth_unlink', 'Auth\AuthController@authUnlink');

Route::post('/hook/email_bounced', 'AppController@emailBounced');
Route::post('/hook/email_opened', 'AppController@emailOpened');

// Laravel auth routes
Route::get('/signup', array('as' => 'signup', 'uses' => 'Auth\AuthController@getRegister'));
Route::post('/signup', array('as' => 'signup', 'uses' => 'Auth\AuthController@postRegister'));
Route::get('/login', array('as' => 'login', 'uses' => 'Auth\AuthController@getLoginWrapper'));
Route::post('/login', array('as' => 'login', 'uses' => 'Auth\AuthController@postLoginWrapper'));
Route::get('/logout', array('as' => 'logout', 'uses' => 'Auth\AuthController@getLogoutWrapper'));
Route::get('/recover_password', array('as' => 'forgot', 'uses' => 'Auth\PasswordController@getEmail'));
Route::post('/recover_password', array('as' => 'forgot', 'uses' => 'Auth\PasswordController@postEmail'));
Route::get('/password/reset/{token}', array('as' => 'forgot', 'uses' => 'Auth\PasswordController@getReset'));
Route::post('/password/reset', array('as' => 'forgot', 'uses' => 'Auth\PasswordController@postReset'));
Route::get('/user/confirm/{code}', 'UserController@confirm');

// Client auth
Route::get('/client/login', array('as' => 'login', 'uses' => 'ClientAuth\AuthController@getLogin'));
Route::post('/client/login', array('as' => 'login', 'uses' => 'ClientAuth\AuthController@postLogin'));
Route::get('/client/logout', array('as' => 'logout', 'uses' => 'ClientAuth\AuthController@getLogout'));
Route::get('/client/recover_password', array('as' => 'forgot', 'uses' => 'ClientAuth\PasswordController@getEmail'));
Route::post('/client/recover_password', array('as' => 'forgot', 'uses' => 'ClientAuth\PasswordController@postEmail'));
Route::get('/client/password/reset/{invitation_key}/{token}', array('as' => 'forgot', 'uses' => 'ClientAuth\PasswordController@getReset'));
Route::post('/client/password/reset', array('as' => 'forgot', 'uses' => 'ClientAuth\PasswordController@postReset'));


if (Utils::isNinja()) {
    Route::post('/signup/register', 'AccountController@doRegister');
    Route::get('/news_feed/{user_type}/{version}/', 'HomeController@newsFeed');
    Route::get('/demo', 'AccountController@demo');
}

if (Utils::isReseller()) {
    Route::post('/reseller_stats', 'AppController@stats');
}

Route::group(['middleware' => 'auth:user'], function() {
    Route::get('dashboard', 'DashboardController@index');
    Route::get('view_archive/{entity_type}/{visible}', 'AccountController@setTrashVisible');
    Route::get('hide_message', 'HomeController@hideMessage');
    Route::get('force_inline_pdf', 'UserController@forcePDFJS');
    Route::get('account/getSearchData', array('as' => 'getSearchData', 'uses' => 'AccountController@getSearchData'));
    
    Route::get('settings/user_details', 'AccountController@showUserDetails');
    Route::post('settings/user_details', 'AccountController@saveUserDetails');
    Route::post('users/change_password', 'UserController@changePassword');

    Route::resource('clients', 'ClientController');
    Route::get('api/clients', array('as'=>'api.clients', 'uses'=>'ClientController@getDatatable'));
    Route::get('api/activities/{client_id?}', array('as'=>'api.activities', 'uses'=>'ActivityController@getDatatable'));
    Route::post('clients/bulk', 'ClientController@bulk');

    Route::resource('tasks', 'TaskController');
    Route::get('api/tasks/{client_id?}', array('as'=>'api.tasks', 'uses'=>'TaskController@getDatatable'));
    Route::get('tasks/create/{client_id?}', 'TaskController@create');
    Route::post('tasks/bulk', 'TaskController@bulk');

    Route::get('api/recurring_invoices/{client_id?}', array('as'=>'api.recurring_invoices', 'uses'=>'InvoiceController@getRecurringDatatable'));

    Route::get('invoices/invoice_history/{invoice_id}', 'InvoiceController@invoiceHistory');
    Route::get('quotes/quote_history/{invoice_id}', 'InvoiceController@invoiceHistory');

    Route::resource('invoices', 'InvoiceController');
    Route::get('api/invoices/{client_id?}', array('as'=>'api.invoices', 'uses'=>'InvoiceController@getDatatable'));
    Route::get('invoices/create/{client_id?}', 'InvoiceController@create');
    Route::get('recurring_invoices/create/{client_id?}', 'InvoiceController@createRecurring');
    Route::get('recurring_invoices', 'RecurringInvoiceController@index');
    Route::get('invoices/{invoices}/clone', 'InvoiceController@cloneInvoice');
    Route::post('invoices/bulk', 'InvoiceController@bulk');
    Route::post('recurring_invoices/bulk', 'InvoiceController@bulk');

    Route::get('documents/{documents}/{filename?}', 'DocumentController@get');
    Route::get('documents/js/{documents}/{filename}', 'DocumentController@getVFSJS');
    Route::get('documents/preview/{documents}/{filename?}', 'DocumentController@getPreview');
    Route::post('document', 'DocumentController@postUpload');
    
    Route::get('quotes/create/{client_id?}', 'QuoteController@create');
    Route::get('quotes/{invoices}/clone', 'InvoiceController@cloneInvoice');
    Route::get('quotes/{invoices}/edit', 'InvoiceController@edit');
    Route::put('quotes/{invoices}', 'InvoiceController@update');
    Route::get('quotes/{invoices}', 'InvoiceController@edit');
    Route::post('quotes', 'InvoiceController@store');
    Route::get('quotes', 'QuoteController@index');
    Route::get('api/quotes/{client_id?}', array('as'=>'api.quotes', 'uses'=>'QuoteController@getDatatable'));
    Route::post('quotes/bulk', 'QuoteController@bulk');

    Route::resource('payments', 'PaymentController');
    Route::get('payments/create/{client_id?}/{invoice_id?}', 'PaymentController@create');
    Route::get('api/payments/{client_id?}', array('as'=>'api.payments', 'uses'=>'PaymentController@getDatatable'));
    Route::post('payments/bulk', 'PaymentController@bulk');

    Route::resource('credits', 'CreditController');
    Route::get('credits/create/{client_id?}/{invoice_id?}', 'CreditController@create');
    Route::get('api/credits/{client_id?}', array('as'=>'api.credits', 'uses'=>'CreditController@getDatatable'));
    Route::post('credits/bulk', 'CreditController@bulk');

    Route::get('/resend_confirmation', 'AccountController@resendConfirmation');
    Route::post('/update_setup', 'AppController@updateSetup');


    // vendor
    Route::resource('vendors', 'VendorController');
    Route::get('api/vendor', array('as'=>'api.vendors', 'uses'=>'VendorController@getDatatable'));
    Route::post('vendors/bulk', 'VendorController@bulk');

    // Expense
    Route::resource('expenses', 'ExpenseController');
    Route::get('expenses/create/{vendor_id?}/{client_id?}', 'ExpenseController@create');
    Route::get('api/expense', array('as'=>'api.expenses', 'uses'=>'ExpenseController@getDatatable'));
    Route::get('api/expenseVendor/{id}', array('as'=>'api.expense', 'uses'=>'ExpenseController@getDatatableVendor'));
    Route::post('expenses/bulk', 'ExpenseController@bulk');
});

Route::group([
    'middleware' => ['auth:user', 'permissions.required'],
    'permissions' => 'admin',
], function() {
    Route::get('api/users', array('as'=>'api.users', 'uses'=>'UserController@getDatatable'));
    Route::resource('users', 'UserController');
    Route::post('users/bulk', 'UserController@bulk');
    Route::get('send_confirmation/{user_id}', 'UserController@sendConfirmation');
    Route::get('start_trial/{plan}', 'AccountController@startTrial')
        ->where(['plan'=>'pro']);
    Route::get('restore_user/{user_id}', 'UserController@restoreUser');
    Route::get('/switch_account/{user_id}', 'UserController@switchAccount');
    Route::get('/unlink_account/{user_account_id}/{user_id}', 'UserController@unlinkAccount');
    Route::get('/manage_companies', 'UserController@manageCompanies');

    Route::get('api/tokens', array('as'=>'api.tokens', 'uses'=>'TokenController@getDatatable'));
    Route::resource('tokens', 'TokenController');
    Route::post('tokens/bulk', 'TokenController@bulk');

    Route::get('api/products', array('as'=>'api.products', 'uses'=>'ProductController@getDatatable'));
    Route::resource('products', 'ProductController');
    Route::post('products/bulk', 'ProductController@bulk');

    Route::get('api/tax_rates', array('as'=>'api.tax_rates', 'uses'=>'TaxRateController@getDatatable'));
    Route::resource('tax_rates', 'TaxRateController');
    Route::post('tax_rates/bulk', 'TaxRateController@bulk');

    Route::get('settings/email_preview', 'AccountController@previewEmail');
    Route::get('company/{section}/{subSection?}', 'AccountController@redirectLegacy');
    Route::get('settings/data_visualizations', 'ReportController@d3');
    Route::get('settings/charts_and_reports', 'ReportController@showReports');
    Route::post('settings/charts_and_reports', 'ReportController@showReports');

    Route::post('settings/change_plan', 'AccountController@changePlan');
    Route::post('settings/cancel_account', 'AccountController@cancelAccount');
    Route::post('settings/company_details', 'AccountController@updateDetails');
    Route::get('settings/{section?}', 'AccountController@showSection');
    Route::post('settings/{section?}', 'AccountController@doSection');

    Route::post('user/setTheme', 'UserController@setTheme');
    Route::post('remove_logo', 'AccountController@removeLogo');
    Route::post('account/go_pro', 'AccountController@enableProPlan');

    Route::post('/export', 'ExportController@doExport');
    Route::post('/import', 'ImportController@doImport');
    Route::post('/import_csv', 'ImportController@doImportCSV');

    Route::resource('gateways', 'AccountGatewayController');
    Route::get('api/gateways', array('as'=>'api.gateways', 'uses'=>'AccountGatewayController@getDatatable'));
    Route::post('account_gateways/bulk', 'AccountGatewayController@bulk');

    Route::resource('bank_accounts', 'BankAccountController');
    Route::get('api/bank_accounts', array('as'=>'api.bank_accounts', 'uses'=>'BankAccountController@getDatatable'));
    Route::post('bank_accounts/bulk', 'BankAccountController@bulk');
    Route::post('bank_accounts/validate', 'BankAccountController@validateAccount');
    Route::post('bank_accounts/import_expenses/{bank_id}', 'BankAccountController@importExpenses');
});

// Route groups for API
Route::group(['middleware' => 'api', 'prefix' => 'api/v1'], function()
{
    Route::get('ping', 'AccountApiController@ping');
    Route::post('login', 'AccountApiController@login');
    Route::post('register', 'AccountApiController@register');
    Route::get('static', 'AccountApiController@getStaticData');
    Route::get('accounts', 'AccountApiController@show');
    Route::put('accounts', 'AccountApiController@update');
    Route::resource('clients', 'ClientApiController');
    //Route::get('quotes', 'QuoteApiController@index');
    //Route::resource('quotes', 'QuoteApiController');
    Route::get('invoices', 'InvoiceApiController@index');
    Route::resource('invoices', 'InvoiceApiController');
    Route::get('payments', 'PaymentApiController@index');
    Route::resource('payments', 'PaymentApiController');
    Route::get('tasks', 'TaskApiController@index');
    Route::resource('tasks', 'TaskApiController');
    Route::post('hooks', 'IntegrationController@subscribe');
    Route::post('email_invoice', 'InvoiceApiController@emailInvoice');
    Route::get('user_accounts', 'AccountApiController@getUserAccounts');
    Route::resource('products', 'ProductApiController');
    Route::resource('tax_rates', 'TaxRateApiController');
    Route::resource('users', 'UserApiController');
    Route::resource('expenses','ExpenseApiController');
    Route::post('add_token', 'AccountApiController@addDeviceToken');
    Route::post('update_notifications', 'AccountApiController@updatePushNotifications');
    Route::get('dashboard', 'DashboardApiController@index');

    // Vendor
    Route::resource('vendors', 'VendorApiController');

    //Expense
    Route::resource('expenses', 'ExpenseApiController');
});

// Redirects for legacy links
Route::get('/rocksteady', function() {
    return Redirect::to(NINJA_WEB_URL, 301);
});
Route::get('/about', function() {
    return Redirect::to(NINJA_WEB_URL, 301);
});
Route::get('/contact', function() {
    return Redirect::to(NINJA_WEB_URL.'/contact', 301);
});
Route::get('/plans', function() {
    return Redirect::to(NINJA_WEB_URL.'/pricing', 301);
});
Route::get('/faq', function() {
    return Redirect::to(NINJA_WEB_URL.'/how-it-works', 301);
});
Route::get('/features', function() {
    return Redirect::to(NINJA_WEB_URL.'/features', 301);
});
Route::get('/testimonials', function() {
    return Redirect::to(NINJA_WEB_URL, 301);
});
Route::get('/compare-online-invoicing{sites?}', function() {
    return Redirect::to(NINJA_WEB_URL, 301);
});
Route::get('/forgot_password', function() {
    return Redirect::to(NINJA_APP_URL.'/forgot', 301);
});


if (!defined('CONTACT_EMAIL')) {
    define('CONTACT_EMAIL', Config::get('mail.from.address'));
    define('CONTACT_NAME', Config::get('mail.from.name'));
    define('SITE_URL', Config::get('app.url'));

    define('ENV_DEVELOPMENT', 'local');
    define('ENV_STAGING', 'staging');

    define('RECENTLY_VIEWED', 'RECENTLY_VIEWED');

    define('ENTITY_CLIENT', 'client');
    define('ENTITY_CONTACT', 'contact');
    define('ENTITY_INVOICE', 'invoice');
    define('ENTITY_DOCUMENT', 'document');
    define('ENTITY_INVOICE_ITEMS', 'invoice_items');
    define('ENTITY_INVITATION', 'invitation');
    define('ENTITY_RECURRING_INVOICE', 'recurring_invoice');
    define('ENTITY_PAYMENT', 'payment');
    define('ENTITY_CREDIT', 'credit');
    define('ENTITY_QUOTE', 'quote');
    define('ENTITY_TASK', 'task');
    define('ENTITY_ACCOUNT_GATEWAY', 'account_gateway');
    define('ENTITY_USER', 'user');
    define('ENTITY_TOKEN', 'token');
    define('ENTITY_TAX_RATE', 'tax_rate');
    define('ENTITY_PRODUCT', 'product');
    define('ENTITY_ACTIVITY', 'activity');
    define('ENTITY_VENDOR', 'vendor');
    define('ENTITY_VENDOR_ACTIVITY', 'vendor_activity');
    define('ENTITY_EXPENSE', 'expense');
    define('ENTITY_PAYMENT_TERM', 'payment_term');
    define('ENTITY_EXPENSE_ACTIVITY', 'expense_activity');
    define('ENTITY_BANK_ACCOUNT', 'bank_account');
    define('ENTITY_BANK_SUBACCOUNT', 'bank_subaccount');

    define('PERSON_CONTACT', 'contact');
    define('PERSON_USER', 'user');
    define('PERSON_VENDOR_CONTACT','vendorcontact');

    define('BASIC_SETTINGS', 'basic_settings');
    define('ADVANCED_SETTINGS', 'advanced_settings');

    define('ACCOUNT_COMPANY_DETAILS', 'company_details');
    define('ACCOUNT_USER_DETAILS', 'user_details');
    define('ACCOUNT_LOCALIZATION', 'localization');
    define('ACCOUNT_NOTIFICATIONS', 'notifications');
    define('ACCOUNT_IMPORT_EXPORT', 'import_export');
    define('ACCOUNT_MANAGEMENT', 'account_management');
    define('ACCOUNT_PAYMENTS', 'online_payments');
    define('ACCOUNT_BANKS', 'bank_accounts');
    define('ACCOUNT_IMPORT_EXPENSES', 'import_expenses');
    define('ACCOUNT_MAP', 'import_map');
    define('ACCOUNT_EXPORT', 'export');
    define('ACCOUNT_TAX_RATES', 'tax_rates');
    define('ACCOUNT_PRODUCTS', 'products');
    define('ACCOUNT_ADVANCED_SETTINGS', 'advanced_settings');
    define('ACCOUNT_INVOICE_SETTINGS', 'invoice_settings');
    define('ACCOUNT_INVOICE_DESIGN', 'invoice_design');
    define('ACCOUNT_CLIENT_PORTAL', 'client_portal');
    define('ACCOUNT_EMAIL_SETTINGS', 'email_settings');
    define('ACCOUNT_CHARTS_AND_REPORTS', 'charts_and_reports');
    define('ACCOUNT_USER_MANAGEMENT', 'user_management');
    define('ACCOUNT_DATA_VISUALIZATIONS', 'data_visualizations');
    define('ACCOUNT_TEMPLATES_AND_REMINDERS', 'templates_and_reminders');
    define('ACCOUNT_API_TOKENS', 'api_tokens');
    define('ACCOUNT_CUSTOMIZE_DESIGN', 'customize_design');
    define('ACCOUNT_SYSTEM_SETTINGS', 'system_settings');
    define('ACCOUNT_PAYMENT_TERMS','payment_terms');

    define('ACTION_RESTORE', 'restore');
    define('ACTION_ARCHIVE', 'archive');
    define('ACTION_CONVERT', 'convert');
    define('ACTION_DELETE', 'delete');

    define('ACTIVITY_TYPE_CREATE_CLIENT', 1);
    define('ACTIVITY_TYPE_ARCHIVE_CLIENT', 2);
    define('ACTIVITY_TYPE_DELETE_CLIENT', 3);

    define('ACTIVITY_TYPE_CREATE_INVOICE', 4);
    define('ACTIVITY_TYPE_UPDATE_INVOICE', 5);
    define('ACTIVITY_TYPE_EMAIL_INVOICE', 6);
    define('ACTIVITY_TYPE_VIEW_INVOICE', 7);
    define('ACTIVITY_TYPE_ARCHIVE_INVOICE', 8);
    define('ACTIVITY_TYPE_DELETE_INVOICE', 9);

    define('ACTIVITY_TYPE_CREATE_PAYMENT', 10);
    //define('ACTIVITY_TYPE_UPDATE_PAYMENT', 11);
    define('ACTIVITY_TYPE_ARCHIVE_PAYMENT', 12);
    define('ACTIVITY_TYPE_DELETE_PAYMENT', 13);

    define('ACTIVITY_TYPE_CREATE_CREDIT', 14);
    //define('ACTIVITY_TYPE_UPDATE_CREDIT', 15);
    define('ACTIVITY_TYPE_ARCHIVE_CREDIT', 16);
    define('ACTIVITY_TYPE_DELETE_CREDIT', 17);

    define('ACTIVITY_TYPE_CREATE_QUOTE', 18);
    define('ACTIVITY_TYPE_UPDATE_QUOTE', 19);
    define('ACTIVITY_TYPE_EMAIL_QUOTE', 20);
    define('ACTIVITY_TYPE_VIEW_QUOTE', 21);
    define('ACTIVITY_TYPE_ARCHIVE_QUOTE', 22);
    define('ACTIVITY_TYPE_DELETE_QUOTE', 23);

    define('ACTIVITY_TYPE_RESTORE_QUOTE', 24);
    define('ACTIVITY_TYPE_RESTORE_INVOICE', 25);
    define('ACTIVITY_TYPE_RESTORE_CLIENT', 26);
    define('ACTIVITY_TYPE_RESTORE_PAYMENT', 27);
    define('ACTIVITY_TYPE_RESTORE_CREDIT', 28);
    define('ACTIVITY_TYPE_APPROVE_QUOTE', 29);

    // Vendors
    define('ACTIVITY_TYPE_CREATE_VENDOR', 30);
    define('ACTIVITY_TYPE_ARCHIVE_VENDOR', 31);
    define('ACTIVITY_TYPE_DELETE_VENDOR', 32);
    define('ACTIVITY_TYPE_RESTORE_VENDOR', 33);

    // expenses
    define('ACTIVITY_TYPE_CREATE_EXPENSE', 34);
    define('ACTIVITY_TYPE_ARCHIVE_EXPENSE', 35);
    define('ACTIVITY_TYPE_DELETE_EXPENSE', 36);
    define('ACTIVITY_TYPE_RESTORE_EXPENSE', 37);

    define('DEFAULT_INVOICE_NUMBER', '0001');
    define('RECENTLY_VIEWED_LIMIT', 8);
    define('LOGGED_ERROR_LIMIT', 100);
    define('RANDOM_KEY_LENGTH', 32);
    define('MAX_NUM_USERS', 20);
    define('MAX_SUBDOMAIN_LENGTH', 30);
    define('MAX_IFRAME_URL_LENGTH', 250);
    define('MAX_LOGO_FILE_SIZE', 200); // KB
    define('MAX_FAILED_LOGINS', 10);
    define('MAX_DOCUMENT_SIZE', env('MAX_DOCUMENT_SIZE', 10000));// KB
    define('MAX_EMAIL_DOCUMENTS_SIZE', env('MAX_EMAIL_DOCUMENTS_SIZE', 10000));// Total KB
    define('MAX_ZIP_DOCUMENTS_SIZE', env('MAX_EMAIL_DOCUMENTS_SIZE', 30000));// Total KB (uncompressed)
    define('DOCUMENT_PREVIEW_SIZE', env('DOCUMENT_PREVIEW_SIZE', 300));// pixels
    define('DEFAULT_FONT_SIZE', 9);
    define('DEFAULT_HEADER_FONT', 1);// Roboto
    define('DEFAULT_BODY_FONT', 1);// Roboto
    define('DEFAULT_SEND_RECURRING_HOUR', 8);

    define('IMPORT_CSV', 'CSV');
    define('IMPORT_FRESHBOOKS', 'FreshBooks');
    define('IMPORT_WAVE', 'Wave');
    define('IMPORT_RONIN', 'Ronin');
    define('IMPORT_HIVEAGE', 'Hiveage');
    define('IMPORT_ZOHO', 'Zoho');
    define('IMPORT_NUTCACHE', 'Nutcache');
    define('IMPORT_INVOICEABLE', 'Invoiceable');
    define('IMPORT_HARVEST', 'Harvest');

    define('MAX_NUM_CLIENTS', 100);
    define('MAX_NUM_CLIENTS_PRO', 20000);
    define('MAX_NUM_CLIENTS_LEGACY', 500);
    define('MAX_INVOICE_AMOUNT', 1000000000);
    define('LEGACY_CUTOFF', 57800);
    define('ERROR_DELAY', 3);

    define('MAX_NUM_VENDORS', 100);
    define('MAX_NUM_VENDORS_PRO', 20000);

    define('INVOICE_STATUS_DRAFT', 1);
    define('INVOICE_STATUS_SENT', 2);
    define('INVOICE_STATUS_VIEWED', 3);
    define('INVOICE_STATUS_APPROVED', 4);
    define('INVOICE_STATUS_PARTIAL', 5);
    define('INVOICE_STATUS_PAID', 6);

    define('PAYMENT_TYPE_CREDIT', 1);
    define('CUSTOM_DESIGN', 11);

    define('FREQUENCY_WEEKLY', 1);
    define('FREQUENCY_TWO_WEEKS', 2);
    define('FREQUENCY_FOUR_WEEKS', 3);
    define('FREQUENCY_MONTHLY', 4);
    define('FREQUENCY_THREE_MONTHS', 5);
    define('FREQUENCY_SIX_MONTHS', 6);
    define('FREQUENCY_ANNUALLY', 7);

    define('SESSION_TIMEZONE', 'timezone');
    define('SESSION_CURRENCY', 'currency');
    define('SESSION_DATE_FORMAT', 'dateFormat');
    define('SESSION_DATE_PICKER_FORMAT', 'datePickerFormat');
    define('SESSION_DATETIME_FORMAT', 'datetimeFormat');
    define('SESSION_COUNTER', 'sessionCounter');
    define('SESSION_LOCALE', 'sessionLocale');
    define('SESSION_USER_ACCOUNTS', 'userAccounts');
    define('SESSION_REFERRAL_CODE', 'referralCode');

    define('SESSION_LAST_REQUEST_PAGE', 'SESSION_LAST_REQUEST_PAGE');
    define('SESSION_LAST_REQUEST_TIME', 'SESSION_LAST_REQUEST_TIME');

    define('CURRENCY_DOLLAR', 1);
    define('CURRENCY_EURO', 3);

    define('DEFAULT_TIMEZONE', 'US/Eastern');
    define('DEFAULT_COUNTRY', 840); // United Stated
    define('DEFAULT_CURRENCY', CURRENCY_DOLLAR);
    define('DEFAULT_LANGUAGE', 1); // English
    define('DEFAULT_DATE_FORMAT', 'M j, Y');
    define('DEFAULT_DATE_PICKER_FORMAT', 'M d, yyyy');
    define('DEFAULT_DATETIME_FORMAT', 'F j, Y g:i a');
    define('DEFAULT_DATETIME_MOMENT_FORMAT', 'MMM D, YYYY h:mm:ss a');
    define('DEFAULT_LOCALE', 'en');
    define('DEFAULT_MAP_ZOOM', 10);

    define('RESULT_SUCCESS', 'success');
    define('RESULT_FAILURE', 'failure');


    define('PAYMENT_LIBRARY_OMNIPAY', 1);
    define('PAYMENT_LIBRARY_PHP_PAYMENTS', 2);

    define('GATEWAY_AUTHORIZE_NET', 1);
    define('GATEWAY_AUTHORIZE_NET_SIM', 2);
    define('GATEWAY_EWAY', 4);
    define('GATEWAY_MOLLIE', 9);
    define('GATEWAY_PAYFAST', 13);
    define('GATEWAY_PAYPAL_EXPRESS', 17);
    define('GATEWAY_PAYPAL_PRO', 18);
    define('GATEWAY_SAGE_PAY_DIRECT', 20);
    define('GATEWAY_SAGE_PAY_SERVER', 21);
    define('GATEWAY_STRIPE', 23);
    define('GATEWAY_GOCARDLESS', 6);
    define('GATEWAY_TWO_CHECKOUT', 27);
    define('GATEWAY_BEANSTREAM', 29);
    define('GATEWAY_PSIGATE', 30);
    define('GATEWAY_MOOLAH', 31);
    define('GATEWAY_BITPAY', 42);
    define('GATEWAY_DWOLLA', 43);
    define('GATEWAY_CHECKOUT_COM', 47);
    define('GATEWAY_CYBERSOURCE', 49);

    define('EVENT_CREATE_CLIENT', 1);
    define('EVENT_CREATE_INVOICE', 2);
    define('EVENT_CREATE_QUOTE', 3);
    define('EVENT_CREATE_PAYMENT', 4);
    define('EVENT_CREATE_VENDOR',5);

    define('REQUESTED_PRO_PLAN', 'REQUESTED_PRO_PLAN');
    define('DEMO_ACCOUNT_ID', 'DEMO_ACCOUNT_ID');
    define('PREV_USER_ID', 'PREV_USER_ID');
    define('NINJA_ACCOUNT_KEY', 'zg4ylmzDkdkPOT8yoKQw9LTWaoZJx79h');
    define('NINJA_GATEWAY_ID', GATEWAY_STRIPE);
    define('NINJA_GATEWAY_CONFIG', 'NINJA_GATEWAY_CONFIG');
<<<<<<< HEAD
    define('NINJA_WEB_URL', 'https://www.invoiceninja.com');
    define('NINJA_APP_URL', 'https://app.invoiceninja.com');
    define('NINJA_VERSION', '2.5.1.3');
=======
    define('NINJA_WEB_URL', env('NINJA_WEB_URL', 'https://www.invoiceninja.com'));
    define('NINJA_APP_URL', env('NINJA_APP_URL', 'https://app.invoiceninja.com'));
>>>>>>> 1a4984cb
    define('NINJA_DATE', '2000-01-01');
    define('NINJA_VERSION', '2.5.2' . env('NINJA_VERSION_SUFFIX'));

    define('SOCIAL_LINK_FACEBOOK', env('SOCIAL_LINK_FACEBOOK', 'https://www.facebook.com/invoiceninja'));
    define('SOCIAL_LINK_TWITTER', env('SOCIAL_LINK_TWITTER', 'https://twitter.com/invoiceninja'));
    define('SOCIAL_LINK_GITHUB', env('SOCIAL_LINK_GITHUB', 'https://github.com/invoiceninja/invoiceninja/'));

    define('NINJA_FROM_EMAIL', env('NINJA_FROM_EMAIL', 'maildelivery@invoiceninja.com'));
    define('RELEASES_URL', env('RELEASES_URL', 'https://trello.com/b/63BbiVVe/invoice-ninja'));
    define('ZAPIER_URL', env('ZAPIER_URL', 'https://zapier.com/zapbook/invoice-ninja'));
    define('OUTDATE_BROWSER_URL', env('OUTDATE_BROWSER_URL', 'http://browsehappy.com/'));
    define('PDFMAKE_DOCS', env('PDFMAKE_DOCS', 'http://pdfmake.org/playground.html'));
    define('PHANTOMJS_CLOUD', env('PHANTOMJS_CLOUD', 'http://api.phantomjscloud.com/api/browser/v2/'));
    define('PHP_DATE_FORMATS', env('PHP_DATE_FORMATS', 'http://php.net/manual/en/function.date.php'));
    define('REFERRAL_PROGRAM_URL', env('REFERRAL_PROGRAM_URL', 'https://www.invoiceninja.com/referral-program/'));
    define('EMAIL_MARKUP_URL', env('EMAIL_MARKUP_URL', 'https://developers.google.com/gmail/markup'));
    define('OFX_HOME_URL', env('OFX_HOME_URL', 'http://www.ofxhome.com/index.php/home/directory/all'));
    define('GOOGLE_ANALYITCS_URL', env('GOOGLE_ANALYITCS_URL', 'https://www.google-analytics.com/collect'));

    define('BLANK_IMAGE', 'data:image/png;base64,R0lGODlhAQABAAD/ACwAAAAAAQABAAACADs=');

    define('COUNT_FREE_DESIGNS', 4);
    define('COUNT_FREE_DESIGNS_SELF_HOST', 5); // include the custom design
    define('PRODUCT_ONE_CLICK_INSTALL', 1);
    define('PRODUCT_INVOICE_DESIGNS', 2);
    define('PRODUCT_WHITE_LABEL', 3);
    define('PRODUCT_SELF_HOST', 4);
    define('WHITE_LABEL_AFFILIATE_KEY', '92D2J5');
    define('INVOICE_DESIGNS_AFFILIATE_KEY', 'T3RS74');
    define('SELF_HOST_AFFILIATE_KEY', '8S69AD');

    define('PLAN_PRICE_PRO_MONTHLY', env('PLAN_PRICE_PRO_MONTHLY', 5));
    define('PLAN_PRICE_PRO_YEARLY', env('PLAN_PRICE_PRO_YEARLY', 50));
    define('PLAN_PRICE_ENTERPRISE_MONTHLY', env('PLAN_PRICE_ENTERPRISE_MONTHLY', 10));
    define('PLAN_PRICE_ENTERPRISE_YEARLY', env('PLAN_PRICE_ENTERPRISE_YEARLY', 100));
    define('WHITE_LABEL_PRICE', env('WHITE_LABEL_PRICE', 20));
    define('INVOICE_DESIGNS_PRICE', env('INVOICE_DESIGNS_PRICE', 10));

    define('USER_TYPE_SELF_HOST', 'SELF_HOST');
    define('USER_TYPE_CLOUD_HOST', 'CLOUD_HOST');
    define('NEW_VERSION_AVAILABLE', 'NEW_VERSION_AVAILABLE');

    define('TEST_USERNAME', 'user@example.com');
    define('TEST_PASSWORD', 'password');
    define('API_SECRET', 'API_SECRET');
    define('DEFAULT_API_PAGE_SIZE', 15);
    define('MAX_API_PAGE_SIZE', 100);

    define('IOS_PRODUCTION_PUSH', env('IOS_PRODUCTION_PUSH', 'ninjaIOS'));
    define('IOS_DEV_PUSH', env('IOS_DEV_PUSH', 'devNinjaIOS'));

    define('TOKEN_BILLING_DISABLED', 1);
    define('TOKEN_BILLING_OPT_IN', 2);
    define('TOKEN_BILLING_OPT_OUT', 3);
    define('TOKEN_BILLING_ALWAYS', 4);

    define('PAYMENT_TYPE_PAYPAL', 'PAYMENT_TYPE_PAYPAL');
    define('PAYMENT_TYPE_CREDIT_CARD', 'PAYMENT_TYPE_CREDIT_CARD');
    define('PAYMENT_TYPE_DIRECT_DEBIT', 'PAYMENT_TYPE_DIRECT_DEBIT');
    define('PAYMENT_TYPE_BITCOIN', 'PAYMENT_TYPE_BITCOIN');
    define('PAYMENT_TYPE_DWOLLA', 'PAYMENT_TYPE_DWOLLA');
    define('PAYMENT_TYPE_TOKEN', 'PAYMENT_TYPE_TOKEN');
    define('PAYMENT_TYPE_ANY', 'PAYMENT_TYPE_ANY');

    define('REMINDER1', 'reminder1');
    define('REMINDER2', 'reminder2');
    define('REMINDER3', 'reminder3');

    define('REMINDER_DIRECTION_AFTER', 1);
    define('REMINDER_DIRECTION_BEFORE', 2);

    define('REMINDER_FIELD_DUE_DATE', 1);
    define('REMINDER_FIELD_INVOICE_DATE', 2);

    define('FILTER_INVOICE_DATE', 'invoice_date');
    define('FILTER_PAYMENT_DATE', 'payment_date');

    define('SOCIAL_GOOGLE', 'Google');
    define('SOCIAL_FACEBOOK', 'Facebook');
    define('SOCIAL_GITHUB', 'GitHub');
    define('SOCIAL_LINKEDIN', 'LinkedIn');

    define('USER_STATE_ACTIVE', 'active');
    define('USER_STATE_PENDING', 'pending');
    define('USER_STATE_DISABLED', 'disabled');
    define('USER_STATE_ADMIN', 'admin');
    define('USER_STATE_OWNER', 'owner');

    define('API_SERIALIZER_ARRAY', 'array');
    define('API_SERIALIZER_JSON', 'json');

    define('EMAIL_DESIGN_PLAIN', 1);
    define('EMAIL_DESIGN_LIGHT', 2);
    define('EMAIL_DESIGN_DARK', 3);

    define('BANK_LIBRARY_OFX', 1);

    define('RESELLER_REVENUE_SHARE', 'A');
    define('RESELLER_LIMITED_USERS', 'B');
    
    // These must be lowercase
    define('PLAN_FREE', 'free');
    define('PLAN_PRO', 'pro');
    define('PLAN_ENTERPRISE', 'enterprise');
    define('PLAN_WHITE_LABEL', 'white_label');
    define('PLAN_TERM_MONTHLY', 'month');
    define('PLAN_TERM_YEARLY', 'year');
    
    // Pro
    define('FEATURE_CUSTOMIZE_INVOICE_DESIGN', 'customize_invoice_design');
    define('FEATURE_REMOVE_CREATED_BY', 'remove_created_by');
    define('FEATURE_DIFFERENT_DESIGNS', 'different_designs');
    define('FEATURE_EMAIL_TEMPLATES_REMINDERS', 'email_templates_reminders');
    define('FEATURE_INVOICE_SETTINGS', 'invoice_settings');
    define('FEATURE_CUSTOM_EMAILS', 'custom_emails');
    define('FEATURE_PDF_ATTACHMENT', 'pdf_attachment');
    define('FEATURE_MORE_INVOICE_DESIGNS', 'more_invoice_designs');
    define('FEATURE_QUOTES', 'quotes');
    define('FEATURE_REPORTS', 'reports');
    define('FEATURE_API', 'api');
    define('FEATURE_CLIENT_PORTAL_PASSWORD', 'client_portal_password');
    define('FEATURE_CUSTOM_URL', 'custom_url');
    
    define('FEATURE_MORE_CLIENTS', 'more_clients'); // No trial allowed
    
    // Whitelabel
    define('FEATURE_CLIENT_PORTAL_CSS', 'client_portal_css');
    define('FEATURE_WHITE_LABEL', 'feature_white_label');

    // Enterprise
    define('FEATURE_DOCUMENTS', 'documents');
    
    // No Trial allowed
    define('FEATURE_USERS', 'users');// Grandfathered for old Pro users
    define('FEATURE_USER_PERMISSIONS', 'user_permissions');
    
    // Pro users who started paying on or before this date will be able to manage users
    define('PRO_USERS_GRANDFATHER_DEADLINE', '2016-05-15');
    
    $creditCards = [
                1 => ['card' => 'images/credit_cards/Test-Visa-Icon.png', 'text' => 'Visa'],
                2 => ['card' => 'images/credit_cards/Test-MasterCard-Icon.png', 'text' => 'Master Card'],
                4 => ['card' => 'images/credit_cards/Test-AmericanExpress-Icon.png', 'text' => 'American Express'],
                8 => ['card' => 'images/credit_cards/Test-Diners-Icon.png', 'text' => 'Diners'],
                16 => ['card' => 'images/credit_cards/Test-Discover-Icon.png', 'text' => 'Discover']
            ];
    define('CREDIT_CARDS', serialize($creditCards));

    $cachedTables = [
        'currencies' => 'App\Models\Currency',
        'sizes' => 'App\Models\Size',
        'industries' => 'App\Models\Industry',
        'timezones' => 'App\Models\Timezone',
        'dateFormats' => 'App\Models\DateFormat',
        'datetimeFormats' => 'App\Models\DatetimeFormat',
        'languages' => 'App\Models\Language',
        'paymentTerms' => 'App\Models\PaymentTerm',
        'paymentTypes' => 'App\Models\PaymentType',
        'countries' => 'App\Models\Country',
        'invoiceDesigns' => 'App\Models\InvoiceDesign',
        'invoiceStatus' => 'App\Models\InvoiceStatus',
        'frequencies' => 'App\Models\Frequency',
        'gateways' => 'App\Models\Gateway',
        'fonts' => 'App\Models\Font',
        'banks' => 'App\Models\Bank',
    ];
    define('CACHED_TABLES', serialize($cachedTables));

    function uctrans($text)
    {
        return ucwords(trans($text));
    }

    // optional trans: only return the string if it's translated
    function otrans($text)
    {
        $locale = Session::get(SESSION_LOCALE);

        if ($locale == 'en') {
            return trans($text);
        } else {
            $string = trans($text);
            $english = trans($text, [], 'en');
            return $string != $english ? $string : '';
        }
    }
}

/*
if (Utils::isNinjaDev())
{
  //ini_set('memory_limit','1024M');
  //Auth::loginUsingId(1);
}
*/<|MERGE_RESOLUTION|>--- conflicted
+++ resolved
@@ -550,14 +550,8 @@
     define('NINJA_ACCOUNT_KEY', 'zg4ylmzDkdkPOT8yoKQw9LTWaoZJx79h');
     define('NINJA_GATEWAY_ID', GATEWAY_STRIPE);
     define('NINJA_GATEWAY_CONFIG', 'NINJA_GATEWAY_CONFIG');
-<<<<<<< HEAD
-    define('NINJA_WEB_URL', 'https://www.invoiceninja.com');
-    define('NINJA_APP_URL', 'https://app.invoiceninja.com');
-    define('NINJA_VERSION', '2.5.1.3');
-=======
     define('NINJA_WEB_URL', env('NINJA_WEB_URL', 'https://www.invoiceninja.com'));
     define('NINJA_APP_URL', env('NINJA_APP_URL', 'https://app.invoiceninja.com'));
->>>>>>> 1a4984cb
     define('NINJA_DATE', '2000-01-01');
     define('NINJA_VERSION', '2.5.2' . env('NINJA_VERSION_SUFFIX'));
 
