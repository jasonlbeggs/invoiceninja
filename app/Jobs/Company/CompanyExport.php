--- conflicted
+++ resolved
@@ -480,19 +480,11 @@
 
         $file_name = date('Y-m-d').'_'.str_replace(' ', '_', $this->company->present()->name() . '_' . $this->company->company_key .'.zip');
 
-<<<<<<< HEAD
-=======
-        //$path = public_path('storage/backups/');
->>>>>>> a58db210
         $path = 'backups';
         
         if(!Storage::disk(config('filesystems.default'))->exists($path))
             Storage::disk(config('filesystems.default'))->makeDirectory($path, 0775);
-<<<<<<< HEAD
-        
-=======
-
->>>>>>> a58db210
+
         $zip_path = public_path('storage/backups/'.$file_name);
         $zip = new \ZipArchive();
 
