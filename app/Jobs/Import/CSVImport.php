--- conflicted
+++ resolved
@@ -96,7 +96,6 @@
 
 		$this->buildMaps();
 
-<<<<<<< HEAD
     /**
      * Execute the job.
      *
@@ -108,11 +107,10 @@
         nlog("starting import");
 
         MultiDB::setDb($this->company->db);
-=======
+
 		nlog( "import " . $this->import_type );
 		foreach ( [ 'client', 'product', 'invoice', 'payment', 'vendor', 'expense' ] as $entityType ) {
 			$csvData = $this->getCsvData( $entityType );
->>>>>>> f48c6680
 
 			if ( ! empty( $csvData ) ) {
 				$importFunction       = "import" . Str::plural( Str::title( $entityType ) );
@@ -141,15 +139,9 @@
 			'company' => $this->company,
 		];
 
-<<<<<<< HEAD
-        nlog("finished import - firing mailer");
-        
-        MailRouter::dispatch(new ImportCompleted($data), $this->company, auth()->user());
-    }
-=======
 		MailRouter::dispatch( new ImportCompleted( $data ), $this->company, auth()->user() );
 	}
->>>>>>> f48c6680
+
 
 	//////////////////////////////////////////////////////////////////////////////////////////////////////////////
 	private function preTransformCsv( $csvData, $entityType ) {
