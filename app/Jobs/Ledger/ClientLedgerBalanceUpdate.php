<?php
/**
 * Invoice Ninja (https://invoiceninja.com).
 *
 * @link https://github.com/invoiceninja/invoiceninja source repository
 *
 * @copyright Copyright (c) 2022. Invoice Ninja LLC (https://invoiceninja.com)
 *
 * @license https://www.elastic.co/licensing/elastic-license
 */

namespace App\Jobs\Ledger;

use App\Libraries\MultiDB;
use App\Models\Client;
use App\Models\Company;
use App\Models\CompanyLedger;
use Illuminate\Bus\Queueable;
use Illuminate\Contracts\Queue\ShouldQueue;
use Illuminate\Foundation\Bus\Dispatchable;
use Illuminate\Queue\InteractsWithQueue;
use Illuminate\Queue\SerializesModels;

class ClientLedgerBalanceUpdate implements ShouldQueue
{
    use Dispatchable, InteractsWithQueue, Queueable, SerializesModels;

    public $tries = 1;

    public $company;

    public $client;

    public $deleteWhenMissingModels = true;

    public function __construct(Company $company, Client $client)
    {
        $this->company = $company;
        $this->client = $client;
    }

    /**
     * Execute the job.
     *
     *
     * @return void
     */
    public function handle() :void
    {
        // nlog("Updating company ledger for client ". $this->client->id);

        MultiDB::setDb($this->company->db);

        CompanyLedger::where('balance', 0)->where('client_id', $this->client->id)->orderBy('updated_at', 'ASC')->cursor()->each(function ($company_ledger) {
<<<<<<< HEAD
            
            if ($company_ledger->balance == 0) 
            {

=======
            if ($company_ledger->balance > 0) {
                
            }
            else {
>>>>>>> cdfaab9c
                $last_record = CompanyLedger::where('client_id', $company_ledger->client_id)
                                ->where('company_id', $company_ledger->company_id)
                                ->where('balance', '!=', 0)
                                ->orderBy('id', 'DESC')
                                ->first();

                if (! $last_record) {
                    $last_record = CompanyLedger::where('client_id', $company_ledger->client_id)
                    ->where('company_id', $company_ledger->company_id)
                    ->orderBy('id', 'DESC')
                    ->first();
<<<<<<< HEAD
                }

                // nlog("Updating Balance NOW");

                $company_ledger->balance = $last_record->balance + $company_ledger->adjustment;
                $company_ledger->save();

            }

=======
            }

                $company_ledger->balance = $last_record->balance + $company_ledger->adjustment;
                $company_ledger->save();
            }
>>>>>>> cdfaab9c
        });

    }
}<|MERGE_RESOLUTION|>--- conflicted
+++ resolved
@@ -52,17 +52,11 @@
         MultiDB::setDb($this->company->db);
 
         CompanyLedger::where('balance', 0)->where('client_id', $this->client->id)->orderBy('updated_at', 'ASC')->cursor()->each(function ($company_ledger) {
-<<<<<<< HEAD
             
             if ($company_ledger->balance == 0) 
             {
 
-=======
-            if ($company_ledger->balance > 0) {
-                
-            }
-            else {
->>>>>>> cdfaab9c
+
                 $last_record = CompanyLedger::where('client_id', $company_ledger->client_id)
                                 ->where('company_id', $company_ledger->company_id)
                                 ->where('balance', '!=', 0)
@@ -74,23 +68,13 @@
                     ->where('company_id', $company_ledger->company_id)
                     ->orderBy('id', 'DESC')
                     ->first();
-<<<<<<< HEAD
                 }
 
-                // nlog("Updating Balance NOW");
-
-                $company_ledger->balance = $last_record->balance + $company_ledger->adjustment;
-                $company_ledger->save();
-
-            }
-
-=======
             }
 
                 $company_ledger->balance = $last_record->balance + $company_ledger->adjustment;
                 $company_ledger->save();
-            }
->>>>>>> cdfaab9c
+            
         });
 
     }
