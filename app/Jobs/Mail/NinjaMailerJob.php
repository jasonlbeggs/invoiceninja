--- conflicted
+++ resolved
@@ -37,11 +37,11 @@
 use Illuminate\Queue\InteractsWithQueue;
 use Illuminate\Queue\SerializesModels;
 use Illuminate\Support\Facades\App;
-use Illuminate\Support\Facades\Cache;
 use Illuminate\Support\Facades\Config;
 use Illuminate\Support\Facades\Lang;
 use Illuminate\Support\Facades\Mail;
 use Turbo124\Beacon\Facades\LightLogs;
+use Illuminate\Support\Facades\Cache;
 
 /*Multi Mailer implemented*/
 
@@ -65,8 +65,10 @@
 
     public function __construct(NinjaMailerObject $nmo, bool $override = false)
     {
+
         $this->nmo = $nmo;
         $this->override = $override;
+
     }
 
     public function handle()
@@ -78,29 +80,30 @@
         /* Serializing models from other jobs wipes the primary key */
         $this->company = Company::where('company_key', $this->nmo->company->company_key)->first();
 
-        if ($this->preFlightChecksFail()) {
+        if($this->preFlightChecksFail())
             return;
-        }
 
         /* Set the email driver */
         $this->setMailDriver();
 
         if (strlen($this->nmo->settings->reply_to_email) > 1) {
-            if (property_exists($this->nmo->settings, 'reply_to_name')) {
+            
+            if(property_exists($this->nmo->settings, 'reply_to_name'))
                 $reply_to_name = strlen($this->nmo->settings->reply_to_name) > 3 ? $this->nmo->settings->reply_to_name : $this->nmo->settings->reply_to_email;
-            } else {
+            else
                 $reply_to_name = $this->nmo->settings->reply_to_email;
-            }
 
             $this->nmo->mailable->replyTo($this->nmo->settings->reply_to_email, $reply_to_name);
-        } else {
+
+        }
+        else {
             $this->nmo->mailable->replyTo($this->company->owner()->email, $this->company->owner()->present()->name());
         }
 
         //send email
         try {
-            nlog("trying to send to {$this->nmo->to_user->email} ".now()->toDateTimeString());
-            nlog('Using mailer => '.$this->mailer);
+            nlog("trying to send to {$this->nmo->to_user->email} ". now()->toDateTimeString());
+            nlog("Using mailer => ". $this->mailer);
 
             Mail::mailer($this->mailer)
                 ->to($this->nmo->to_user->email)
@@ -111,7 +114,9 @@
 
             /* Count the amount of emails sent across all the users accounts */
             Cache::increment($this->company->account->key);
+
         } catch (\Exception $e) {
+            
             nlog("error failed with {$e->getMessage()}");
 
             $message = $e->getMessage();
@@ -121,26 +126,25 @@
              * this merges a text string with a json object
              * need to harvest the ->Message property using the following
              */
-            if ($e instanceof ClientException) { //postmark specific failure
+            if($e instanceof ClientException) { //postmark specific failure
 
                 $response = $e->getResponse();
                 $message_body = json_decode($response->getBody()->getContents());
-
-                if ($message_body && property_exists($message_body, 'Message')) {
+                
+                if($message_body && property_exists($message_body, 'Message')){
                     $message = $message_body->Message;
                     nlog($message);
                 }
+                
             }
 
             /* If the is an entity attached to the message send a failure mailer */
-            if ($this->nmo->entity) {
+            if($this->nmo->entity)
                 $this->entityEmailFailed($message);
-            }
 
             /* Don't send postmark failures to Sentry */
-            if (Ninja::isHosted() && (! $e instanceof ClientException)) {
+            if(Ninja::isHosted() && (!$e instanceof ClientException)) 
                 app('sentry')->captureException($e);
-            }
         }
     }
 
@@ -157,13 +161,12 @@
                 event(new PaymentWasEmailedAndFailed($this->nmo->entity, $this->nmo->company, $message, Ninja::eventVars(auth()->user() ? auth()->user()->id : null)));
                 break;
             default:
-                // code...
-                break;
-        }
-
-        if ($this->nmo->to_user instanceof ClientContact) {
+                # code...
+                break;
+        }
+
+        if ($this->nmo->to_user instanceof ClientContact) 
             $this->logMailError($message, $this->nmo->to_user->client);
-        }
     }
 
     private function setMailDriver()
@@ -188,6 +191,7 @@
             default:
                 break;
         }
+
     }
 
     private function setOfficeMailer()
@@ -195,8 +199,6 @@
         $sending_user = $this->nmo->settings->gmail_sending_user_id;
 
         $user = User::find($this->decodePrimaryKey($sending_user));
-<<<<<<< HEAD
-=======
         
         /* Always ensure the user is set on the correct account */
         if($user->account_id != $this->company->account_id){
@@ -205,44 +207,43 @@
             return $this->setMailDriver();
 
         }
->>>>>>> 76b307d2
 
         nlog("Sending via {$user->name()}");
 
         $token = $this->refreshOfficeToken($user);
 
-        if ($token) {
+        if($token)
+        {
             $user->oauth_user_token = $token;
             $user->save();
-        } else {
-            $this->nmo->settings->email_sending_method = 'default';
-
-            return $this->setMailDriver();
+
+        }
+        else {
+
+            $this->nmo->settings->email_sending_method = 'default';
+            return $this->setMailDriver();
+        
         }
 
         $this->nmo
              ->mailable
              ->from($user->email, $user->name())
-             ->withSymfonyMessage(function ($message) use ($token) {
-                 $message->getHeaders()->addTextHeader('GmailToken', $token);
+             ->withSwiftMessage(function ($message) use($token) {
+                $message->getHeaders()->addTextHeader('GmailToken', $token);     
              });
 
-        sleep(rand(1, 3));
+        sleep(rand(1,3));
     }
 
     private function setGmailMailer()
     {
-        if (LaravelGmail::check()) {
+        if(LaravelGmail::check())
             LaravelGmail::logout();
-        }
 
         $sending_user = $this->nmo->settings->gmail_sending_user_id;
 
         $user = User::find($this->decodePrimaryKey($sending_user));
 
-<<<<<<< HEAD
-        nlog("Gmail sending via {$user->name()}");
-=======
         /* Always ensure the user is set on the correct account */
         if($user->account_id != $this->company->account_id){
 
@@ -252,11 +253,11 @@
         }
         
         nlog("Sending via {$user->name()}");
->>>>>>> 76b307d2
 
         $google = (new Google())->init();
 
-        try {
+        try{
+
             if ($google->getClient()->isAccessTokenExpired()) {
                 $google->refreshToken($user);
                 $user = $user->fresh();
@@ -264,21 +265,21 @@
 
             $google->getClient()->setAccessToken(json_encode($user->oauth_user_token));
 
-            sleep(rand(2, 6));
-        } catch (\Exception $e) {
+            sleep(rand(2,6));
+        }
+        catch(\Exception $e) {
             $this->logMailError('Gmail Token Invalid', $this->company->clients()->first());
             $this->nmo->settings->email_sending_method = 'default';
-
             return $this->setMailDriver();
         }
 
         /**
          * If the user doesn't have a valid token, notify them
          */
-        if (! $user->oauth_user_token) {
+
+        if(!$user->oauth_user_token) {
             $this->company->account->gmailCredentialNotification();
             $this->nmo->settings->email_sending_method = 'default';
-
             return $this->setMailDriver();
         }
 
@@ -290,73 +291,58 @@
 
         $token = $user->oauth_user_token->access_token;
 
-        if (! $token) {
+        if(!$token) {
             $this->company->account->gmailCredentialNotification();
             $this->nmo->settings->email_sending_method = 'default';
-
             return $this->setMailDriver();
         }
 
         $this->nmo
              ->mailable
              ->from($user->email, $user->name())
-             ->withSymfonyMessage(function ($message) use ($token) {
-                 $message->getHeaders()->addTextHeader('GmailToken', $token);
+             ->withSwiftMessage(function ($message) use($token) {
+                $message->getHeaders()->addTextHeader('GmailToken', $token);     
              });
+
     }
 
     private function preFlightChecksFail()
     {
 
         /* If we are migrating data we don't want to fire any emails */
-<<<<<<< HEAD
-        if ($this->nmo->company->is_disabled && ! $this->override) {
-=======
         if($this->company->is_disabled && !$this->override) 
->>>>>>> 76b307d2
             return true;
-        }
 
         /* On the hosted platform we set default contacts a @example.com email address - we shouldn't send emails to these types of addresses */
-        if (Ninja::isHosted() && $this->nmo->to_user && strpos($this->nmo->to_user->email, '@example.com') !== false) {
+        if(Ninja::isHosted() && $this->nmo->to_user && strpos($this->nmo->to_user->email, '@example.com') !== false)
             return true;
-        }
 
         /* GMail users are uncapped */
-<<<<<<< HEAD
-        if (Ninja::isHosted() && $this->nmo->settings->email_sending_method == 'gmail') {
-=======
         if(Ninja::isHosted() && ($this->nmo->settings->email_sending_method == 'gmail' || $this->nmo->settings->email_sending_method == 'office365')) 
->>>>>>> 76b307d2
             return false;
-        }
 
         /* On the hosted platform, if the user is over the email quotas, we do not send the email. */
-        if (Ninja::isHosted() && $this->company->account && $this->company->account->emailQuotaExceeded()) {
+        if(Ninja::isHosted() && $this->company->account && $this->company->account->emailQuotaExceeded())
             return true;
-        }
 
         /* To handle spam users we drop all emails from flagged accounts */
         if(Ninja::isHosted() && $this->company->account && $this->company->account->is_flagged) 
             return true;
 
         /* Ensure the user has a valid email address */
-        if (! str_contains($this->nmo->to_user->email, '@')) {
+        if(!str_contains($this->nmo->to_user->email, "@"))
             return true;
-<<<<<<< HEAD
-        }
-=======
      
         /* On the hosted platform we actively scan all outbound emails to ensure outbound email quality remains high */
         if(class_exists(\Modules\Admin\Jobs\Account\EmailQuality::class))
             return (new \Modules\Admin\Jobs\Account\EmailQuality($this->nmo, $this->company))->run();
->>>>>>> 76b307d2
 
         return false;
     }
 
     private function logMailError($errors, $recipient_object)
     {
+
         SystemLogger::dispatch(
             $errors,
             SystemLog::CATEGORY_MAIL,
@@ -376,28 +362,11 @@
 
     public function failed($exception = null)
     {
+        
     }
 
     private function refreshOfficeToken($user)
     {
-<<<<<<< HEAD
-        $guzzle = new \GuzzleHttp\Client();
-        $url = 'https://login.microsoftonline.com/common/oauth2/v2.0/token';
-
-        $token = json_decode($guzzle->post($url, [
-            'form_params' => [
-                'client_id' => config('ninja.o365.client_id'),
-                'client_secret' => config('ninja.o365.client_secret'),
-                'scope' => 'email Mail.ReadWrite Mail.Send offline_access profile User.Read openid',
-                'grant_type' => 'refresh_token',
-                'refresh_token' => $user->oauth_user_refresh_token,
-            ],
-        ])->getBody()->getContents());
-
-        if ($token) {
-            return $token->access_token;
-        }
-=======
         $expiry = $user->oauth_user_token_expiry ?: now()->subDay();
 
         if($expiry->lt(now()))
@@ -423,7 +392,6 @@
                 $user->oauth_user_token = $token->access_token;
                 $user->oauth_user_token_expiry = now()->addSeconds($token->expires_in);
                 $user->save();
->>>>>>> 76b307d2
 
                 return $token->access_token;
             }
@@ -434,8 +402,6 @@
         return $user->oauth_user_token;
         
     }
-<<<<<<< HEAD
-=======
 
     /**
      * Is this the cleanest way to requeue a job?
@@ -445,5 +411,4 @@
      * $job = NinjaMailerJob::dispatch($this->nmo, $this->override)->delay(3600);
     */
 
->>>>>>> 76b307d2
 }