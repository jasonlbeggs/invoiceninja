--- conflicted
+++ resolved
@@ -33,8 +33,8 @@
 use App\Utils\Traits\MakesHash;
 use App\Utils\Traits\MakesInvoiceHtml;
 use App\Utils\Traits\NumberFormatter;
+use App\Utils\Traits\Pdf\PDF;
 use App\Utils\Traits\Pdf\PageNumbering;
-use App\Utils\Traits\Pdf\PDF;
 use App\Utils\Traits\Pdf\PdfMaker;
 use App\Utils\VendorHtmlEngine;
 use Illuminate\Bus\Queueable;
@@ -78,7 +78,7 @@
     {
         $this->invitation = $invitation;
         $this->company = $invitation->company;
-
+        
         $this->entity = $invitation->purchase_order;
         $this->entity_string = 'purchase_order';
 
@@ -86,14 +86,13 @@
 
         $this->vendor = $invitation->contact->vendor;
         $this->vendor->load('company');
-
+        
         $this->disk = $disk ?? config('filesystems.default');
+
     }
 
     public function handle()
     {
-<<<<<<< HEAD
-=======
 
         $pdf = $this->rawPdf();
 
@@ -121,7 +120,6 @@
     public function rawPdf()
     {
 
->>>>>>> 76b307d2
         MultiDB::setDb($this->company->db);
 
         /* Forget the singleton*/
@@ -140,13 +138,8 @@
         }
 
         $entity_design_id = '';
-<<<<<<< HEAD
-
-        $path = $this->vendor->purchase_order_filepath($this->invitation);
-=======
         
         $this->path = $this->vendor->purchase_order_filepath($this->invitation);
->>>>>>> 76b307d2
         $entity_design_id = 'purchase_order_design_id';
 
         $this->file_path = $this->path.$this->entity->numberFormatter().'.pdf';
@@ -156,16 +149,15 @@
         $design = Design::find($entity_design_id);
 
         /* Catch all in case migration doesn't pass back a valid design */
-        if (! $design) {
+        if(!$design)
             $design = Design::find(2);
-        }
 
         $html = new VendorHtmlEngine($this->invitation);
 
         if ($design->is_custom) {
             $options = [
-                'custom_partials' => json_decode(json_encode($design->design), true),
-            ];
+            'custom_partials' => json_decode(json_encode($design->design), true)
+          ];
             $template = new PdfMakerDesign(PdfDesignModel::CUSTOM, $options);
         } else {
             $template = new PdfMakerDesign(strtolower($design->name));
@@ -199,23 +191,28 @@
         $pdf = null;
 
         try {
-            if (config('ninja.invoiceninja_hosted_pdf_generation') || config('ninja.pdf_generator') == 'hosted_ninja') {
+
+            if(config('ninja.invoiceninja_hosted_pdf_generation') || config('ninja.pdf_generator') == 'hosted_ninja'){
                 $pdf = (new NinjaPdf())->build($maker->getCompiledHTML(true));
 
                 $numbered_pdf = $this->pageNumbering($pdf, $this->company);
 
-                if ($numbered_pdf) {
+                if($numbered_pdf)
                     $pdf = $numbered_pdf;
-                }
-            } else {
+
+            }
+            else {
+
                 $pdf = $this->makePdf(null, null, $maker->getCompiledHTML(true));
-
+                
                 $numbered_pdf = $this->pageNumbering($pdf, $this->company);
 
-                if ($numbered_pdf) {
+                if($numbered_pdf)
                     $pdf = $numbered_pdf;
-                }
-            }
+                
+
+            }
+
         } catch (\Exception $e) {
             nlog(print_r($e->getMessage(), 1));
         }
@@ -224,27 +221,14 @@
             info($maker->getCompiledHTML());
         }
 
-<<<<<<< HEAD
-        if ($pdf) {
-            try {
-                if (! Storage::disk($this->disk)->exists($path)) {
-                    Storage::disk($this->disk)->makeDirectory($path, 0775);
-                }
-
-                Storage::disk($this->disk)->put($file_path, $pdf, 'public');
-            } catch (\Exception $e) {
-                throw new FilePermissionsFailure($e->getMessage());
-            }
-        }
-
-        return $file_path;
-=======
         return $pdf;
 
->>>>>>> 76b307d2
     }
 
     public function failed($e)
     {
-    }
+
+    }
+    
+
 }