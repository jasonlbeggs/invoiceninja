<?php namespace App\Libraries;

use Request;
use stdClass;
use Session;
use App\Models\EntityModel;
use App\Models\Activity;

class HistoryUtils
{
    public static function loadHistory($users)
    {
        $userIds = [];

        if (is_array($users)) {
            foreach ($users as $user) {
                $userIds[] = $user->user_id;
            }
        } else {
            $userIds[] = $users;
        }

        $activityTypes = [
            ACTIVITY_TYPE_CREATE_CLIENT,
            ACTIVITY_TYPE_CREATE_TASK,
            ACTIVITY_TYPE_UPDATE_TASK,
            ACTIVITY_TYPE_CREATE_EXPENSE,
            ACTIVITY_TYPE_UPDATE_EXPENSE,
            ACTIVITY_TYPE_CREATE_INVOICE,
            ACTIVITY_TYPE_UPDATE_INVOICE,
            ACTIVITY_TYPE_EMAIL_INVOICE,
            ACTIVITY_TYPE_CREATE_QUOTE,
            ACTIVITY_TYPE_UPDATE_QUOTE,
            ACTIVITY_TYPE_EMAIL_QUOTE,
            ACTIVITY_TYPE_VIEW_INVOICE,
            ACTIVITY_TYPE_VIEW_QUOTE,
        ];

        $activities = Activity::scope()
            ->with(['client.contacts', 'invoice', 'task', 'expense'])
            ->whereIn('user_id', $userIds)
            ->whereIn('activity_type_id', $activityTypes)
            ->orderBy('id', 'asc')
            ->limit(100)
            ->get();

        foreach ($activities as $activity)
        {
            if ($activity->activity_type_id == ACTIVITY_TYPE_CREATE_CLIENT) {
                $entity = $activity->client;
            } else if ($activity->activity_type_id == ACTIVITY_TYPE_CREATE_TASK || $activity->activity_type_id == ACTIVITY_TYPE_UPDATE_TASK) {
                $entity = $activity->task;
                if ( ! $entity) {
                    continue;
                }
<<<<<<< HEAD
=======
                $entity->setRelation('client', $activity->client);
            } else if ($activity->activity_type_id == ACTIVITY_TYPE_CREATE_EXPENSE || $activity->activity_type_id == ACTIVITY_TYPE_UPDATE_EXPENSE) {
                $entity = $activity->expense;
                if ( ! $entity) {
                    continue;
                }
>>>>>>> 71555245
                $entity->setRelation('client', $activity->client);
            } else {
                $entity = $activity->invoice;
                if ( ! $entity) {
                    continue;
                }
                $entity->setRelation('client', $activity->client);
            }

            static::trackViewed($entity);
        }
    }

    public static function trackViewed(EntityModel $entity)
    {
        $entityType = $entity->getEntityType();
        $trackedTypes = [
            ENTITY_CLIENT,
            ENTITY_INVOICE,
            ENTITY_QUOTE,
            ENTITY_TASK,
            ENTITY_EXPENSE
        ];

        if ( ! in_array($entityType, $trackedTypes)) {
            return;
        }

        $object =  static::convertToObject($entity);
        $history = Session::get(RECENTLY_VIEWED) ?: [];
        $accountHistory = isset($history[$entity->account_id]) ? $history[$entity->account_id] : [];
        $data = [];

        // Add to the list and make sure to only show each item once
        for ($i = 0; $i<count($accountHistory); $i++) {
            $item = $accountHistory[$i];

            if ($object->url == $item->url) {
                continue;
            }

            array_push($data, $item);

            if (isset($counts[$item->accountId])) {
                $counts[$item->accountId]++;
            } else {
                $counts[$item->accountId] = 1;
            }
        }

        array_unshift($data, $object);

        if (isset($counts[$entity->account_id]) && $counts[$entity->account_id] > RECENTLY_VIEWED_LIMIT) {
            array_pop($data);
        }

        $history[$entity->account_id] = $data;

        Session::put(RECENTLY_VIEWED, $history);
    }

    private static function convertToObject($entity)
    {
        $object = new stdClass();
        $object->accountId = $entity->account_id;
        $object->url = $entity->present()->url;
        $object->entityType = $entity->subEntityType();
        $object->name = $entity->present()->titledName;
        $object->timestamp = time();

        if ($entity->isEntityType(ENTITY_CLIENT)) {
            $object->client_id = $entity->public_id;
            $object->client_name = $entity->getDisplayName();
        } elseif (method_exists($entity, 'client') && $entity->client) {
            $object->client_id = $entity->client->public_id;
            $object->client_name = $entity->client->getDisplayName();
        } else {
            $object->client_id = 0;
            $object->client_name = 0;
        }

        return $object;
    }

    public static function renderHtml($accountId)
    {
        $lastClientId = false;
        $clientMap = [];
        $str = '';

        $history = Session::get(RECENTLY_VIEWED, []);
        $history = isset($history[$accountId]) ? $history[$accountId] : [];

        foreach ($history as $item)
        {
            if ($item->entityType == ENTITY_CLIENT && isset($clientMap[$item->client_id])) {
                continue;
            }

            $clientMap[$item->client_id] = true;

            if ($lastClientId === false || $item->client_id != $lastClientId)
            {
                $icon = '<i class="fa fa-users" style="width:32px"></i>';
                if ($item->client_id) {
                    $link = url('/clients/' . $item->client_id);
                    $name = $item->client_name ;

                    $buttonLink = url('/invoices/create/' . $item->client_id);
                    $button = '<a type="button" class="btn btn-primary btn-sm pull-right" href="' . $buttonLink . '">
                                    <i class="fa fa-plus-circle" style="width:20px" title="' . trans('texts.create_invoice') . '"></i>
                                </a>';
                } else {
                    $link = '#';
                    $name = trans('texts.unassigned');
                    $button = '';
                }

                $str .= sprintf('<li>%s<a href="%s"><div>%s %s</div></a></li>', $button, $link, $icon, $name);
                $lastClientId = $item->client_id;
            }

            if ($item->entityType == ENTITY_CLIENT) {
                continue;
            }

            $icon = '<i class="fa fa-' . EntityModel::getIcon($item->entityType . 's') . '" style="width:24px"></i>';
            $str .= sprintf('<li style="text-align:right; padding-right:18px;"><a href="%s">%s %s</a></li>', $item->url, $item->name, $icon);
        }

        return $str;
    }
}<|MERGE_RESOLUTION|>--- conflicted
+++ resolved
@@ -53,15 +53,12 @@
                 if ( ! $entity) {
                     continue;
                 }
-<<<<<<< HEAD
-=======
                 $entity->setRelation('client', $activity->client);
             } else if ($activity->activity_type_id == ACTIVITY_TYPE_CREATE_EXPENSE || $activity->activity_type_id == ACTIVITY_TYPE_UPDATE_EXPENSE) {
                 $entity = $activity->expense;
                 if ( ! $entity) {
                     continue;
                 }
->>>>>>> 71555245
                 $entity->setRelation('client', $activity->client);
             } else {
                 $entity = $activity->invoice;
