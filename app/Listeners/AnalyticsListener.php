<?php

namespace App\Listeners;

use App\Events\PaymentWasCreated;
use Utils;

/**
 * Class AnalyticsListener.
 */
class AnalyticsListener
{
    /**
     * @param PaymentWasCreated $event
     */
    public function trackRevenue(PaymentWasCreated $event)
    {
        $payment = $event->payment;
        $invoice = $payment->invoice;
        $account = $payment->account;

<<<<<<< HEAD
        if (! $account->isNinjaAccount() && $account->account_key != NINJA_LICENSE_ACCOUNT_KEY) {
=======
        $analyticsId = false;

        if ($account->isNinjaAccount() || $account->account_key == NINJA_LICENSE_ACCOUNT_KEY) {
            $analyticsId = env('ANALYTICS_KEY');
        } else {
            if (Utils::isNinja()) {
                $analyticsId = $account->analytics_key;
            } else {
                $analyticsId = $account->analytics_key ?: env('ANALYTICS_KEY');
            }
        }

        if (! $analyticsId) {
>>>>>>> 1e805b61
            return;
        }

        $client = $payment->client;
        $amount = $payment->amount;
        $item = $invoice->invoice_items->last()->product_key;

        $base = "v=1&tid={$analyticsId}&cid={$client->public_id}&cu=USD&ti={$invoice->invoice_number}";

        $url = $base . "&t=transaction&ta=ninja&tr={$amount}";
        $this->sendAnalytics($url);

        $url = $base . "&t=item&in={$item}&ip={$amount}&iq=1";
        $this->sendAnalytics($url);
    }

    /**
     * @param $data
     */
    private function sendAnalytics($data)
    {
        $data = utf8_encode($data);
        $curl = curl_init();

        $opts = [
            CURLOPT_URL => GOOGLE_ANALYITCS_URL,
            CURLOPT_RETURNTRANSFER => true,
            CURLOPT_POST => 'POST',
            CURLOPT_POSTFIELDS => $data,
        ];

        curl_setopt_array($curl, $opts);
        curl_exec($curl);
        curl_close($curl);
    }
}<|MERGE_RESOLUTION|>--- conflicted
+++ resolved
@@ -19,9 +19,6 @@
         $invoice = $payment->invoice;
         $account = $payment->account;
 
-<<<<<<< HEAD
-        if (! $account->isNinjaAccount() && $account->account_key != NINJA_LICENSE_ACCOUNT_KEY) {
-=======
         $analyticsId = false;
 
         if ($account->isNinjaAccount() || $account->account_key == NINJA_LICENSE_ACCOUNT_KEY) {
@@ -35,7 +32,6 @@
         }
 
         if (! $analyticsId) {
->>>>>>> 1e805b61
             return;
         }
 
