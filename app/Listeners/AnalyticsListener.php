<?php namespace App\Listeners;

use Utils;
use App\Events\PaymentWasCreated;

/**
 * Class AnalyticsListener
 */
class AnalyticsListener
{
    /**
     * @param PaymentWasCreated $event
     */
    public function trackRevenue(PaymentWasCreated $event)
    {
        if ( ! Utils::isNinja() || ! env('ANALYTICS_KEY')) {
            return;
        }

        $payment = $event->payment;
        $invoice = $payment->invoice;
        $account = $payment->account;

        if ($account->account_key != NINJA_ACCOUNT_KEY) {
            return;
        }

        $analyticsId = env('ANALYTICS_KEY');
        $client = $payment->client;
        $amount = $payment->amount;

        $base = "v=1&tid={$analyticsId}&cid={$client->public_id}&cu=USD&ti={$invoice->invoice_number}";

        $url = $base . "&t=transaction&ta=ninja&tr={$amount}";
        $this->sendAnalytics($url);

        $url = $base . "&t=item&in=plan&ip={$amount}&iq=1";
        $this->sendAnalytics($url);
    }

<<<<<<< HEAD
=======
    /**
     * @param $data
     */
>>>>>>> abe5a836
    private function sendAnalytics($data)
    {
        $data = json_encode($data);
        $curl = curl_init();

        $opts = [
            CURLOPT_URL => GOOGLE_ANALYITCS_URL,
            CURLOPT_RETURNTRANSFER => true,
            CURLOPT_POST => 'POST',
            CURLOPT_POSTFIELDS => $data,
        ];

        curl_setopt_array($curl, $opts);
        curl_close($curl);
    }
}<|MERGE_RESOLUTION|>--- conflicted
+++ resolved
@@ -38,12 +38,9 @@
         $this->sendAnalytics($url);
     }
 
-<<<<<<< HEAD
-=======
     /**
      * @param $data
      */
->>>>>>> abe5a836
     private function sendAnalytics($data)
     {
         $data = json_encode($data);
