--- conflicted
+++ resolved
@@ -153,8 +153,6 @@
 
     public function jobFailed(JobExceptionOccurred $exception)
     {
-<<<<<<< HEAD
-=======
         if ($errorEmail = env('ERROR_EMAIL')) {
             \Mail::raw(print_r($exception->data, true), function ($message) use ($errorEmail) {
                 $message->to($errorEmail)
@@ -163,7 +161,6 @@
             });
         }
 
->>>>>>> 21e59b2b
         Utils::logError($exception->exception);
     }
 }