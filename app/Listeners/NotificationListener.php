--- conflicted
+++ resolved
@@ -52,11 +52,7 @@
         {
             if ($user->{"notify_{$type}"})
             {
-<<<<<<< HEAD
-                $this->userMailer->sendNotification($user, $invoice, $type, $payment);
-=======
                 dispatch(new SendNotificationEmail($user, $invoice, $type, $payment, $notes));
->>>>>>> 8c19e477
             }
         }
     }
@@ -66,13 +62,8 @@
      */
     public function emailedInvoice(InvoiceWasEmailed $event)
     {
-<<<<<<< HEAD
-        $this->sendEmails($event->invoice, 'sent');
+        $this->sendEmails($event->invoice, 'sent', null, $event->notes);
         $this->pushService->sendNotification($event->invoice, 'sent');
-=======
-        $this->sendEmails($event->invoice, 'sent', null, $event->notes);
-        dispatch(new SendPushNotification($event->invoice, 'sent'));
->>>>>>> 8c19e477
     }
 
     /**
@@ -80,13 +71,8 @@
      */
     public function emailedQuote(QuoteWasEmailed $event)
     {
-<<<<<<< HEAD
-        $this->sendEmails($event->quote, 'sent');
+        $this->sendEmails($event->quote, 'sent', null, $event->notes);
         $this->pushService->sendNotification($event->quote, 'sent');
-=======
-        $this->sendEmails($event->quote, 'sent', null, $event->notes);
-        dispatch(new SendPushNotification($event->quote, 'sent'));
->>>>>>> 8c19e477
     }
 
     /**
