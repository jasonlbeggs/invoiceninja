--- conflicted
+++ resolved
@@ -18,31 +18,22 @@
 {
     public function createdClient(ClientWasCreated $event)
     {
-<<<<<<< HEAD
         if ( ! Auth::check()) {
             return;
         }
         $transformer = new ClientTransformer(Auth::user()->account);
-=======
-        $transformer = new ClientTransformer($event->client->account);
->>>>>>> 78253781
         $this->checkSubscriptions(ACTIVITY_TYPE_CREATE_CLIENT, $event->client, $transformer);
     }
     public function createdQuote(QuoteWasCreated $event)
     {
-<<<<<<< HEAD
         if ( ! Auth::check()) {
             return;
         }
         $transformer = new InvoiceTransformer(Auth::user()->account);
-=======
-        $transformer = new InvoiceTransformer($event->quote->account);
->>>>>>> 78253781
         $this->checkSubscriptions(ACTIVITY_TYPE_CREATE_QUOTE, $event->quote, $transformer, ENTITY_CLIENT);
     }
     public function createdPayment(PaymentWasCreated $event)
     {
-<<<<<<< HEAD
         if ( ! Auth::check()) {
             return;
         }
@@ -63,21 +54,6 @@
         }
         $transformer = new InvoiceTransformer(Auth::user()->account);
         $this->checkSubscriptions(ACTIVITY_TYPE_CREATE_INVOICE, $event->invoice, $transformer, ENTITY_CLIENT);
-=======
-        $transformer = new PaymentTransformer($event->payment->account);
-        $this->checkSubscriptions(ACTIVITY_TYPE_CREATE_PAYMENT, $event->payment, $transformer, [ENTITY_CLIENT, ENTITY_INVOICE]);
-    }
-
-    public function createdInvoice(InvoiceWasCreated $event)
-    {
-        $transformer = new InvoiceTransformer($event->invoice->account);
-        $this->checkSubscriptions(ACTIVITY_TYPE_CREATE_INVOICE, $event->invoice, $transformer, ENTITY_CLIENT);
-    }
-
-    public function createdCredit(CreditWasCreated $event)
-    {
-        //$this->checkSubscriptions(ACTIVITY_TYPE_CREATE_CREDIT, $event->credit);
->>>>>>> 78253781
     }
     public function createdVendor(VendorWasCreated $event)
     {
@@ -96,10 +72,6 @@
             $manager->parseIncludes($include);
             $resource = new Item($entity, $transformer, $entity->getEntityType());
             $data = $manager->createData($resource)->toArray();
-            // For legacy Zapier support
-            if (isset($data['client_id'])) {
-                $data['client_name'] = $entity->client->getDisplayName();
-            }
             Utils::notifyZapier($subscription, $data);
         }
     }
