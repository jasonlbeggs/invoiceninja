--- conflicted
+++ resolved
@@ -1,69 +1,41 @@
 <?php namespace app\Listeners;
+
 use Auth;
 use Utils;
+
 use App\Events\ClientWasCreated;
 use App\Events\QuoteWasCreated;
 use App\Events\InvoiceWasCreated;
 use App\Events\CreditWasCreated;
 use App\Events\PaymentWasCreated;
+
 use App\Events\VendorWasCreated;
 use App\Events\ExpenseWasCreated;
+
 use App\Ninja\Transformers\InvoiceTransformer;
 use App\Ninja\Transformers\ClientTransformer;
 use App\Ninja\Transformers\PaymentTransformer;
+
 use League\Fractal\Manager;
 use League\Fractal\Resource\Item;
 use App\Ninja\Serializers\ArraySerializer;
+
 class SubscriptionListener
 {
     public function createdClient(ClientWasCreated $event)
     {
-<<<<<<< HEAD
-        if ( ! Auth::check()) {
-            return;
-        }
-        $transformer = new ClientTransformer(Auth::user()->account);
-=======
         $transformer = new ClientTransformer($event->client->account);
->>>>>>> d9346bfa
         $this->checkSubscriptions(ACTIVITY_TYPE_CREATE_CLIENT, $event->client, $transformer);
     }
+
     public function createdQuote(QuoteWasCreated $event)
     {
-<<<<<<< HEAD
-        if ( ! Auth::check()) {
-            return;
-        }
-        $transformer = new InvoiceTransformer(Auth::user()->account);
-=======
         $transformer = new InvoiceTransformer($event->quote->account);
->>>>>>> d9346bfa
         $this->checkSubscriptions(ACTIVITY_TYPE_CREATE_QUOTE, $event->quote, $transformer, ENTITY_CLIENT);
     }
+
     public function createdPayment(PaymentWasCreated $event)
     {
-<<<<<<< HEAD
-        if ( ! Auth::check()) {
-            return;
-        }
-        $transformer = new PaymentTransformer(Auth::user()->account);
-        $this->checkSubscriptions(ACTIVITY_TYPE_CREATE_PAYMENT, $event->payment, $transformer, [ENTITY_CLIENT, ENTITY_INVOICE]);
-    }
-    public function createdCredit(CreditWasCreated $event)
-    {
-        if ( ! Auth::check()) {
-            return;
-        }
-        //$this->checkSubscriptions(ACTIVITY_TYPE_CREATE_CREDIT, $event->credit);
-    }
-    public function createdInvoice(InvoiceWasCreated $event)
-    {
-        if ( ! Auth::check()) {
-            return;
-        }
-        $transformer = new InvoiceTransformer(Auth::user()->account);
-        $this->checkSubscriptions(ACTIVITY_TYPE_CREATE_INVOICE, $event->invoice, $transformer, ENTITY_CLIENT);
-=======
         $transformer = new PaymentTransformer($event->payment->account);
         $this->checkSubscriptions(ACTIVITY_TYPE_CREATE_PAYMENT, $event->payment, $transformer, [ENTITY_CLIENT, ENTITY_INVOICE]);
     }
@@ -77,29 +49,35 @@
     public function createdCredit(CreditWasCreated $event)
     {
         //$this->checkSubscriptions(ACTIVITY_TYPE_CREATE_CREDIT, $event->credit);
->>>>>>> d9346bfa
     }
+
     public function createdVendor(VendorWasCreated $event)
     {
         //$this->checkSubscriptions(ACTIVITY_TYPE_CREATE_VENDOR, $event->vendor);
     }
+
     public function createdExpense(ExpenseWasCreated $event)
     {
         //$this->checkSubscriptions(ACTIVITY_TYPE_CREATE_EXPENSE, $event->expense);
     }
+
     private function checkSubscriptions($activityTypeId, $entity, $transformer, $include = '')
     {
         $subscription = $entity->account->getSubscription($activityTypeId);
+
         if ($subscription) {
             $manager = new Manager();
             $manager->setSerializer(new ArraySerializer());
             $manager->parseIncludes($include);
+
             $resource = new Item($entity, $transformer, $entity->getEntityType());
             $data = $manager->createData($resource)->toArray();
+
             // For legacy Zapier support
             if (isset($data['client_id'])) {
                 $data['client_name'] = $entity->client->getDisplayName();
             }
+
             Utils::notifyZapier($subscription, $data);
         }
     }
