--- conflicted
+++ resolved
@@ -896,194 +896,6 @@
     }
 
     /**
-<<<<<<< HEAD
-     * @param $invoice_type_id
-     * @return string
-     */
-    public function getNumberPrefix($invoice_type_id)
-    {
-        if ( ! $this->hasFeature(FEATURE_INVOICE_SETTINGS)) {
-            return '';
-        }
-
-        return ($invoice_type_id == INVOICE_TYPE_QUOTE ? $this->quote_number_prefix : $this->invoice_number_prefix) ?: '';
-    }
-
-    /**
-     * @param $invoice_type_id
-     * @return bool
-     */
-    public function hasNumberPattern($invoice_type_id)
-    {
-        if ( ! $this->hasFeature(FEATURE_INVOICE_SETTINGS)) {
-            return false;
-        }
-
-        return $invoice_type_id == INVOICE_TYPE_QUOTE ? ($this->quote_number_pattern ? true : false) : ($this->invoice_number_pattern ? true : false);
-    }
-
-    /**
-     * @param $invoice
-     * @return string
-     */
-    public function hasClientNumberPattern($invoice)
-    {
-        $pattern = $invoice->invoice_type_id == INVOICE_TYPE_QUOTE ? $this->quote_number_pattern : $this->invoice_number_pattern;
-
-        return strstr($pattern, '$custom');
-    }
-
-    /**
-     * @param $invoice
-     * @return bool|mixed
-     */
-    public function getNumberPattern($invoice)
-    {
-        $pattern = $invoice->invoice_type_id == INVOICE_TYPE_QUOTE ? $this->quote_number_pattern : $this->invoice_number_pattern;
-
-        if (!$pattern) {
-            return false;
-        }
-
-        $search = ['{$year}'];
-        $replace = [date('Y')];
-
-        $search[] = '{$counter}';
-        $replace[] = str_pad($this->getCounter($invoice->invoice_type_id), $this->invoice_number_padding, '0', STR_PAD_LEFT);
-
-        if (strstr($pattern, '{$userId}')) {
-            $search[] = '{$userId}';
-            $replace[] = str_pad(($invoice->user->public_id + 1), 2, '0', STR_PAD_LEFT);
-        }
-
-        $matches = false;
-        preg_match('/{\$date:(.*?)}/', $pattern, $matches);
-        if (count($matches) > 1) {
-            $format = $matches[1];
-            $search[] = $matches[0];
-            $replace[] = str_replace($format, date($format), $matches[1]);
-        }
-
-        $pattern = str_replace($search, $replace, $pattern);
-
-        if ($invoice->client_id) {
-            $pattern = $this->getClientInvoiceNumber($pattern, $invoice);
-        }
-
-        return $pattern;
-    }
-
-    /**
-     * @param $pattern
-     * @param $invoice
-     * @return mixed
-     */
-    private function getClientInvoiceNumber($pattern, $invoice)
-    {
-        if (!$invoice->client) {
-            return $pattern;
-        }
-
-        $search = [
-            '{$custom1}',
-            '{$custom2}',
-        ];
-
-        $replace = [
-            $invoice->client->custom_value1,
-            $invoice->client->custom_value2,
-        ];
-
-        return str_replace($search, $replace, $pattern);
-    }
-
-    /**
-     * @param $invoice_type_id
-     * @return mixed
-     */
-    public function getCounter($invoice_type_id)
-    {
-        return $invoice_type_id == INVOICE_TYPE_QUOTE && !$this->share_counter ? $this->quote_number_counter : $this->invoice_number_counter;
-    }
-
-    /**
-     * @param $entityType
-     * @return mixed|string
-     */
-    public function previewNextInvoiceNumber($entityType = ENTITY_INVOICE)
-    {
-        $invoice = $this->createInvoice($entityType);
-        return $this->getNextInvoiceNumber($invoice);
-    }
-
-    /**
-     * @param $invoice
-     * @param bool $validateUnique
-     * @return mixed|string
-     */
-    public function getNextInvoiceNumber($invoice, $validateUnique = true)
-    {
-        if ($this->hasNumberPattern($invoice->invoice_type_id)) {
-            $number = $this->getNumberPattern($invoice);
-        } else {
-            $counter = $this->getCounter($invoice->invoice_type_id);
-            $prefix = $this->getNumberPrefix($invoice->invoice_type_id);
-            $counterOffset = 0;
-            $check = false;
-
-            // confirm the invoice number isn't already taken
-            do {
-                $number = $prefix . str_pad($counter, $this->invoice_number_padding, '0', STR_PAD_LEFT);
-                if ($validateUnique) {
-                    $check = Invoice::scope(false, $this->id)->whereInvoiceNumber($number)->withTrashed()->first();
-                    $counter++;
-                    $counterOffset++;
-                }
-            } while ($check);
-
-            // update the invoice counter to be caught up
-            if ($counterOffset > 1) {
-                if ($invoice->isType(INVOICE_TYPE_QUOTE)) {
-                    if ( ! $this->share_counter) {
-                        $this->quote_number_counter += $counterOffset - 1;
-                    }
-                } else {
-                    $this->invoice_number_counter += $counterOffset - 1;
-                }
-
-                $this->save();
-            }
-        }
-
-        if ($invoice->recurring_invoice_id) {
-            $number = $this->recurring_invoice_number_prefix . $number;
-        }
-
-        return $number;
-    }
-
-    /**
-     * @param $invoice
-     */
-    public function incrementCounter($invoice)
-    {
-        // if they didn't use the counter don't increment it
-        if ($invoice->invoice_number != $this->getNextInvoiceNumber($invoice, false)) {
-            return;
-        }
-
-        if ($invoice->isType(INVOICE_TYPE_QUOTE) && !$this->share_counter) {
-            $this->quote_number_counter += 1;
-        } else {
-            $this->invoice_number_counter += 1;
-        }
-
-        $this->save();
-    }
-
-    /**
-=======
->>>>>>> 49528ffc
      * @param bool $client
      */
     public function loadLocalizationSettings($client = false)
@@ -1903,8 +1715,6 @@
         }
 
         return $invoice->isQuote() ? $this->require_quote_signature : $this->require_invoice_signature;
-<<<<<<< HEAD
-=======
     }
 
     public function emailMarkupEnabled()
@@ -1921,7 +1731,6 @@
         $numDays = $this->payment_terms == -1 ? 0 : $this->payment_terms;
 
         return Carbon::now($this->getTimezone())->addDays($numDays)->format('Y-m-d');
->>>>>>> 49528ffc
     }
 }
 
