--- conflicted
+++ resolved
@@ -19,20 +19,6 @@
 {
     use PresentableTrait;
     use SoftDeletes;
-<<<<<<< HEAD
-
-    public static $plan_prices = array(
-        PLAN_PRO => array(
-            PLAN_TERM_MONTHLY => PLAN_PRICE_PRO_MONTHLY,
-            PLAN_TERM_YEARLY => PLAN_PRICE_PRO_YEARLY,
-        ),
-        PLAN_ENTERPRISE => array(
-            PLAN_TERM_MONTHLY => PLAN_PRICE_ENTERPRISE_MONTHLY,
-            PLAN_TERM_YEARLY => PLAN_PRICE_ENTERPRISE_YEARLY,
-        ),
-    );
-=======
->>>>>>> abe5a836
 
     /**
      * @var string
@@ -610,8 +596,6 @@
             }
         }
 
-<<<<<<< HEAD
-=======
         return $gatewayIds;
     }
 
@@ -627,7 +611,6 @@
             return $accountGateway->paymentDriver($invitation, $gatewayType);
         }
 
->>>>>>> abe5a836
         return false;
     }
 
@@ -675,12 +658,9 @@
         return !empty($this->logo);
     }
 
-<<<<<<< HEAD
-=======
-    /**
-     * @return mixed
-     */
->>>>>>> abe5a836
+    /**
+     * @return mixed
+     */
     public function getLogoDisk(){
         return Storage::disk(env('LOGO_FILESYSTEM', 'logos'));
     }
@@ -717,13 +697,10 @@
         return $disk->get($this->logo);
     }
 
-<<<<<<< HEAD
-=======
     /**
      * @param bool $cachebuster
      * @return null|string
      */
->>>>>>> abe5a836
     public function getLogoURL($cachebuster = false)
     {
         if(!$this->hasLogo()){
@@ -870,11 +847,7 @@
      */
     public function hasClientNumberPattern($invoice)
     {
-<<<<<<< HEAD
-        $pattern = $invoice->is_quote ? $this->quote_number_pattern : $this->invoice_number_pattern;
-=======
         $pattern = $invoice->invoice_type_id == INVOICE_TYPE_QUOTE ? $this->quote_number_pattern : $this->invoice_number_pattern;
->>>>>>> abe5a836
 
         return strstr($pattern, '$custom');
     }
@@ -969,14 +942,6 @@
      */
     public function getNextInvoiceNumber($invoice, $validateUnique = true)
     {
-<<<<<<< HEAD
-        if ($this->hasNumberPattern($invoice->is_quote)) {
-            $number = $this->getNumberPattern($invoice);
-        } else {
-            $counter = $this->getCounter($invoice->is_quote);
-            $prefix = $this->getNumberPrefix($invoice->is_quote);
-            $counterOffset = 0;
-=======
         if ($this->hasNumberPattern($invoice->invoice_type_id)) {
             $number = $this->getNumberPattern($invoice);
         } else {
@@ -984,31 +949,20 @@
             $prefix = $this->getNumberPrefix($invoice->invoice_type_id);
             $counterOffset = 0;
             $check = false;
->>>>>>> abe5a836
 
             // confirm the invoice number isn't already taken
             do {
                 $number = $prefix . str_pad($counter, $this->invoice_number_padding, '0', STR_PAD_LEFT);
-<<<<<<< HEAD
-                $check = Invoice::scope(false, $this->id)->whereInvoiceNumber($number)->withTrashed()->first();
-                $counter++;
-                $counterOffset++;
-=======
                 if ($validateUnique) {
                     $check = Invoice::scope(false, $this->id)->whereInvoiceNumber($number)->withTrashed()->first();
                     $counter++;
                     $counterOffset++;
                 }
->>>>>>> abe5a836
             } while ($check);
 
             // update the invoice counter to be caught up
             if ($counterOffset > 1) {
-<<<<<<< HEAD
-                if ($invoice->is_quote && !$this->share_counter) {
-=======
                 if ($invoice->isType(INVOICE_TYPE_QUOTE) && !$this->share_counter) {
->>>>>>> abe5a836
                     $this->quote_number_counter += $counterOffset - 1;
                 } else {
                     $this->invoice_number_counter += $counterOffset - 1;
@@ -1031,19 +985,11 @@
     public function incrementCounter($invoice)
     {
         // if they didn't use the counter don't increment it
-<<<<<<< HEAD
-        if ($invoice->invoice_number != $this->getNextInvoiceNumber($invoice)) {
-            return;
-        }
-
-        if ($invoice->is_quote && !$this->share_counter) {
-=======
         if ($invoice->invoice_number != $this->getNextInvoiceNumber($invoice, false)) {
             return;
         }
 
         if ($invoice->isType(INVOICE_TYPE_QUOTE) && !$this->share_counter) {
->>>>>>> abe5a836
             $this->quote_number_counter += 1;
         } else {
             $this->invoice_number_counter += 1;
@@ -1229,13 +1175,10 @@
             case FEATURE_CUSTOM_URL:
                 return $selfHost || !empty($planDetails);
 
-<<<<<<< HEAD
-=======
             case FEATURE_TASKS:
             case FEATURE_EXPENSES:
                 return $selfHost || !empty($planDetails) || $planDetails['company_id'] < EXTRAS_GRANDFATHER_COMPANY_ID;
 
->>>>>>> abe5a836
             // Pro; No trial allowed, unless they're trialing enterprise with an active pro plan
             case FEATURE_MORE_CLIENTS:
                 return $selfHost || !empty($planDetails) && (!$planDetails['trial'] || !empty($this->getPlanDetails(false, false)));
@@ -1269,13 +1212,10 @@
         }
     }
 
-<<<<<<< HEAD
-=======
     /**
      * @param null $plan_details
      * @return bool
      */
->>>>>>> abe5a836
     public function isPro(&$plan_details = null)
     {
         if (!Utils::isNinjaProd()) {
@@ -1310,14 +1250,11 @@
         return $plan_details && $plan_details['plan'] == PLAN_ENTERPRISE;
     }
 
-<<<<<<< HEAD
-=======
     /**
      * @param bool $include_inactive
      * @param bool $include_trial
      * @return array|null
      */
->>>>>>> abe5a836
     public function getPlanDetails($include_inactive = false, $include_trial = true)
     {
         if (!$this->company) {
@@ -1817,12 +1754,9 @@
         return $this->hasFeature(FEATURE_PDF_ATTACHMENT) && $this->pdf_email_attachment;
     }
 
-<<<<<<< HEAD
-=======
-    /**
-     * @return mixed
-     */
->>>>>>> abe5a836
+    /**
+     * @return mixed
+     */
     public function getEmailDesignId()
     {
         return $this->hasFeature(FEATURE_CUSTOM_EMAILS) ? $this->email_design_id : EMAIL_DESIGN_PLAIN;
@@ -1851,23 +1785,16 @@
         return $css;
     }
 
-<<<<<<< HEAD
-=======
     /**
      * @param string $protocol
      * @return string
      */
->>>>>>> abe5a836
     public function getFontsUrl($protocol = ''){
         $bodyFont = $this->getHeaderFontId();
         $headerFont = $this->getBodyFontId();
 
         $bodyFontSettings = Utils::getFromCache($bodyFont, 'fonts');
-<<<<<<< HEAD
-        $google_fonts = array($bodyFontSettings['google_font']);
-=======
         $google_fonts = [$bodyFontSettings['google_font']];
->>>>>>> abe5a836
 
         if($headerFont != $bodyFont){
             $headerFontSettings = Utils::getFromCache($headerFont, 'fonts');
@@ -1877,12 +1804,9 @@
         return ($protocol?$protocol.':':'').'//fonts.googleapis.com/css?family='.implode('|',$google_fonts);
     }
 
-<<<<<<< HEAD
-=======
-    /**
-     * @return mixed
-     */
->>>>>>> abe5a836
+    /**
+     * @return mixed
+     */
     public function getHeaderFontId() {
         return ($this->hasFeature(FEATURE_CUSTOMIZE_INVOICE_DESIGN) && $this->header_font_id) ? $this->header_font_id : DEFAULT_HEADER_FONT;
     }
@@ -1901,23 +1825,17 @@
         return Utils::getFromCache($this->getHeaderFontId(), 'fonts')['name'];
     }
 
-<<<<<<< HEAD
-=======
     /**
      * @return null
      */
->>>>>>> abe5a836
     public function getBodyFontName(){
         return Utils::getFromCache($this->getBodyFontId(), 'fonts')['name'];
     }
 
-<<<<<<< HEAD
-=======
     /**
      * @param bool $include_weight
      * @return string
      */
->>>>>>> abe5a836
     public function getHeaderFontCss($include_weight = true){
         $font_data = Utils::getFromCache($this->getHeaderFontId(), 'fonts');
         $css = 'font-family:'.$font_data['css_stack'].';';
@@ -1929,13 +1847,10 @@
         return $css;
     }
 
-<<<<<<< HEAD
-=======
     /**
      * @param bool $include_weight
      * @return string
      */
->>>>>>> abe5a836
     public function getBodyFontCss($include_weight = true){
         $font_data = Utils::getFromCache($this->getBodyFontId(), 'fonts');
         $css = 'font-family:'.$font_data['css_stack'].';';
@@ -1947,26 +1862,18 @@
         return $css;
     }
 
-<<<<<<< HEAD
-=======
     /**
      * @return array
      */
->>>>>>> abe5a836
     public function getFonts(){
         return array_unique([$this->getHeaderFontId(), $this->getBodyFontId()]);
     }
 
-<<<<<<< HEAD
-    public function getFontsData(){
-        $data = array();
-=======
     /**
      * @return array
      */
     public function getFontsData(){
         $data = [];
->>>>>>> abe5a836
 
         foreach($this->getFonts() as $font){
             $data[] = Utils::getFromCache($font, 'fonts');
@@ -1975,12 +1882,9 @@
         return $data;
     }
 
-<<<<<<< HEAD
-=======
     /**
      * @return array
      */
->>>>>>> abe5a836
     public function getFontFolders(){
         return array_map(function($item){return $item['folder'];}, $this->getFontsData());
     }
