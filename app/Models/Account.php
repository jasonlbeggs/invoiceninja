--- conflicted
+++ resolved
@@ -1187,11 +1187,7 @@
             // Add line breaks if HTML isn't already being used
             return strip_tags($this->email_footer) == $this->email_footer ? nl2br($this->email_footer) : $this->email_footer;
         } else {
-<<<<<<< HEAD
-            return "<p>" . trans('texts.email_signature') . "\n<br>\$account</p>";
-=======
             return "<p><div>" . trans('texts.email_signature') . "\n<br>\$account</div></p>";
->>>>>>> 1a4984cb
         }
     }
 
