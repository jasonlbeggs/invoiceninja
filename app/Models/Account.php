--- conflicted
+++ resolved
@@ -578,13 +578,8 @@
 
     public function hasClientNumberPattern($invoice)
     {
-<<<<<<< HEAD
-        $pattern = $invoice->is_quote ? $this->quote_number_pattern : $this->invoice_number_pattern;
-
-=======
         $pattern = $invoice->invoice_type_id == INVOICE_TYPE_QUOTE ? $this->quote_number_pattern : $this->invoice_number_pattern;
-        
->>>>>>> cca6dcfc
+
         return strstr($pattern, '$custom');
     }
 
