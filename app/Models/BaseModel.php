<?php
/**
 * Invoice Ninja (https://invoiceninja.com).
 *
 * @link https://github.com/invoiceninja/invoiceninja source repository
 *
 * @copyright Copyright (c) 2022. Invoice Ninja LLC (https://invoiceninja.com)
 *
 * @license https://www.elastic.co/licensing/elastic-license
 */

namespace App\Models;

use App\DataMapper\ClientSettings;
use App\DataMapper\CompanySettings;
use App\Jobs\Entity\CreateEntityPdf;
use App\Utils\Traits\MakesHash;
use App\Utils\Traits\UserSessionAttributes;
use Illuminate\Database\Eloquent\Factories\HasFactory;
use Illuminate\Database\Eloquent\Model;
use Illuminate\Database\Eloquent\ModelNotFoundException as ModelNotFoundException;
use Illuminate\Support\Carbon;
use Illuminate\Support\Facades\Storage;
use Illuminate\Support\Str;

/**
 * Class BaseModel
 *
 * @method scope() static
 */
class BaseModel extends Model
{
    use MakesHash;
    use UserSessionAttributes;
    use HasFactory;

    protected $appends = [
        'hashed_id',
    ];

    protected $casts = [
        'updated_at' => 'timestamp',
        'created_at' => 'timestamp',
        'deleted_at' => 'timestamp',
    ];

    protected $dateFormat = 'Y-m-d H:i:s.u';

    public function getHashedIdAttribute()
    {
        return $this->encodePrimaryKey($this->id);
    }

    public function dateMutator($value)
    {
        if (! empty($value)) {
            return (new Carbon($value))->format('Y-m-d');
        }

        return $value;
    }

    public function __call($method, $params)
    {
        $entity = strtolower(class_basename($this));

        if ($entity) {
            $configPath = "modules.relations.$entity.$method";

            if (config()->has($configPath)) {
                $function = config()->get($configPath);

                return call_user_func_array([$this, $function[0]], $function[1]);
            }
        }

        return parent::__call($method, $params);
    }

    /*
    V2 type of scope
     */
    public function scopeCompany($query)
    {
        $query->where('company_id', auth()->user()->companyId());

        return $query;
    }

    /*
     V1 type of scope
     */
    public function scopeScope($query)
    {
        $query->where($this->getTable().'.company_id', '=', auth()->user()->company()->id);

        return $query;
    }

    /**
     * Gets the settings by key.
     *
     * When we need to update a setting value, we need to harvest
     * the object of the setting. This is not possible when using the merged settings
     * as we do not know which object the setting has come from.
     *
     * The following method will return the entire object of the property searched for
     * where a value exists for $key.
     *
     * This object can then be mutated by the handling class,
     * to persist the new settings we will also need to pass back a
     * reference to the parent class.
     *
     * @param $key The key of property
     * @return
     */
    public function getSettingsByKey($key)
    {
        /* Does Setting Exist @ client level */
        if (isset($this->getSettings()->{$key})) {
            return $this->getSettings()->{$key};
        } else {
            return (new CompanySettings($this->company->settings))->{$key};
        }
    }

    public function setSettingsByEntity($entity, $settings)
    {
        switch ($entity) {
            case Client::class:

                $this->settings = $settings;
                $this->save();
                $this->fresh();
                break;
            case Company::class:

                $this->company->settings = $settings;
                $this->company->save();
                break;
            //todo check that saving any other entity (Invoice:: RecurringInvoice::) settings is valid using the default:
            default:
                $this->client->settings = $settings;
                $this->client->save();
                break;
        }
    }

    /**
     * Gets the settings.
     *
     * Generic getter for client settings
     *
     * @return     ClientSettings  The settings.
     */
    public function getSettings()
    {
        return new ClientSettings($this->settings);
    }

    /**
     * Retrieve the model for a bound value.
     *
     * @param mixed $value
     * @param null $field
     * @return Model|null
     */
    public function resolveRouteBinding($value, $field = null)
    {
        if (is_numeric($value)) {
            throw new ModelNotFoundException("Record with value {$value} not found");
        }

        return $this
            ->withTrashed()
            ->where('id', $this->decodePrimaryKey($value))->firstOrFail();
    }

    /**
     * @param string $extension
     * @return string
     */
    public function getFileName($extension = 'pdf')
    {
        return $this->numberFormatter().'.'.$extension;
    }

    public function numberFormatter()
    {
        $number = strlen($this->number) >= 1 ? $this->number : class_basename($this).'_'.Str::random(5);

        $formatted_number = mb_ereg_replace("([^\w\s\d\-_~,;\[\]\(\).])", '', $number);
        // Remove any runs of periods (thanks falstro!)
        $formatted_number = mb_ereg_replace("([\.]{2,})", '', $formatted_number);

        // $formatted_number = str_replace(" ", "_", $formatted_number);

        //11-01-2021 fixes for multiple spaces
        $formatted_number = preg_replace('/\s+/', '_', $formatted_number);

        return $formatted_number;
    }
<<<<<<< HEAD
=======

    public function translate_entity()
    {
        return ctrans('texts.item');
    }

>>>>>>> 6fcab821
}<|MERGE_RESOLUTION|>--- conflicted
+++ resolved
@@ -23,10 +23,13 @@
 use Illuminate\Support\Facades\Storage;
 use Illuminate\Support\Str;
 
+
 /**
  * Class BaseModel
  *
  * @method scope() static
+ *
+ * @package App\Models
  */
 class BaseModel extends Model
 {
@@ -187,26 +190,23 @@
 
     public function numberFormatter()
     {
-        $number = strlen($this->number) >= 1 ? $this->number : class_basename($this).'_'.Str::random(5);
-
-        $formatted_number = mb_ereg_replace("([^\w\s\d\-_~,;\[\]\(\).])", '', $number);
+        $number = strlen($this->number) >= 1 ? $this->number : class_basename($this) . "_" . Str::random(5); 
+
+        $formatted_number =  mb_ereg_replace("([^\w\s\d\-_~,;\[\]\(\).])", '', $number);
         // Remove any runs of periods (thanks falstro!)
         $formatted_number = mb_ereg_replace("([\.]{2,})", '', $formatted_number);
 
         // $formatted_number = str_replace(" ", "_", $formatted_number);
-
+        
         //11-01-2021 fixes for multiple spaces
         $formatted_number = preg_replace('/\s+/', '_', $formatted_number);
 
         return $formatted_number;
     }
-<<<<<<< HEAD
-=======
 
     public function translate_entity()
     {
         return ctrans('texts.item');
     }
 
->>>>>>> 6fcab821
 }