<?php
/**
 * Invoice Ninja (https://invoiceninja.com).
 *
 * @link https://github.com/invoiceninja/invoiceninja source repository
 *
 * @copyright Copyright (c) 2022. Invoice Ninja LLC (https://invoiceninja.com)
 *
 * @license https://www.elastic.co/licensing/elastic-license
 */

namespace App\Models;

use App\Models\Filterable;
use App\Models\GatewayType;
use App\Utils\Number;
use Illuminate\Database\Eloquent\SoftDeletes;
use PDO;
use stdClass;

class CompanyGateway extends BaseModel
{
    use SoftDeletes;
    use Filterable;

    public const GATEWAY_CREDIT = 10000000;

    protected $casts = [
        'fees_and_limits' => 'object',
        'updated_at' => 'timestamp',
        'created_at' => 'timestamp',
        'deleted_at' => 'timestamp',
    ];

    protected $fillable = [
        'gateway_key',
        'accepted_credit_cards',
        'require_cvv',
        'require_billing_address',
        'require_shipping_address',
        'require_client_name',
        'require_postal_code',
        'require_client_phone',
        'require_contact_name',
        'update_details',
        'config',
        'fees_and_limits',
        'custom_value1',
        'custom_value2',
        'custom_value3',
        'custom_value4',
        'token_billing',
        'label',
    ];

    public static $credit_cards = [
        1 => ['card' => 'images/credit_cards/Test-Visa-Icon.png', 'text' => 'Visa'],
        2 => ['card' => 'images/credit_cards/Test-MasterCard-Icon.png', 'text' => 'Master Card'],
        4 => ['card' => 'images/credit_cards/Test-AmericanExpress-Icon.png', 'text' => 'American Express'],
        8 => ['card' => 'images/credit_cards/Test-Diners-Icon.png', 'text' => 'Diners'],
        16 => ['card' => 'images/credit_cards/Test-Discover-Icon.png', 'text' => 'Discover'],
    ];

    // const TYPE_PAYPAL = 300;
    // const TYPE_STRIPE = 301;
    // const TYPE_LEDGER = 302;
    // const TYPE_FAILURE = 303;
    // const TYPE_CHECKOUT = 304;
    // const TYPE_AUTHORIZE = 305;
    // const TYPE_CUSTOM = 306;
    // const TYPE_BRAINTREE = 307;
    // const TYPE_WEPAY = 309;
    // const TYPE_PAYFAST = 310;
    // const TYPE_PAYTRACE = 311;

    public $gateway_consts = [
        '38f2c48af60c7dd69e04248cbb24c36e' => 300,
        'd14dd26a37cecc30fdd65700bfb55b23' => 301,
        'd14dd26a47cecc30fdd65700bfb67b34' => 301,
        '3758e7f7c6f4cecf0f4f348b9a00f456' => 304,
        '3b6621f970ab18887c4f6dca78d3f8bb' => 305,
        '54faab2ab6e3223dbe848b1686490baa' => 306,
        'f7ec488676d310683fb51802d076d713' => 307,
        '8fdeed552015b3c7b44ed6c8ebd9e992' => 309,
        'd6814fc83f45d2935e7777071e629ef9' => 310,
        'bbd736b3254b0aabed6ad7fda1298c88' => 311,
        '65faab2ab6e3223dbe848b1686490baz' => 320,
        'b9886f9257f0c6ee7c302f1c74475f6c' => 321,
        'hxd6gwg3ekb9tb3v9lptgx1mqyg69zu9' => 322,
    ];

    protected $touches = [];

    public function getEntityType()
    {
        return self::class;
    }

    public function system_logs()
    {
        return $this->company
                    ->system_log_relation
                    ->where('type_id', $this->gateway_consts[$this->gateway->key])
                    ->take(50);
    }

    public function company()
    {
        return $this->belongsTo(Company::class);
    }

    public function client_gateway_tokens()
    {
        return $this->hasMany(ClientGatewayToken::class);
    }

    public function gateway()
    {
        return $this->belongsTo(Gateway::class, 'gateway_key', 'key');
    }

    public function getTypeAlias($gateway_type_id)
    {
        return GatewayType::getAlias($gateway_type_id);
    }

    /* This is the public entry point into the payment superclass */
    public function driver(Client $client = null)
    {
        $class = static::driver_class();

        if (! $class) {
            return false;
        }

        return new $class($this, $client);
    }

    private function driver_class()
    {
        $class = 'App\\PaymentDrivers\\'.$this->gateway->provider.'PaymentDriver';
        $class = str_replace('_', '', $class);

        if (class_exists($class)) {
            return $class;
        }

        return false;

        // throw new \Exception("Payment Driver does not exist");
    }

    /**
     * @param $config
     */
    public function setConfig($config)
    {
        $this->config = encrypt(json_encode($config));
    }

    /**
     * @return mixed
     */
    public function getConfig()
    {
        //return decrypt($this->config);
        return json_decode(decrypt($this->config));
    }

    public function getConfigTransformed()
    {
        return $this->config ? decrypt($this->config) : '';
    }

    /**
     * @param $field
     *
     * @return mixed
     */
    public function getConfigField($field)
    {
        return object_get($this->getConfig(), $field, false);
    }

    /**
     * @return bool
     */
    public function getAchEnabled()
    {
        return ! empty($this->getConfigField('enable_ach'));
    }

    /**
     * @return bool
     */
    public function getApplePayEnabled()
    {
        return ! empty($this->getConfigField('enable_apple_pay'));
    }

    /**
     * @return bool
     */
    public function getAlipayEnabled()
    {
        return ! empty($this->getConfigField('enable_alipay'));
    }

    /**
     * @return bool
     */
    public function getSofortEnabled()
    {
        return ! empty($this->getConfigField('enable_sofort'));
    }

    /**
     * @return bool
     */
    public function getSepaEnabled()
    {
        return ! empty($this->getConfigField('enable_sepa'));
    }

    /**
     * @return bool
     */
    public function getBitcoinEnabled()
    {
        return ! empty($this->getConfigField('enable_bitcoin'));
    }

    /**
     * @return bool
     */
    public function getPayPalEnabled()
    {
        return ! empty($this->getConfigField('enable_pay_pal'));
    }

    public function feesEnabled()
    {
        return floatval($this->fee_amount) || floatval($this->fee_percent);
    }

    /**
     * Returns the current test mode of the gateway.
     *
     * @return bool whether the gateway is in testmode or not.
     */
    public function isTestMode() :bool
    {
        $config = $this->getConfig();

        if ($this->gateway && $this->gateway->provider == 'Stripe' && property_exists($config, 'publishableKey') && strpos($config->publishableKey, 'test')) {
            return true;
        }

        if ($config && property_exists($config, 'testMode') && $config->testMode) {
            return true;
        }

        return false;
    }

    /**
     * Get Publishable Key
     * Only works for STRIPE and PAYMILL.
     * @return string The Publishable key
     */
    public function getPublishableKey() :string
    {
        return $this->getConfigField('publishableKey');
    }

    public function getFeesAndLimits($gateway_type_id)
    {
        if (is_null($this->fees_and_limits) || empty($this->fees_and_limits) || ! property_exists($this->fees_and_limits, $gateway_type_id)) {
            return false;
        }

        if ($gateway_type_id == GatewayType::CUSTOM) {
            $gateway_type_id = GatewayType::CREDIT_CARD;
        }

        return $this->fees_and_limits->{$gateway_type_id};
    }

    /**
     * Returns the formatted fee amount for the gateway.
     *
     * @param float $amount The payment amount
     * @param Client $client The client object
     * @param int $gateway_type_id
     * @return string           The fee amount formatted in the client currency
     */
    public function calcGatewayFeeLabel($amount, Client $client, $gateway_type_id = GatewayType::CREDIT_CARD) :string
    {
        $label = ' ';

        $fee = $this->calcGatewayFee($amount, $gateway_type_id);

<<<<<<< HEAD
        // if ($fee > 0) {
        //     $fee =  Number::formatMoney(round($fee, 2), $client);
        //     $label = ' - '.$fee.' '.ctrans('texts.fee');
        // }

        if ($fee > 0) {
=======
        if($fee > 0) {

>>>>>>> 3e9f6dc2
            $fees_and_limits = $this->fees_and_limits->{$gateway_type_id};

            if (strlen($fees_and_limits->fee_percent) >= 1) {
                $label .= $fees_and_limits->fee_percent.'%';
            }

            if (strlen($fees_and_limits->fee_amount) >= 1) {
                if (strlen($label) > 1) {
                    $label .= ' + '.Number::formatMoney($fees_and_limits->fee_amount, $client);
                } else {
                    $label .= Number::formatMoney($fees_and_limits->fee_amount, $client);
                }
            }
        }

        return $label;
    }

    public function calcGatewayFee($amount, $gateway_type_id, $include_taxes = false)
    {
        $fees_and_limits = $this->getFeesAndLimits($gateway_type_id);

        if (! $fees_and_limits) {
            return false;
        }

        $fee = 0;

        if ($fees_and_limits->adjust_fee_percent) {
            $adjusted_fee = 0;

            if ($fees_and_limits->fee_amount) {
                $adjusted_fee += $fees_and_limits->fee_amount + $amount;
            } else {
                $adjusted_fee = $amount;
            }

            if ($fees_and_limits->fee_percent) {
                $divisor = 1 - ($fees_and_limits->fee_percent / 100);

                $gross_amount = round($adjusted_fee / $divisor, 2);
                $fee = $gross_amount - $amount;
            }
        } else {
            if ($fees_and_limits->fee_amount) {
                $fee += $fees_and_limits->fee_amount;
            }

            if ($fees_and_limits->fee_percent) {
                if ($fees_and_limits->fee_percent == 100) { //unusual edge case if the user wishes to charge a fee of 100% 09/01/2022
                    $fee += $amount;
                } else {
                    $fee += round(($amount * $fees_and_limits->fee_percent / 100), 2);
                }
                //elseif ($fees_and_limits->adjust_fee_percent) {
                     //   $fee += round(($amount / (1 - $fees_and_limits->fee_percent / 100) - $amount), 2);
                    //} else {

                    //}
            }
        }
        /* Cap fee if we have to here. */
        if ($fees_and_limits->fee_cap > 0 && ($fee > $fees_and_limits->fee_cap)) {
            $fee = $fees_and_limits->fee_cap;
        }

        $pre_tax_fee = $fee;

        /**/
        if ($include_taxes) {
            if ($fees_and_limits->fee_tax_rate1) {
                $fee += round(($pre_tax_fee * $fees_and_limits->fee_tax_rate1 / 100), 2);
                // info("fee after adding fee tax 1 = {$fee}");
            }

            if ($fees_and_limits->fee_tax_rate2) {
                $fee += round(($pre_tax_fee * $fees_and_limits->fee_tax_rate2 / 100), 2);
                // info("fee after adding fee tax 2 = {$fee}");
            }

            if ($fees_and_limits->fee_tax_rate3) {
                $fee += round(($pre_tax_fee * $fees_and_limits->fee_tax_rate3 / 100), 2);
                // info("fee after adding fee tax 3 = {$fee}");
            }
        }

        return $fee;
    }

    public function webhookUrl()
    {
        return route('payment_webhook', ['company_key' => $this->company->company_key, 'company_gateway_id' => $this->hashed_id]);
    }

    public function resolveRouteBinding($value, $field = null)
    {
        return $this
            ->where('id', $this->decodePrimaryKey($value))->firstOrFail();
    }
}<|MERGE_RESOLUTION|>--- conflicted
+++ resolved
@@ -22,7 +22,7 @@
 {
     use SoftDeletes;
     use Filterable;
-
+    
     public const GATEWAY_CREDIT = 10000000;
 
     protected $casts = [
@@ -54,12 +54,13 @@
     ];
 
     public static $credit_cards = [
-        1 => ['card' => 'images/credit_cards/Test-Visa-Icon.png', 'text' => 'Visa'],
-        2 => ['card' => 'images/credit_cards/Test-MasterCard-Icon.png', 'text' => 'Master Card'],
-        4 => ['card' => 'images/credit_cards/Test-AmericanExpress-Icon.png', 'text' => 'American Express'],
-        8 => ['card' => 'images/credit_cards/Test-Diners-Icon.png', 'text' => 'Diners'],
-        16 => ['card' => 'images/credit_cards/Test-Discover-Icon.png', 'text' => 'Discover'],
-    ];
+            1 => ['card' => 'images/credit_cards/Test-Visa-Icon.png', 'text' => 'Visa'],
+            2 => ['card' => 'images/credit_cards/Test-MasterCard-Icon.png', 'text' => 'Master Card'],
+            4 => ['card' => 'images/credit_cards/Test-AmericanExpress-Icon.png', 'text' => 'American Express'],
+            8 => ['card' => 'images/credit_cards/Test-Diners-Icon.png', 'text' => 'Diners'],
+            16 => ['card' => 'images/credit_cards/Test-Discover-Icon.png', 'text' => 'Discover'],
+        ];
+
 
     // const TYPE_PAYPAL = 300;
     // const TYPE_STRIPE = 301;
@@ -98,6 +99,7 @@
 
     public function system_logs()
     {
+
         return $this->company
                     ->system_log_relation
                     ->where('type_id', $this->gateway_consts[$this->gateway->key])
@@ -129,11 +131,11 @@
     {
         $class = static::driver_class();
 
-        if (! $class) {
+        if(!$class)
             return false;
-        }
 
         return new $class($this, $client);
+        
     }
 
     private function driver_class()
@@ -141,10 +143,9 @@
         $class = 'App\\PaymentDrivers\\'.$this->gateway->provider.'PaymentDriver';
         $class = str_replace('_', '', $class);
 
-        if (class_exists($class)) {
+        if (class_exists($class)) 
             return $class;
-        }
-
+        
         return false;
 
         // throw new \Exception("Payment Driver does not exist");
@@ -275,7 +276,7 @@
 
     public function getFeesAndLimits($gateway_type_id)
     {
-        if (is_null($this->fees_and_limits) || empty($this->fees_and_limits) || ! property_exists($this->fees_and_limits, $gateway_type_id)) {
+        if (is_null($this->fees_and_limits) || empty($this->fees_and_limits) || !property_exists($this->fees_and_limits, $gateway_type_id)) {
             return false;
         }
 
@@ -300,31 +301,27 @@
 
         $fee = $this->calcGatewayFee($amount, $gateway_type_id);
 
-<<<<<<< HEAD
-        // if ($fee > 0) {
-        //     $fee =  Number::formatMoney(round($fee, 2), $client);
-        //     $label = ' - '.$fee.' '.ctrans('texts.fee');
-        // }
-
-        if ($fee > 0) {
-=======
         if($fee > 0) {
 
->>>>>>> 3e9f6dc2
             $fees_and_limits = $this->fees_and_limits->{$gateway_type_id};
 
-            if (strlen($fees_and_limits->fee_percent) >= 1) {
-                $label .= $fees_and_limits->fee_percent.'%';
-            }
-
-            if (strlen($fees_and_limits->fee_amount) >= 1) {
-                if (strlen($label) > 1) {
-                    $label .= ' + '.Number::formatMoney($fees_and_limits->fee_amount, $client);
-                } else {
+            if(strlen($fees_and_limits->fee_percent) >=1)
+                $label .= $fees_and_limits->fee_percent . '%';
+
+            if(strlen($fees_and_limits->fee_amount) >=1){
+
+                if(strlen($label) > 1) {
+
+                    $label .= ' + ' . Number::formatMoney($fees_and_limits->fee_amount, $client);
+
+                }else {
                     $label .= Number::formatMoney($fees_and_limits->fee_amount, $client);
                 }
             }
-        }
+
+
+        }
+
 
         return $label;
     }
@@ -339,38 +336,45 @@
 
         $fee = 0;
 
-        if ($fees_and_limits->adjust_fee_percent) {
-            $adjusted_fee = 0;
-
-            if ($fees_and_limits->fee_amount) {
-                $adjusted_fee += $fees_and_limits->fee_amount + $amount;
-            } else {
-                $adjusted_fee = $amount;
-            }
-
-            if ($fees_and_limits->fee_percent) {
-                $divisor = 1 - ($fees_and_limits->fee_percent / 100);
-
-                $gross_amount = round($adjusted_fee / $divisor, 2);
-                $fee = $gross_amount - $amount;
-            }
-        } else {
-            if ($fees_and_limits->fee_amount) {
-                $fee += $fees_and_limits->fee_amount;
-            }
-
-            if ($fees_and_limits->fee_percent) {
-                if ($fees_and_limits->fee_percent == 100) { //unusual edge case if the user wishes to charge a fee of 100% 09/01/2022
-                    $fee += $amount;
-                } else {
-                    $fee += round(($amount * $fees_and_limits->fee_percent / 100), 2);
+
+        if($fees_and_limits->adjust_fee_percent)
+        {
+                $adjusted_fee = 0;
+
+                if ($fees_and_limits->fee_amount) {
+                    $adjusted_fee += $fees_and_limits->fee_amount + $amount;
                 }
-                //elseif ($fees_and_limits->adjust_fee_percent) {
+                else 
+                    $adjusted_fee = $amount;
+
+                if ($fees_and_limits->fee_percent) {
+
+                        $divisor = 1 - ($fees_and_limits->fee_percent/100);
+
+                        $gross_amount = round($adjusted_fee/$divisor,2);
+                        $fee = $gross_amount - $amount;
+
+                }        
+
+        }
+        else
+        {
+                if ($fees_and_limits->fee_amount) {
+                    $fee += $fees_and_limits->fee_amount;
+                }
+
+                if ($fees_and_limits->fee_percent) {
+                    if($fees_and_limits->fee_percent == 100){ //unusual edge case if the user wishes to charge a fee of 100% 09/01/2022
+                        $fee += $amount;
+                    }
+                    else
+                        $fee += round(($amount * $fees_and_limits->fee_percent / 100), 2);
+                    //elseif ($fees_and_limits->adjust_fee_percent) {
                      //   $fee += round(($amount / (1 - $fees_and_limits->fee_percent / 100) - $amount), 2);
                     //} else {
-
+                        
                     //}
-            }
+                }
         }
         /* Cap fee if we have to here. */
         if ($fees_and_limits->fee_cap > 0 && ($fee > $fees_and_limits->fee_cap)) {
@@ -410,4 +414,6 @@
         return $this
             ->where('id', $this->decodePrimaryKey($value))->firstOrFail();
     }
+
+
 }