--- conflicted
+++ resolved
@@ -22,30 +22,18 @@
     public static $extraExtensions = [
         'jpg' => 'jpeg',
         'tif' => 'tiff',
-<<<<<<< HEAD
-    );
-
-    public static $allowedMimes = array(// Used by Dropzone.js; does not affect what the server accepts
-=======
     ];
 
     /**
      * @var array
      */
     public static $allowedMimes = [// Used by Dropzone.js; does not affect what the server accepts
->>>>>>> abe5a836
         'image/png', 'image/jpeg', 'image/tiff', 'application/pdf', 'image/gif', 'image/vnd.adobe.photoshop', 'text/plain',
         'application/msword',
         'application/excel', 'application/vnd.ms-excel', 'application/x-excel', 'application/x-msexcel',
         'application/vnd.openxmlformats-officedocument.wordprocessingml.document',
         'application/vnd.openxmlformats-officedocument.spreadsheetml.sheet','application/postscript', 'image/svg+xml',
         'application/vnd.openxmlformats-officedocument.presentationml.presentation', 'application/vnd.ms-powerpoint',
-<<<<<<< HEAD
-    );
-
-    public static $types = array(
-        'png' => array(
-=======
     ];
 
     /**
@@ -53,7 +41,6 @@
      */
     public static $types = [
         'png' => [
->>>>>>> abe5a836
             'mime' => 'image/png',
         ],
         'ai' => [
@@ -79,13 +66,8 @@
         ],
         'txt' => [
             'mime' => 'text/plain',
-<<<<<<< HEAD
-        ),
-        'doc' => array(
-=======
         ],
         'doc' => [
->>>>>>> abe5a836
             'mime' => 'application/msword',
         ],
         'xls' => [
@@ -102,11 +84,6 @@
         ],
         'pptx' => [
             'mime' => 'application/vnd.openxmlformats-officedocument.presentationml.presentation',
-<<<<<<< HEAD
-        ),
-    );
-
-=======
         ],
     ];
 
@@ -114,7 +91,6 @@
      * @param array $attributes
      * @return $this
      */
->>>>>>> abe5a836
     public function fill(array $attributes)
     {
         parent::fill($attributes);
@@ -126,12 +102,9 @@
         return $this;
     }
 
-<<<<<<< HEAD
-=======
     /**
      * @return \Illuminate\Database\Eloquent\Relations\BelongsTo
      */
->>>>>>> abe5a836
     public function account()
     {
         return $this->belongsTo('App\Models\Account');
@@ -161,12 +134,9 @@
         return $this->belongsTo('App\Models\Invoice')->withTrashed();
     }
 
-<<<<<<< HEAD
-=======
-    /**
-     * @return mixed
-     */
->>>>>>> abe5a836
+    /**
+     * @return mixed
+     */
     public function getDisk(){
         return Storage::disk(!empty($this->disk)?$this->disk:env('DOCUMENT_FILESYSTEM', 'documents'));
     }
@@ -179,28 +149,20 @@
         $this->attributes['disk'] = $value?$value:env('DOCUMENT_FILESYSTEM', 'documents');
     }
 
-<<<<<<< HEAD
-=======
     /**
      * @return null|string
      */
->>>>>>> abe5a836
     public function getDirectUrl(){
         return static::getDirectFileUrl($this->path, $this->getDisk());
     }
 
-<<<<<<< HEAD
-=======
     /**
      * @return null|string
      */
->>>>>>> abe5a836
     public function getDirectPreviewUrl(){
         return $this->preview?static::getDirectFileUrl($this->preview, $this->getDisk(), true):null;
     }
 
-<<<<<<< HEAD
-=======
     /**
      * @param $path
      * @param $disk
@@ -208,7 +170,6 @@
      * @return null|string
      * @throws \OpenCloud\Common\Exceptions\NoNameError
      */
->>>>>>> abe5a836
     public static function getDirectFileUrl($path, $disk, $prioritizeSpeed = false){
         $adapter = $disk->getAdapter();
         $fullPath = $adapter->applyPathPrefix($path);
@@ -244,111 +205,81 @@
         return null;
     }
 
-<<<<<<< HEAD
-=======
-    /**
-     * @return mixed
-     */
->>>>>>> abe5a836
+    /**
+     * @return mixed
+     */
     public function getRaw(){
         $disk = $this->getDisk();
 
         return $disk->get($this->path);
     }
 
-<<<<<<< HEAD
-=======
-    /**
-     * @return mixed
-     */
->>>>>>> abe5a836
+    /**
+     * @return mixed
+     */
     public function getStream(){
         $disk = $this->getDisk();
 
         return $disk->readStream($this->path);
     }
 
-<<<<<<< HEAD
-=======
-    /**
-     * @return mixed
-     */
->>>>>>> abe5a836
+    /**
+     * @return mixed
+     */
     public function getRawPreview(){
         $disk = $this->getDisk();
 
         return $disk->get($this->preview);
     }
 
-<<<<<<< HEAD
-=======
     /**
      * @return \Illuminate\Contracts\Routing\UrlGenerator|string
      */
->>>>>>> abe5a836
     public function getUrl(){
         return url('documents/'.$this->public_id.'/'.$this->name);
     }
 
-<<<<<<< HEAD
-=======
     /**
      * @param $invitation
      * @return \Illuminate\Contracts\Routing\UrlGenerator|string
      */
->>>>>>> abe5a836
     public function getClientUrl($invitation){
         return url('client/documents/'.$invitation->invitation_key.'/'.$this->public_id.'/'.$this->name);
     }
 
-<<<<<<< HEAD
-=======
     /**
      * @return bool
      */
->>>>>>> abe5a836
     public function isPDFEmbeddable(){
         return $this->type == 'jpeg' || $this->type == 'png' || $this->preview;
     }
 
-<<<<<<< HEAD
-=======
     /**
      * @return \Illuminate\Contracts\Routing\UrlGenerator|null|string
      */
->>>>>>> abe5a836
     public function getVFSJSUrl(){
         if(!$this->isPDFEmbeddable())return null;
         return url('documents/js/'.$this->public_id.'/'.$this->name.'.js');
     }
 
-<<<<<<< HEAD
-=======
     /**
      * @return \Illuminate\Contracts\Routing\UrlGenerator|null|string
      */
->>>>>>> abe5a836
     public function getClientVFSJSUrl(){
         if(!$this->isPDFEmbeddable())return null;
         return url('client/documents/js/'.$this->public_id.'/'.$this->name.'.js');
     }
 
-<<<<<<< HEAD
-=======
     /**
      * @return \Illuminate\Contracts\Routing\UrlGenerator|null|string
      */
->>>>>>> abe5a836
     public function getPreviewUrl(){
         return $this->preview?url('documents/preview/'.$this->public_id.'/'.$this->name.'.'.pathinfo($this->preview, PATHINFO_EXTENSION)):null;
     }
 
-<<<<<<< HEAD
-=======
     /**
      * @return array
      */
->>>>>>> abe5a836
     public function toArray()
     {
         $array = parent::toArray();
@@ -359,12 +290,9 @@
         return $array;
     }
 
-<<<<<<< HEAD
-=======
-    /**
-     * @return mixed
-     */
->>>>>>> abe5a836
+    /**
+     * @return mixed
+     */
     public function cloneDocument(){
         $document = Document::createNew($this);
         $document->path = $this->path;
