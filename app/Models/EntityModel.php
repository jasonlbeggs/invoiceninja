--- conflicted
+++ resolved
@@ -161,10 +161,7 @@
 
         $query->where($this->getTable() .'.account_id', '=', $accountId);
 
-<<<<<<< HEAD
-=======
         // If 'false' is passed as the publicId return nothing rather than everything
->>>>>>> 78a2d194
         if (func_num_args() > 1 && ! $publicId && ! $accountId) {
             $query->where('id', '=', 0);
             return $query;
