--- conflicted
+++ resolved
@@ -95,19 +95,16 @@
             case 39:
                 return [GatewayType::CREDIT_CARD => ['refund' => true, 'token_billing' => true]]; //Checkout
                 break;
-<<<<<<< HEAD
             case 49:
                 return [GatewayType::CREDIT_CARD => ['refund' => true, 'token_billing' => true],
                     GatewayType::BANK_TRANSFER => ['refund' => true, 'token_billing' => true]]; //WePay
                 break;    
-=======
             case 50:
                 return [
                     GatewayType::CREDIT_CARD => ['refund' => true, 'token_billing' => true],
                     GatewayType::PAYPAL => ['refund' => true, 'token_billing' => true]
                 ];
                 break;
->>>>>>> 4ce093ff
             default:
                 return [];
                 break;
