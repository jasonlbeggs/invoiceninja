--- conflicted
+++ resolved
@@ -81,15 +81,12 @@
             case 1:
                 return [GatewayType::CREDIT_CARD => ['refund' => true, 'token_billing' => true]];//Authorize.net
                 break;
-<<<<<<< HEAD
-            case 1:
+            case 3:
+                return [GatewayType::CREDIT_CARD => ['refund' => false, 'token_billing' => true]];//eWay
+                break;   
+            case 11:
                 return [GatewayType::CREDIT_CARD => ['refund' => false, 'token_billing' => false]];//Payfast
                 break;
-=======
-            case 3:
-                return [GatewayType::CREDIT_CARD => ['refund' => false, 'token_billing' => true]];//eWay
-                break;    
->>>>>>> 120038d6
             case 15:
                 return [GatewayType::PAYPAL => ['refund' => true, 'token_billing' => false]]; //Paypal
                 break;
