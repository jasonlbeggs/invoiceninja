<?php
/**
 * Invoice Ninja (https://invoiceninja.com).
 *
 * @link https://github.com/invoiceninja/invoiceninja source repository
 *
 * @copyright Copyright (c) 2021. Invoice Ninja LLC (https://invoiceninja.com)
 *
 * @license https://www.elastic.co/licensing/elastic-license
 */

namespace App\Models;

class Gateway extends StaticModel
{
    protected $casts = [
        'is_offsite' => 'boolean',
        'is_secure' => 'boolean',
        'recommended' => 'boolean',
        'visible' => 'boolean',
        'sort_order' => 'int',
        'updated_at' => 'timestamp',
        'created_at' => 'timestamp',
        'default_gateway_type_id' => 'string',
        // 'fields' => 'json',
        'fields' => 'object',
        'options' => 'array',
    ];

    protected $appends = [
        'options',
    ];

    protected $dateFormat = 'Y-m-d H:i:s.u';

    public function getOptionsAttribute()
    {
        return $this->getMethods();
    }

    /**
     * Test if gateway is custom.
     * @return bool TRUE|FALSE
     */
    public function isCustom() :bool
    {
        return in_array($this->id, [62, 67, 68]); //static table ids of the custom gateways
    }

    public function getHelp()
    {
        $link = '';

        if ($this->id == 1) {
            $link = 'http://reseller.authorize.net/application/?id=5560364';
        } elseif ($this->id == 15) {
            $link = 'https://www.paypal.com/us/cgi-bin/webscr?cmd=_login-api-run';
        } elseif ($this->id == 24) {
            $link = 'https://www.2checkout.com/referral?r=2c37ac2298';
        } elseif ($this->id == 35) {
            $link = 'https://bitpay.com/dashboard/signup';
        } elseif ($this->id == 18) {
            $link = 'https://applications.sagepay.com/apply/2C02C252-0F8A-1B84-E10D-CF933EFCAA99';
        } elseif ($this->id == 20) {
            $link = 'https://dashboard.stripe.com/account/apikeys';
        }

        return $link;

    }


    /**
     * Returns an array of methods and the gatewaytypes possible
     *
     * @return array
     */
    public function getMethods()
    {
        switch ($this->id) {
            case 1:
                return [GatewayType::CREDIT_CARD => ['refund' => true, 'token_billing' => true]]; //Authorize.net
                break;
            case 3:
                return [GatewayType::CREDIT_CARD => ['refund' => false, 'token_billing' => true]];//eWay
                break;
            case 11:
                return [GatewayType::CREDIT_CARD => ['refund' => false, 'token_billing' => true]];//Payfast
                break;
            case 7:
                return [
                    GatewayType::CREDIT_CARD => ['refund' => false, 'token_billing' => true], // Mollie
                    GatewayType::BANK_TRANSFER => ['refund' => false, 'token_billing' => true],
                    GatewayType::KBC => ['refund' => false, 'token_billing' => false],
                    GatewayType::BANCONTACT => ['refund' => false, 'token_billing' => false],
                    GatewayType::IDEAL => ['refund' => false, 'token_billing' => false],
                ];
            case 15:
                return [GatewayType::PAYPAL => ['refund' => true, 'token_billing' => false]]; //Paypal
                break;
            case 20:
                return [GatewayType::CREDIT_CARD => ['refund' => true, 'token_billing' => true],
                    GatewayType::BANK_TRANSFER => ['refund' => true, 'token_billing' => true, 'webhooks' => ['source.chargeable','charge.succeeded']],
                    GatewayType::ALIPAY => ['refund' => false, 'token_billing' => false],
                    GatewayType::APPLE_PAY => ['refund' => false, 'token_billing' => false],
                    GatewayType::SOFORT => ['refund' => true, 'token_billing' => true, 'webhooks' => ['source.chargeable', 'charge.succeeded']], //Stripe
                    GatewayType::SEPA => ['refund' => true, 'token_billing' => true, 'webhooks' => ['source.chargeable', 'charge.succeeded']],
<<<<<<< HEAD
                    GatewayType::GIROPAY => ['refund' => true, 'token_billing' => true, 'webhooks' => ['source.chargeable', 'charge.succeeded']]];
=======
                    GatewayType::IDEAL => ['refund' => true, 'token_billing' => true, 'webhooks' => ['source.chargeable', 'charge.succeeded']]];
>>>>>>> d6787c8d
            case 39:
                return [GatewayType::CREDIT_CARD => ['refund' => true, 'token_billing' => true]]; //Checkout
                break;
            case 46:
                return [GatewayType::CREDIT_CARD => ['refund' => true, 'token_billing' => true]]; //Paytrace
            case 49:
                return [GatewayType::CREDIT_CARD => ['refund' => true, 'token_billing' => true],
                    GatewayType::BANK_TRANSFER => ['refund' => true, 'token_billing' => true]]; //WePay
                break;
            case 50:
                return [
                    GatewayType::CREDIT_CARD => ['refund' => true, 'token_billing' => true], //Braintree
                    GatewayType::PAYPAL => ['refund' => true, 'token_billing' => true],
                    GatewayType::BANK_TRANSFER => ['refund' => true, 'token_billing' => true],
                ];
                break;
            case 56:
                return [GatewayType::CREDIT_CARD => ['refund' => true, 'token_billing' => true],
                    GatewayType::BANK_TRANSFER => ['refund' => true, 'token_billing' => true, 'webhooks' => ['source.chargeable','charge.succeeded']],
                    GatewayType::ALIPAY => ['refund' => false, 'token_billing' => false],
                    GatewayType::APPLE_PAY => ['refund' => false, 'token_billing' => false],
                    GatewayType::SOFORT => ['refund' => true, 'token_billing' => true, 'webhooks' => ['source.chargeable', 'charge.succeeded']]]; //Stripe
                break;
            case 57:
                return [
                    GatewayType::CREDIT_CARD => ['refund' => false, 'token_billing' => true], //Square
                ];
                break;
            case 52:
                return [
                    GatewayType::BANK_TRANSFER => ['refund' => true, 'token_billing' => true] // GoCardless
                ];
                break;
            case 58:
                return [
                    GatewayType::HOSTED_PAGE => ['refund' => false, 'token_billing' => false] // Razorpay
                ];
                break;
            default:
                return [];
                break;
        }
    }
}<|MERGE_RESOLUTION|>--- conflicted
+++ resolved
@@ -105,11 +105,9 @@
                     GatewayType::APPLE_PAY => ['refund' => false, 'token_billing' => false],
                     GatewayType::SOFORT => ['refund' => true, 'token_billing' => true, 'webhooks' => ['source.chargeable', 'charge.succeeded']], //Stripe
                     GatewayType::SEPA => ['refund' => true, 'token_billing' => true, 'webhooks' => ['source.chargeable', 'charge.succeeded']],
-<<<<<<< HEAD
                     GatewayType::GIROPAY => ['refund' => true, 'token_billing' => true, 'webhooks' => ['source.chargeable', 'charge.succeeded']]];
-=======
                     GatewayType::IDEAL => ['refund' => true, 'token_billing' => true, 'webhooks' => ['source.chargeable', 'charge.succeeded']]];
->>>>>>> d6787c8d
+
             case 39:
                 return [GatewayType::CREDIT_CARD => ['refund' => true, 'token_billing' => true]]; //Checkout
                 break;
