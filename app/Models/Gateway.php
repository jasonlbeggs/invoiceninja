--- conflicted
+++ resolved
@@ -155,13 +155,9 @@
                 break;
             case 52:
                 return [
-<<<<<<< HEAD
-                    GatewayType::BANK_TRANSFER => ['refund' => true, 'token_billing' => true, 'webhooks' => [' ']],
-                    GatewayType::DIRECT_DEBIT => ['refund' => false, 'token_billing' => true, 'webhooks' => [' ']] // GoCardless
-=======
-                    GatewayType::BANK_TRANSFER => ['refund' => true, 'token_billing' => true, 'webhooks' => [' ']], // GoCardless,
+                    GatewayType::BANK_TRANSFER => ['refund' => true, 'token_billing' => true, 'webhooks' => [' ']], // GoCardless
+                    GatewayType::DIRECT_DEBIT => ['refund' => false, 'token_billing' => true, 'webhooks' => [' ']],
                     GatewayType::SEPA => ['refund' => false, 'token_billing' => true, 'webhooks' => [' ']]
->>>>>>> ec197e3c
                 ];
                 break;
             case 58:
