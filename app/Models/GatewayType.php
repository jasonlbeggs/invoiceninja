<?php
/**
 * Invoice Ninja (https://invoiceninja.com).
 *
 * @link https://github.com/invoiceninja/invoiceninja source repository
 *
 * @copyright Copyright (c) 2021. Invoice Ninja LLC (https://invoiceninja.com)
 *
 * @license https://www.elastic.co/licensing/elastic-license
 */

namespace App\Models;

class GatewayType extends StaticModel
{
    public $timestamps = false;

    const CREDIT_CARD = 1;
    const BANK_TRANSFER = 2;
    const PAYPAL = 3;
    const CRYPTO = 4;
    const CUSTOM = 5;
    const ALIPAY = 6;
    const SOFORT = 7;
    const APPLE_PAY = 8;
    const SEPA = 9;
    const CREDIT = 10;
<<<<<<< HEAD
    const BANCONTACT = 12;
=======
    const KBC = 11;
>>>>>>> 900832fc
    
    public function gateway()
    {
        return $this->belongsTo(Gateway::class);
    }

    public function payment_methods()
    {
        return $this->hasMany(PaymentType::class);
    }

    public static function getAlias($type)
    {
        switch ($type) {
            case self::CREDIT_CARD:
                return ctrans('texts.credit_card');
                break;
            case self::BANK_TRANSFER:
                return ctrans('texts.bank_transfer');
                break;
            case self::PAYPAL:
                return ctrans('texts.paypal');
                break;
            case self::CRYPTO:
                return ctrans('texts.crypto');
                break;
            case self::CUSTOM:
                return ctrans('texts.custom');
                break;
            case self::ALIPAY:
                return ctrans('texts.alipay');
                break;
            case self::SOFORT:
                return ctrans('texts.sofort');
                break;
            case self::APPLE_PAY:
                return ctrans('texts.apple_pay');
                break;
            case self::SEPA:
                return ctrans('texts.sepa');
                break;
            case self::KBC:
                return ctrans('texts.kbc_cbc');
                break;

            default:
                return 'Undefined.';
                break;
        }
    }
}<|MERGE_RESOLUTION|>--- conflicted
+++ resolved
@@ -25,11 +25,8 @@
     const APPLE_PAY = 8;
     const SEPA = 9;
     const CREDIT = 10;
-<<<<<<< HEAD
+    const KBC = 11;
     const BANCONTACT = 12;
-=======
-    const KBC = 11;
->>>>>>> 900832fc
     
     public function gateway()
     {
