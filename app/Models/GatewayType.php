--- conflicted
+++ resolved
@@ -29,11 +29,8 @@
     const BANCONTACT = 12;
     const IDEAL = 13;
     const HOSTED_PAGE = 14; // For gateways that contain multiple methods.
-<<<<<<< HEAD
+    const GIROPAY = 15;
     const PRZELEWY24 = 16;
-=======
-    const GIROPAY = 15;
->>>>>>> 492015a7
 
     public function gateway()
     {
@@ -74,13 +71,10 @@
                 return ctrans('texts.ideal');
             case self::HOSTED_PAGE:
                 return ctrans('texts.aio_checkout');
-<<<<<<< HEAD
             case self::PRZELEWY24:
                 return ctrans('texts.przelewy24');
-=======
             case self::GIROPAY:
                 return ctrans('texts.giropay');
->>>>>>> 492015a7
             default:
                 return 'Undefined.';
                 break;
