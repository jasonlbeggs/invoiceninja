--- conflicted
+++ resolved
@@ -40,13 +40,8 @@
         $url = SITE_URL;
         $iframe_url = $this->account->iframe_url;
         
-<<<<<<< HEAD
-        if ($this->account->isPro()) {
-            if ($iframe_url) {
-=======
         if ($this->account->hasFeature(FEATURE_CUSTOM_URL)) {
             if ($iframe_url && !$forceOnsite) {
->>>>>>> 1a4984cb
                 return "{$iframe_url}?{$this->invitation_key}";
             } elseif ($this->account->subdomain) {
                 $url = Utils::replaceSubdomain($url, $this->account->subdomain);
