--- conflicted
+++ resolved
@@ -48,12 +48,8 @@
     const IDEAL = 37;
     const HOSTED_PAGE = 38;
     const GIROPAY = 39;
-<<<<<<< HEAD
+    const PRZELEWY24 = 40;
     const EPS = 41;
-=======
-    const PRZELEWY24 = 40;
-
->>>>>>> 26bb30e4
 
     public static function parseCardType($cardName)
     {
