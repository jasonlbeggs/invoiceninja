--- conflicted
+++ resolved
@@ -42,12 +42,9 @@
     const SEPA = 29;
     const GOCARDLESS = 30;
     const CRYPTO = 31;
-<<<<<<< HEAD
-    const BANCONTACT = 36;
-=======
     const MOLLIE_BANK_TRANSFER = 34;
     const KBC = 35;
->>>>>>> 900832fc
+    const BANCONTACT = 36;
 
     public static function parseCardType($cardName)
     {
