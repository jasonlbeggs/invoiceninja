<?php
/**
 * Invoice Ninja (https://invoiceninja.com).
 *
 * @link https://github.com/invoiceninja/invoiceninja source repository
 *
 * @copyright Copyright (c) 2021. Invoice Ninja LLC (https://invoiceninja.com)
 *
 * @license https://www.elastic.co/licensing/elastic-license
 */

namespace App\Models;

class PaymentType extends StaticModel
{
    /**
     * @var bool
     */
    public $timestamps = false;

    const CREDIT = 1;
    const ACH = 4;
    const VISA = 5;
    const MASTERCARD = 6;
    const AMERICAN_EXPRESS = 7;
    const DISCOVER = 8;
    const DINERS = 9;
    const EUROCARD = 10;
    const NOVA = 11;
    const CREDIT_CARD_OTHER = 12;
    const PAYPAL = 13;
    const CHECK = 15;
    const CARTE_BLANCHE = 16;
    const UNIONPAY = 17;
    const JCB = 18;
    const LASER = 19;
    const MAESTRO = 20;
    const SOLO = 21;
    const SWITCH = 22;
    const ALIPAY = 27;
    const SOFORT = 28;
    const SEPA = 29;
    const GOCARDLESS = 30;
    const CRYPTO = 31;
    const MOLLIE_BANK_TRANSFER = 34;
    const KBC = 35;
    const BANCONTACT = 36;
    const IDEAL = 37;
    const HOSTED_PAGE = 38;
    const GIROPAY = 39;
    const PRZELEWY24 = 40;
    const EPS = 41;
<<<<<<< HEAD
    const BECS = 43;
    const ACSS = 44;
=======
    const DIRECT_DEBIT = 42;
>>>>>>> 2c0cef9b

    public static function parseCardType($cardName)
    {
        $cardTypes = [
            'visa' => self::VISA,
            'americanexpress' => self::AMERICAN_EXPRESS,
            'amex' => self::AMERICAN_EXPRESS,
            'mastercard' => self::MASTERCARD,
            'discover' => self::DISCOVER,
            'jcb' => self::JCB,
            'dinersclub' => self::DINERS,
            'carteblanche' => self::CARTE_BLANCHE,
            'chinaunionpay' => self::UNIONPAY,
            'unionpay' => self::UNIONPAY,
            'laser' => self::LASER,
            'maestro' => self::MAESTRO,
            'solo' => self::SOLO,
            'switch' => self::SWITCH,
        ];

        $cardName = strtolower(str_replace([' ', '-', '_'], '', $cardName));

        if (empty($cardTypes[$cardName]) && 1 == preg_match('/^('.implode('|', array_keys($cardTypes)).')/', $cardName, $matches)) {
            // Some gateways return extra stuff after the card name
            $cardName = $matches[1];
        }

        if (! empty($cardTypes[$cardName])) {
            return $cardTypes[$cardName];
        } else {
            return self::CREDIT_CARD_OTHER;
        }
    }
}<|MERGE_RESOLUTION|>--- conflicted
+++ resolved
@@ -50,12 +50,9 @@
     const GIROPAY = 39;
     const PRZELEWY24 = 40;
     const EPS = 41;
-<<<<<<< HEAD
-    const BECS = 43;
+    const DIRECT_DEBIT = 42;
+  ` const BECS = 43;
     const ACSS = 44;
-=======
-    const DIRECT_DEBIT = 42;
->>>>>>> 2c0cef9b
 
     public static function parseCardType($cardName)
     {
