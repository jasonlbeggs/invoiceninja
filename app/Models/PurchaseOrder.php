<?php
/**
 * Invoice Ninja (https://invoiceninja.com).
 *
 * @link https://github.com/invoiceninja/invoiceninja source repository
 *
 * @copyright Copyright (c) 2022. Invoice Ninja LLC (https://invoiceninja.com)
 *
 * @license https://www.elastic.co/licensing/elastic-license
 */

namespace App\Models;


<<<<<<< HEAD
use App\Helpers\Invoice\InvoiceSum;
use App\Helpers\Invoice\InvoiceSumInclusive;
=======
use App\Jobs\Entity\CreateEntityPdf;
>>>>>>> 3949429b
use App\Services\PurchaseOrder\PurchaseOrderService;
use App\Utils\Ninja;
use Illuminate\Database\Eloquent\SoftDeletes;
use Illuminate\Support\Carbon;
use Illuminate\Support\Facades\Storage;

class PurchaseOrder extends BaseModel
{
    use Filterable;
    use SoftDeletes;

    protected $fillable = [
        'number',
        'discount',
        'company_id',
        'status_id',
        'user_id',
        'last_sent_date',
        'is_deleted',
        'po_number',
        'date',
        'due_date',
        'terms',
        'public_notes',
        'private_notes',
        'tax_name1',
        'tax_rate1',
        'tax_name2',
        'tax_rate2',
        'tax_name3',
        'tax_rate3',
        'total_taxes',
        'uses_inclusive_taxes',
        'is_amount_discount',
        'partial',
        'recurring_id',
        'next_send_date',
        'reminder1_sent',
        'reminder2_sent',
        'reminder3_sent',
        'reminder_last_sent',
        'partial_due_date',
        'project_id',
        'custom_value1',
        'custom_value2',
        'custom_value3',
        'custom_value4',
        'backup',
        'footer',
        'line_items',
        'client_id',
        'custom_surcharge1',
        'custom_surcharge2',
        'custom_surcharge3',
        'custom_surcharge4',
//        'custom_surcharge_tax1',
//        'custom_surcharge_tax2',
//        'custom_surcharge_tax3',
//        'custom_surcharge_tax4',
        'design_id',
        'invoice_id',
        'assigned_user_id',
        'exchange_rate',
        'balance',
        'partial',
        'paid_to_date',
        'subscription_id',
        'vendor_id',
        'last_viewed'
    ];

    protected $casts = [
        'line_items' => 'object',
        'backup' => 'object',
        'updated_at' => 'timestamp',
        'created_at' => 'timestamp',
        'deleted_at' => 'timestamp',
        'is_amount_discount' => 'bool',

    ];

    const STATUS_DRAFT = 1;
    const STATUS_SENT = 2;
    const STATUS_APPROVED = 3;
    const STATUS_CONVERTED = 4;
    const STATUS_EXPIRED = -1;

    public function assigned_user()
    {
        return $this->belongsTo(User::class, 'assigned_user_id', 'id')->withTrashed();
    }

    public function vendor()
    {
        return $this->belongsTo(Vendor::class);
    }

    public function history()
    {
        return $this->hasManyThrough(Backup::class, Activity::class);
    }

    public function activities()
    {
        return $this->hasMany(Activity::class)->orderBy('id', 'DESC')->take(50);
    }

    public function company()
    {
        return $this->belongsTo(Company::class);
    }

    public function user()
    {
        return $this->belongsTo(User::class)->withTrashed();
    }

    public function client()
    {
        return $this->belongsTo(Client::class)->withTrashed();
    }
    public function markInvitationsSent()
    {
        $this->invitations->each(function ($invitation) {
            if (! isset($invitation->sent_date)) {
                $invitation->sent_date = Carbon::now();
                $invitation->save();
            }
        });
    }

    public function pdf_file_path($invitation = null, string $type = 'path', bool $portal = false)
    {
        if (! $invitation) {

            if($this->invitations()->exists())
                $invitation = $this->invitations()->first();
            else{
                $this->service()->createInvitations();
                $invitation = $this->invitations()->first();
            }

        }

<<<<<<< HEAD
=======
        if(!$invitation)
            throw new \Exception('Hard fail, could not create an invitation - is there a valid contact?');

        $file_path = $this->client->credit_filepath($invitation).$this->numberFormatter().'.pdf';

        if(Ninja::isHosted() && $portal && Storage::disk(config('filesystems.default'))->exists($file_path)){
            return Storage::disk(config('filesystems.default'))->{$type}($file_path);
        }
        elseif(Ninja::isHosted() && $portal){
            $file_path = CreateEntityPdf::dispatchNow($invitation,config('filesystems.default'));
            return Storage::disk(config('filesystems.default'))->{$type}($file_path);
        }

        if(Storage::disk('public')->exists($file_path))
            return Storage::disk('public')->{$type}($file_path);

        $file_path = CreateEntityPdf::dispatchNow($invitation);
        return Storage::disk('public')->{$type}($file_path);
    }

>>>>>>> 3949429b
    public function invitations()
    {
        return $this->hasMany(PurchaseOrderInvitation::class);
    }

    public function project()
    {
        return $this->belongsTo(Project::class)->withTrashed();
    }

    public function invoice()
    {
        return $this->belongsTo(Invoice::class);
    }

    public function service()
    {
        return new  PurchaseOrderService($this);
    }

    public function invoices()
    {
        return $this->belongsToMany(Invoice::class)->using(Paymentable::class);
    }

    public function payments()
    {
        return $this->morphToMany(Payment::class, 'paymentable');
    }

    public function documents()
    {
        return $this->morphMany(Document::class, 'documentable');
    }

    public function calc()
    {
        $credit_calc = null;

        if ($this->uses_inclusive_taxes) {
            $credit_calc = new InvoiceSumInclusive($this);
        } else {
            $credit_calc = new InvoiceSum($this);
        }

        return $credit_calc->build();
    }

}<|MERGE_RESOLUTION|>--- conflicted
+++ resolved
@@ -12,12 +12,7 @@
 namespace App\Models;
 
 
-<<<<<<< HEAD
-use App\Helpers\Invoice\InvoiceSum;
-use App\Helpers\Invoice\InvoiceSumInclusive;
-=======
 use App\Jobs\Entity\CreateEntityPdf;
->>>>>>> 3949429b
 use App\Services\PurchaseOrder\PurchaseOrderService;
 use App\Utils\Ninja;
 use Illuminate\Database\Eloquent\SoftDeletes;
@@ -101,9 +96,8 @@
 
     const STATUS_DRAFT = 1;
     const STATUS_SENT = 2;
-    const STATUS_APPROVED = 3;
-    const STATUS_CONVERTED = 4;
-    const STATUS_EXPIRED = -1;
+    const STATUS_PARTIAL = 3;
+    const STATUS_APPLIED = 4;
 
     public function assigned_user()
     {
@@ -162,8 +156,6 @@
 
         }
 
-<<<<<<< HEAD
-=======
         if(!$invitation)
             throw new \Exception('Hard fail, could not create an invitation - is there a valid contact?');
 
@@ -184,7 +176,6 @@
         return Storage::disk('public')->{$type}($file_path);
     }
 
->>>>>>> 3949429b
     public function invitations()
     {
         return $this->hasMany(PurchaseOrderInvitation::class);
@@ -220,17 +211,4 @@
         return $this->morphMany(Document::class, 'documentable');
     }
 
-    public function calc()
-    {
-        $credit_calc = null;
-
-        if ($this->uses_inclusive_taxes) {
-            $credit_calc = new InvoiceSumInclusive($this);
-        } else {
-            $credit_calc = new InvoiceSum($this);
-        }
-
-        return $credit_calc->build();
-    }
-
 }