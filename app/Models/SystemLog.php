<?php
/**
 * Invoice Ninja (https://invoiceninja.com).
 *
 * @link https://github.com/invoiceninja/invoiceninja source repository
 *
 * @copyright Copyright (c) 2021. Invoice Ninja LLC (https://invoiceninja.com)
 *
 * @license https://www.elastic.co/licensing/elastic-license
 */

namespace App\Models;

use App\Utils\Traits\MakesHash;
use Illuminate\Database\Eloquent\Model;
use Illuminate\Database\Eloquent\SoftDeletes;

class SystemLog extends Model
{
    use Filterable;
    use SoftDeletes;
    use MakesHash;

    protected $casts = [
        'updated_at' => 'timestamp',
        'created_at' => 'timestamp',
        'deleted_at' => 'timestamp',
        'log' => 'array',
    ];

    protected $dateFormat = 'Y-m-d H:i:s.u';

    /* Category IDs */
    const CATEGORY_GATEWAY_RESPONSE = 1;
    const CATEGORY_MAIL = 2;
    const CATEGORY_WEBHOOK = 3;
    const CATEGORY_PDF = 4;
    const CATEGORY_SECURITY = 5;

    /* Event IDs*/
    const EVENT_PAYMENT_RECONCILIATION_FAILURE = 10;
    const EVENT_PAYMENT_RECONCILIATION_SUCCESS = 11;

    const EVENT_GATEWAY_SUCCESS = 21;
    const EVENT_GATEWAY_FAILURE = 22;
    const EVENT_GATEWAY_ERROR = 23;

    const EVENT_MAIL_SEND = 30;
    const EVENT_MAIL_RETRY_QUEUE = 31; //we use this to queue emails that are spooled and not sent due to the email queue quota being exceeded.
    const EVENT_MAIL_BOUNCED = 32;
    const EVENT_MAIL_SPAM_COMPLAINT = 33;
    const EVENT_MAIL_DELIVERY = 34;

    const EVENT_WEBHOOK_RESPONSE = 40;
    const EVENT_WEBHOOK_SUCCESS = 41;
    const EVENT_PDF_RESPONSE = 50;

    const EVENT_AUTHENTICATION_FAILURE = 60;
    const EVENT_USER = 61;

    /*Type IDs*/
    const TYPE_PAYPAL = 300;
    const TYPE_STRIPE = 301;
    const TYPE_LEDGER = 302;
    const TYPE_FAILURE = 303;
    const TYPE_CHECKOUT = 304;
    const TYPE_AUTHORIZE = 305;
    const TYPE_CUSTOM = 306;
    const TYPE_BRAINTREE = 307;
    const TYPE_WEPAY = 309;
    const TYPE_PAYFAST = 310;
    const TYPE_PAYTRACE = 311;
    const TYPE_MOLLIE = 312;
<<<<<<< HEAD
    const TYPE_EWAY = 313;
=======
    const TYPE_SQUARE = 320;
>>>>>>> ad73273a

    const TYPE_QUOTA_EXCEEDED = 400;
    const TYPE_UPSTREAM_FAILURE = 401;

    const TYPE_WEBHOOK_RESPONSE = 500;

    const TYPE_PDF_FAILURE = 600;
    const TYPE_PDF_SUCCESS = 601;

    const TYPE_MODIFIED = 701;
    const TYPE_DELETED = 702;

    const TYPE_LOGIN_SUCCESS = 800;
    const TYPE_LOGIN_FAILURE = 801;
    
    protected $fillable = [
        'client_id',
        'company_id',
        'user_id',
        'log',
        'category_id',
        'event_id',
        'type_id',
    ];

    public function resolveRouteBinding($value, $field = null)
    {
        if (is_numeric($value)) {
            throw new ModelNotFoundException("Record with value {$value} not found");
        }

        return $this
            ->where('id', $this->decodePrimaryKey($value))->firstOrFail();
    }

    /*
    V2 type of scope
     */
    public function scopeCompany($query)
    {
        $query->where('company_id', auth()->user()->companyId());

        return $query;
    }

    public function getCategoryName()
    {
        switch ($this->category_id) {
            case self::CATEGORY_GATEWAY_RESPONSE:
                return "Gateway";
            case self::CATEGORY_MAIL:
                return "Mail";
            case self::CATEGORY_WEBHOOK:
                return "Webhook";            
            case self::CATEGORY_PDF:
                return "PDF";
            case self::CATEGORY_SECURITY:
                return "Security";
                        
            default:
                return 'undefined';
        }
    }

    public function getEventName()
    {
        switch ($this->event_id) {
            case self::EVENT_PAYMENT_RECONCILIATION_FAILURE:
                return "Payment reco failure";
            case self::EVENT_PAYMENT_RECONCILIATION_SUCCESS:
                return "Payment reco success";
            case self::EVENT_GATEWAY_SUCCESS:
                return "Success";            
            case self::EVENT_GATEWAY_FAILURE:
                return "Failure";
            case self::EVENT_GATEWAY_ERROR:
                return "Error";
            case self::EVENT_MAIL_SEND:
                return "Send";
            case self::EVENT_MAIL_RETRY_QUEUE:
                return "Retry";
            case self::EVENT_MAIL_BOUNCED:
                return "Bounced";
            case self::EVENT_MAIL_SPAM_COMPLAINT:
                return "Spam";
            case self::EVENT_MAIL_DELIVERY:
                return "Delivery";
            case self::EVENT_WEBHOOK_RESPONSE:
                return "Webhook Response";
            case self::EVENT_PDF_RESPONSE:
                return "Pdf Response";
            case self::EVENT_AUTHENTICATION_FAILURE:
                return "Auth Failure";
            case self::EVENT_USER:
                return "User";                                                
            default:
                return 'undefined';
        }
    }

    public function getTypeName()
    {
        switch ($this->type_id) {
            case self::TYPE_QUOTA_EXCEEDED:
                return "Quota Exceeded";
            case self::TYPE_UPSTREAM_FAILURE:
                return "Upstream Failure";
            case self::TYPE_WEBHOOK_RESPONSE:
                return "Webhook";            
            case self::TYPE_PDF_FAILURE:
                return "Failure";
            case self::TYPE_PDF_SUCCESS:
                return "Success";
            case self::TYPE_MODIFIED:
                return "Modified";
            case self::TYPE_DELETED:
                return "Deleted";  
            case self::TYPE_LOGIN_SUCCESS:
                return "Login Success";    
            case self::TYPE_LOGIN_FAILURE:
                return "Login Failure";
            case self::TYPE_PAYPAL:
                return "PayPal";
            case self::TYPE_STRIPE:
                return "Stripe";
            case self::TYPE_LEDGER:
                return "Ledger";
            case self::TYPE_FAILURE:
                return "Failure";
            case self::TYPE_CHECKOUT:
                return "Checkout";
            case self::TYPE_AUTHORIZE:
                return "Auth.net";
            case self::TYPE_CUSTOM:
                return "Custom";
            case self::TYPE_BRAINTREE:
                return "Braintree";
            case self::TYPE_WEPAY:
                return "WePay";
            case self::TYPE_PAYFAST:
                return "Payfast";
            default:
                return 'undefined';
        }
    }
}

    <|MERGE_RESOLUTION|>--- conflicted
+++ resolved
@@ -71,11 +71,8 @@
     const TYPE_PAYFAST = 310;
     const TYPE_PAYTRACE = 311;
     const TYPE_MOLLIE = 312;
-<<<<<<< HEAD
     const TYPE_EWAY = 313;
-=======
     const TYPE_SQUARE = 320;
->>>>>>> ad73273a
 
     const TYPE_QUOTA_EXCEEDED = 400;
     const TYPE_UPSTREAM_FAILURE = 401;
