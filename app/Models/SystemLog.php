<?php
/**
 * Invoice Ninja (https://invoiceninja.com).
 *
 * @link https://github.com/invoiceninja/invoiceninja source repository
 *
 * @copyright Copyright (c) 2021. Invoice Ninja LLC (https://invoiceninja.com)
 *
 * @license https://opensource.org/licenses/AAL
 */

namespace App\Models;

use App\Utils\Traits\MakesHash;
use Illuminate\Database\Eloquent\Model;
use Illuminate\Database\Eloquent\SoftDeletes;

class SystemLog extends Model
{
    use Filterable;
    use SoftDeletes;
    use MakesHash;

    protected $casts = [
        'updated_at' => 'timestamp',
        'created_at' => 'timestamp',
        'deleted_at' => 'timestamp',
        'log' => 'array',
    ];

    protected $dateFormat = 'Y-m-d H:i:s.u';

    /* Category IDs */
    const CATEGORY_GATEWAY_RESPONSE = 1;
    const CATEGORY_MAIL = 2;
    const CATEGORY_WEBHOOK = 3;
    const CATEGORY_PDF = 4;
    const CATEGORY_SECURITY = 5;

    /* Event IDs*/
    const EVENT_PAYMENT_RECONCILIATION_FAILURE = 10;
    const EVENT_PAYMENT_RECONCILIATION_SUCCESS = 11;

    const EVENT_GATEWAY_SUCCESS = 21;
    const EVENT_GATEWAY_FAILURE = 22;
    const EVENT_GATEWAY_ERROR = 23;

    const EVENT_MAIL_SEND = 30;
    const EVENT_MAIL_RETRY_QUEUE = 31; //we use this to queue emails that are spooled and not sent due to the email queue quota being exceeded.
    const EVENT_MAIL_BOUNCED = 32;
    const EVENT_MAIL_SPAM_COMPLAINT = 33;
    const EVENT_MAIL_DELIVERY = 34;

    const EVENT_WEBHOOK_RESPONSE = 40;
    const EVENT_PDF_RESPONSE = 50;

    const EVENT_AUTHENTICATION_FAILURE = 60;
    const EVENT_USER = 61;

    /*Type IDs*/
    const TYPE_PAYPAL = 300;
    const TYPE_STRIPE = 301;
    const TYPE_LEDGER = 302;
    const TYPE_FAILURE = 303;
    const TYPE_CHECKOUT = 304;
    const TYPE_AUTHORIZE = 305;
    const TYPE_CUSTOM = 306;
<<<<<<< HEAD
    const TYPE_WEPAY = 309;
    
=======
    const TYPE_BRAINTREE = 307;

>>>>>>> 4ce093ff
    const TYPE_QUOTA_EXCEEDED = 400;
    const TYPE_UPSTREAM_FAILURE = 401;

    const TYPE_WEBHOOK_RESPONSE = 500;

    const TYPE_PDF_FAILURE = 600;
    const TYPE_PDF_SUCCESS = 601;

    const TYPE_MODIFIED = 701;
    const TYPE_DELETED = 702;

    const TYPE_LOGIN_SUCCESS = 800;
    const TYPE_LOGIN_FAILURE = 801;
    
    protected $fillable = [
        'client_id',
        'company_id',
        'user_id',
        'log',
        'category_id',
        'event_id',
        'type_id',
    ];

    public function resolveRouteBinding($value, $field = null)
    {
        if (is_numeric($value)) {
            throw new ModelNotFoundException("Record with value {$value} not found");
        }

        return $this
            ->where('id', $this->decodePrimaryKey($value))->firstOrFail();
    }

    /*
    V2 type of scope
     */
    public function scopeCompany($query)
    {
        $query->where('company_id', auth()->user()->companyId());

        return $query;
    }
}<|MERGE_RESOLUTION|>--- conflicted
+++ resolved
@@ -65,13 +65,10 @@
     const TYPE_CHECKOUT = 304;
     const TYPE_AUTHORIZE = 305;
     const TYPE_CUSTOM = 306;
-<<<<<<< HEAD
     const TYPE_WEPAY = 309;
     
-=======
     const TYPE_BRAINTREE = 307;
 
->>>>>>> 4ce093ff
     const TYPE_QUOTA_EXCEEDED = 400;
     const TYPE_UPSTREAM_FAILURE = 401;
 
