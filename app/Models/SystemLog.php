--- conflicted
+++ resolved
@@ -100,11 +100,9 @@
     const TYPE_MOLLIE = 312;
 
     const TYPE_EWAY = 313;
-<<<<<<< HEAD
+    
     const TYPE_FORTE = 314;
-=======
-
->>>>>>> 533e9e79
+
     const TYPE_SQUARE = 320;
 
     const TYPE_GOCARDLESS = 321;
@@ -254,13 +252,9 @@
             case self::TYPE_WEPAY:
                 return 'WePay';
             case self::TYPE_PAYFAST:
-<<<<<<< HEAD
                 return "Payfast";
             case self::TYPE_FORTE:
                 return "Forte";
-=======
-                return 'Payfast';
->>>>>>> 533e9e79
             default:
                 return 'undefined';
         }
