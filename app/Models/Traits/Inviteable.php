<?php

namespace App\Models\Traits;

use Carbon;
use Utils;

/**
 * Class SendsEmails.
 */
trait Inviteable
{
    // If we're getting the link for PhantomJS to generate the PDF
    // we need to make sure it's served from our site
    /**
     * @param string $type
     * @param bool   $forceOnsite
     *
     * @return string
     */
    public function getLink($type = 'view', $forceOnsite = false, $forcePlain = false)
    {
        if (! $this->account) {
            $this->load('account');
        }

        if ($this->proposal_id) {
            $type = 'proposal';
        }

        $account = $this->account;
        $iframe_url = $account->iframe_url;
        $url = trim(SITE_URL, '/');

        if (env('REQUIRE_HTTPS')) {
            $url = str_replace('http://', 'https://', $url);
        }

        if ($account->hasFeature(FEATURE_CUSTOM_URL)) {
            if (Utils::isNinjaProd() && ! Utils::isReseller()) {
                $url = $account->present()->clientPortalLink();
            }

            if ($iframe_url && ! $forceOnsite) {
                if ($account->is_custom_domain) {
                    $url = $iframe_url;
                } else {
                    return "{$iframe_url}?{$this->invitation_key}/{$type}";
                }
            } elseif ($this->account->subdomain && ! $forcePlain) {
                $url = Utils::replaceSubdomain($url, $account->subdomain);
            }
        }

        return "{$url}/{$type}/{$this->invitation_key}";
    }

    /**
     * @return bool|string
     */
    public function getStatus()
    {
        $hasValue = false;
        $parts = [];
        $statuses = $this->message_id ? ['sent', 'opened', 'viewed'] : ['sent', 'viewed'];

        foreach ($statuses as $status) {
            $field = "{$status}_date";
            $date = '';
            if ($this->$field && $this->field != '0000-00-00 00:00:00') {
                $date = Utils::dateToString($this->$field);
                $hasValue = true;
                $parts[] = trans('texts.invitation_status_' . $status) . ': ' . $date;
            }
        }

<<<<<<< HEAD
        return $hasValue ? implode('<br/>', $parts) : false;

        // return $hasValue ? implode($parts, '<br/>') : false;
=======
        //php 7.3
        // return $hasValue ? implode($parts, '<br/>') : false;


        //php 7.4
        return $hasValue ? implode('<br/>', $parts) : false;
>>>>>>> 64674fea
    }

    /**
     * @return mixed
     */
    public function getName()
    {
        return $this->invitation_key;
    }

    /**
     * @param null $messageId
     */
    public function markSent($messageId = null)
    {
        $this->message_id = $messageId;
        $this->email_error = null;
        $this->sent_date = Carbon::now()->toDateTimeString();
        $this->save();
    }

    public function isSent()
    {
        return $this->sent_date && $this->sent_date != '0000-00-00 00:00:00';
    }

    public function markViewed()
    {
        $this->viewed_date = Carbon::now()->toDateTimeString();
        $this->save();

        if ($this->invoice) {
            $invoice = $this->invoice;
            $client = $invoice->client;

            $invoice->markViewed();
            $client->markLoggedIn();
        }
    }
}<|MERGE_RESOLUTION|>--- conflicted
+++ resolved
@@ -74,18 +74,10 @@
             }
         }
 
-<<<<<<< HEAD
         return $hasValue ? implode('<br/>', $parts) : false;
 
         // return $hasValue ? implode($parts, '<br/>') : false;
-=======
-        //php 7.3
-        // return $hasValue ? implode($parts, '<br/>') : false;
 
-
-        //php 7.4
-        return $hasValue ? implode('<br/>', $parts) : false;
->>>>>>> 64674fea
     }
 
     /**
