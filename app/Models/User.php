--- conflicted
+++ resolved
@@ -426,17 +426,12 @@
     User::onUpdatingUser($user);
 
     $dirty = $user->getDirty();
-<<<<<<< HEAD
-    if (array_key_exists('email', $dirty) || array_key_exists('confirmation_code', $dirty)) {
-        LookupUser::updateUser($user->account->account_key, $user->id, $user->email, $user->confirmation_code);
-=======
     if (array_key_exists('email', $dirty)
         || array_key_exists('confirmation_code', $dirty)
         || array_key_exists('oauth_user_id', $dirty)
         || array_key_exists('oauth_provider_id', $dirty)
         || array_key_exists('referral_code', $dirty)) {
         LookupUser::updateUser($user->account->account_key, $user);
->>>>>>> 8e4dfc6f
     }
 });
 
