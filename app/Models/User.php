<?php
/**
 * Invoice Ninja (https://invoiceninja.com).
 *
 * @link https://github.com/invoiceninja/invoiceninja source repository
 *
 * @copyright Copyright (c) 2021. Invoice Ninja LLC (https://invoiceninja.com)
 *
 * @license https://www.elastic.co/licensing/elastic-license
 */

namespace App\Models;

use App\Jobs\Mail\NinjaMailer;
use App\Jobs\Mail\NinjaMailerJob;
use App\Jobs\Mail\NinjaMailerObject;
use App\Mail\Admin\ResetPasswordObject;
use App\Models\Presenters\UserPresenter;
use App\Notifications\ResetPasswordNotification;
use App\Services\User\UserService;
use App\Utils\Traits\MakesHash;
use App\Utils\Traits\UserSessionAttributes;
use App\Utils\Traits\UserSettings;
use Illuminate\Contracts\Auth\MustVerifyEmail;
use Illuminate\Database\Eloquent\Factories\HasFactory;
use Illuminate\Database\Eloquent\Model;
use Illuminate\Database\Eloquent\SoftDeletes;
use Illuminate\Foundation\Auth\User as Authenticatable;
use Illuminate\Notifications\Notifiable;
use Illuminate\Support\Carbon;
use Illuminate\Support\Collection;
use Illuminate\Support\Facades\Auth;
use Laracasts\Presenter\PresentableTrait;
use Illuminate\Support\Facades\Cache;

class User extends Authenticatable implements MustVerifyEmail
{
    use Notifiable;
    use SoftDeletes;
    use PresentableTrait;
    use MakesHash;
    use UserSessionAttributes;
    use UserSettings;
    use Filterable;
    use HasFactory;

    protected $guard = 'user';

    protected $dates = ['deleted_at'];

    protected $presenter = UserPresenter::class;

    protected $with = []; // ? companies also

    protected $dateFormat = 'Y-m-d H:i:s.u';

    public $company;

    protected $appends = [
        'hashed_id',
    ];

    /**
     * The attributes that are mass assignable.
     *
     * @var array
     */
    protected $fillable = [
        'first_name',
        'last_name',
        'email',
        'phone',
        'signature',
        'avatar',
        'accepted_terms_version',
        'oauth_user_id',
        'oauth_provider_id',
        'oauth_user_token',
        'oauth_user_refresh_token',
        'custom_value1',
        'custom_value2',
        'custom_value3',
        'custom_value4',
        'is_deleted',
        // 'google_2fa_secret',
    ];

    /**
     * The attributes that should be hidden for arrays.
     *
     * @var array
     */
    protected $hidden = [
        'remember_token',
        'google_2fa_secret',
        'google_2fa_phone',
        'remember_2fa_token',
        'slack_webhook_url',
    ];

    protected $casts = [
        'oauth_user_token' => 'object',
        'settings'         => 'object',
        'updated_at'       => 'timestamp',
        'created_at'       => 'timestamp',
        'deleted_at'       => 'timestamp',
    ];


    public function name()
    {
        return $this->first_name . ' ' . $this->last_name;
    }

    public function getEntityType()
    {
        return self::class;
    }

    public function getHashedIdAttribute()
    {
        return $this->encodePrimaryKey($this->id);
    }

    /**
     * Returns a account.
     *
     * @return \Illuminate\Database\Eloquent\Relations\BelongsTo
     */
    public function account()
    {
        return $this->belongsTo(Account::class);
    }

    /**
     * Returns all company tokens.
     *
     * @return \Illuminate\Database\Eloquent\Relations\HasMany
     */
    public function tokens()
    {
        return $this->hasMany(CompanyToken::class)->orderBy('id', 'ASC');
    }

    /**
     * Returns all companies a user has access to.
     *
     * @return \Illuminate\Database\Eloquent\Relations\BelongsToMany
     */
    public function companies()
    {
        return $this->belongsToMany(Company::class)->using(CompanyUser::class)->withPivot('permissions', 'settings', 'is_admin', 'is_owner', 'is_locked')->withTimestamps();
    }

    /**
     * As we are authenticating on CompanyToken,
     * we need to link the company to the user manually. This allows
     * us to decouple a $user and their attached companies.
     * @param $company
     */
    public function setCompany($company)
    {
        $this->company = $company;
<<<<<<< HEAD
    
=======

>>>>>>> 9c2e02d4
        return $this;
    }

    /**
     * Returns the currently set Company.
     */
    public function getCompany()
    {

        if ($this->company){

            return $this->company;
        
        }
        elseif (request()->header('X-API-TOKEN')) {
            $company_token = CompanyToken::with(['company'])->whereRaw('BINARY `token`= ?', [request()->header('X-API-TOKEN')])->first();

            return $company_token->company;
        }


        // return false;
        throw new \Exception('No Company Found');
        //return Company::find(config('ninja.company_id'));
    }

    public function companyIsSet()
    {
        if($this->company)
            return true;

        return false;
    }

    /**
     * Returns the current company.
     *
     * @return Collection
     */
    public function company()
    {
        return $this->getCompany();
    }

    private function setCompanyByGuard()
    {
        if (Auth::guard('contact')->check()) {
            $this->setCompany(auth()->user()->client->company);
        }
    }

    public function company_users()
    {
        return $this->hasMany(CompanyUser::class)->withTrashed();
    }

    public function co_user()
    {
        return $this->company_user();
    }

    public function company_user()
    {
        if (! $this->id && auth()->user()) {
            $this->id = auth()->user()->id;
        }

        return $this->hasOneThrough(CompanyUser::class, CompanyToken::class, 'user_id', 'user_id', 'id', 'user_id')
        ->withTrashed();

        // if (request()->header('X-API-TOKEN')) {

        //     nlog("with an API token");
        //     nlog(request()->header('X-API-TOKEN'));

        //     return $this->hasOneThrough(CompanyUser::class, CompanyToken::class, 'user_id', 'company_id', 'id', 'company_id')
        //     ->where('company_tokens.token', request()->header('X-API-TOKEN'))
        //     ->withTrashed();
        // } else {
        //     return $this->hasOneThrough(CompanyUser::class, CompanyToken::class, 'user_id', 'company_id', 'id', 'company_id')
        //     ->where('company_user.user_id', $this->id)
        //     ->withTrashed();
        // }
    }

    /**
     * Returns the currently set company id for the user.
     *
     * @return int
     */
    public function companyId() :int
    {
        return $this->company()->id;
    }

    public function clients()
    {
        return $this->hasMany(Client::class);
    }

    /**
     * Returns a comma separated list of user permissions.
     *
     * @return comma separated list
     */
    public function permissions()
    {
        return $this->company_user->permissions;
    }

    /**
     * Returns a object of User Settings.
     *
     * @return stdClass
     */
    public function settings()
    {
        return json_decode($this->company_user->settings);
    }

    /**
     * Returns a boolean of the administrator status of the user.
     *
     * @return bool
     */
    public function isAdmin() : bool
    {
        return $this->company_user->is_admin;
    }

    public function isOwner() : bool
    {
        return $this->company_user->is_owner;
    }

    /**
     * Returns all user created contacts.
     *
     * @return \Illuminate\Database\Eloquent\Relations\HasMany
     */
    public function contacts()
    {
        return $this->hasMany(ClientContact::class);
    }

    /**
     * Returns a boolean value if the user owns the current Entity.
     *
     * @param  string Entity
     * @return bool
     */
    public function owns($entity) : bool
    {
        return ! empty($entity->user_id) && $entity->user_id == $this->id;
    }

    /**
     * Returns a boolean value if the user is assigned to the current Entity.
     *
     * @param  string Entity
     * @return bool
     */
    public function assigned($entity) : bool
    {
        return ! empty($entity->assigned_user_id) && $entity->assigned_user_id == $this->id;
    }

    /**
     * Returns true if permissions exist in the map.
     *
     * @param  string permission
     * @return bool
     */
    public function hasPermission($permission) : bool
    {
        $parts = explode('_', $permission);
        $all_permission = '';

        if (count($parts) > 1) {
            $all_permission = $parts[0].'_all';
        }

        return  $this->isOwner() ||
                $this->isAdmin() ||
                (stripos($this->company_user->permissions, $all_permission) !== false) ||
                (stripos($this->company_user->permissions, $permission) !== false);
    }

    public function documents()
    {
        return $this->morphMany(Document::class, 'documentable');
    }

    public function isVerified()
    {
        return is_null($this->email_verified_at) ? false : true;
    }

    public function getEmailVerifiedAt()
    {
        if ($this->email_verified_at) {
            return Carbon::parse($this->email_verified_at)->timestamp;
        } else {
            return null;
        }
    }

    public function routeNotificationForSlack($notification)
    {
        if ($this->company_user->slack_webhook_url) {
            return $this->company_user->slack_webhook_url;
        }
    }

    public function routeNotificationForMail($notification)
    {
        return $this->email;
    }

    /**
     * Retrieve the model for a bound value.
     *
     * @param mixed $value
     * @param null $field
     * @return Model|null
     */
    public function resolveRouteBinding($value, $field = null)
    {
        return $this
            ->withTrashed()
            ->where('id', $this->decodePrimaryKey($value))->firstOrFail();
    }

    /**
     * Send the password reset notification.
     *
     * @param  string  $token
     * @return void
     */
    public function sendPasswordResetNotification($token)
    {

        $nmo = new NinjaMailerObject;
        $nmo->mailable = new NinjaMailer( (new ResetPasswordObject($token, $this, $this->account->default_company))->build());
        $nmo->to_user = $this;
        $nmo->settings = $this->account->default_company->settings;
        $nmo->company = $this->account->default_company;

        NinjaMailerJob::dispatch($nmo, true);

        //$this->notify(new ResetPasswordNotification($token));
    }

    public function service()
    {
        return new UserService($this);
    }
}<|MERGE_RESOLUTION|>--- conflicted
+++ resolved
@@ -161,11 +161,7 @@
     public function setCompany($company)
     {
         $this->company = $company;
-<<<<<<< HEAD
-    
-=======
-
->>>>>>> 9c2e02d4
+
         return $this;
     }
 
