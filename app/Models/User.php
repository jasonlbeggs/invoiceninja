<?php namespace App\Models;

use Session;
use Event;
use App\Libraries\Utils;
use App\Events\UserSettingsChanged;
use App\Events\UserSignedUp;
use Illuminate\Auth\Authenticatable;
use Illuminate\Foundation\Auth\Access\Authorizable;
use Illuminate\Database\Eloquent\Model;
use Illuminate\Auth\Passwords\CanResetPassword;
use Illuminate\Contracts\Auth\Authenticatable as AuthenticatableContract;
use Illuminate\Contracts\Auth\Access\Authorizable as AuthorizableContract;
use Illuminate\Contracts\Auth\CanResetPassword as CanResetPasswordContract;
use Illuminate\Database\Eloquent\SoftDeletes;

/**
 * Class User
 */
class User extends Model implements AuthenticatableContract, AuthorizableContract, CanResetPasswordContract {
    /**
     * @var array
     */
    public static $all_permissions = [
        'create_all' => 0b0001,
        'view_all' => 0b0010,
        'edit_all' => 0b0100,
    ];

    use Authenticatable, Authorizable, CanResetPassword;

    /**
     * The database table used by the model.
     *
     * @var string
     */
    protected $table = 'users';

    /**
     * The attributes that are mass assignable.
     *
     * @var array
     */
    protected $fillable = [
        'first_name',
        'last_name',
        'email',
        'password',
        'phone',
    ];

    /**
     * The attributes excluded from the model's JSON form.
     *
     * @var array
     */
    protected $hidden = ['password', 'remember_token', 'confirmation_code'];

    use SoftDeletes;
    /**
     * @var array
     */
    protected $dates = ['deleted_at'];

    /**
     * @return \Illuminate\Database\Eloquent\Relations\BelongsTo
     */
    public function account()
    {
        return $this->belongsTo('App\Models\Account');
    }

    /**
     * @return \Illuminate\Database\Eloquent\Relations\BelongsTo
     */
    public function theme()
    {
        return $this->belongsTo('App\Models\Theme');
    }

    /**
     * @param $value
     */
    public function setEmailAttribute($value)
    {
        $this->attributes['email'] = $this->attributes['username'] = $value;
    }

    /**
     * @return mixed|string
     */
    public function getName()
    {
        return $this->getDisplayName();
    }

    /**
     * @return mixed
     */
    public function getPersonType()
    {
        return PERSON_USER;
    }

    /**
     * Get the unique identifier for the user.
     *
     * @return mixed
     */
    public function getAuthIdentifier()
    {
        return $this->getKey();
    }

    /**
     * Get the password for the user.
     *
     * @return string
     */
    public function getAuthPassword()
    {
        return $this->password;
    }

    /**
     * Get the e-mail address where password reminders are sent.
     *
     * @return string
     */
    public function getReminderEmail()
    {
        return $this->email;
    }

    /**
     * @return mixed
     */
    public function isPro()
    {
        return $this->account->isPro();
    }

    /**
     * @param $feature
     * @return mixed
     */
    public function hasFeature($feature)
    {
        return $this->account->hasFeature($feature);
    }

    /**
     * @return mixed
     */
    public function isTrial()
    {
        return $this->account->isTrial();
    }

    /**
     * @param null $plan
     * @return mixed
     */
    public function isEligibleForTrial($plan = null)
    {
        return $this->account->isEligibleForTrial($plan);
    }

    /**
     * @return int
     */
    public function maxInvoiceDesignId()
    {
        return $this->hasFeature(FEATURE_MORE_INVOICE_DESIGNS) ? 11 : (Utils::isNinja() ? COUNT_FREE_DESIGNS : COUNT_FREE_DESIGNS_SELF_HOST);
    }

    /**
     * @return mixed|string
     */
    public function getDisplayName()
    {
        if ($this->getFullName()) {
            return $this->getFullName();
        } elseif ($this->email) {
            return $this->email;
        } else {
            return 'Guest';
        }
    }

    /**
     * @return string
     */
    public function getFullName()
    {
        if ($this->first_name || $this->last_name) {
            return $this->first_name.' '.$this->last_name;
        } else {
            return '';
        }
    }

    /**
     * @return bool
     */
    public function showGreyBackground()
    {
        return !$this->theme_id || in_array($this->theme_id, [2, 3, 5, 6, 7, 8, 10, 11, 12]);
    }

    /**
     * @return mixed
     */
    public function getRequestsCount()
    {
        return Session::get(SESSION_COUNTER, 0);
    }

    /**
     * @param bool $success
     * @param bool $forced
     * @return bool
     */
    public function afterSave($success = true, $forced = false)
    {
        if ($this->email) {
            return parent::afterSave($success = true, $forced = false);
        } else {
            return true;
        }
    }

    /**
     * @return mixed
     */
    public function getMaxNumClients()
    {
        if ($this->hasFeature(FEATURE_MORE_CLIENTS)) {
            return MAX_NUM_CLIENTS_PRO;
        }

        if ($this->id < LEGACY_CUTOFF) {
            return MAX_NUM_CLIENTS_LEGACY;
        }

        return MAX_NUM_CLIENTS;
    }

    /**
     * @return mixed
     */
    public function getMaxNumVendors()
    {
        if ($this->hasFeature(FEATURE_MORE_CLIENTS)) {
            return MAX_NUM_VENDORS_PRO;
        }

        return MAX_NUM_VENDORS;
    }


    /**
     * @return mixed
     */
    public function getRememberToken()
    {
        return $this->remember_token;
    }

    /**
     * @param string $value
     */
    public function setRememberToken($value)
    {
        $this->remember_token = $value;
    }

    /**
     * @return string
     */
    public function getRememberTokenName()
    {
        return 'remember_token';
    }

    public function clearSession()
    {
        $keys = [
            RECENTLY_VIEWED,
            SESSION_USER_ACCOUNTS,
            SESSION_TIMEZONE,
            SESSION_DATE_FORMAT,
            SESSION_DATE_PICKER_FORMAT,
            SESSION_DATETIME_FORMAT,
            SESSION_CURRENCY,
            SESSION_LOCALE,
        ];

        foreach ($keys as $key) {
            Session::forget($key);
        }
    }

    /**
     * @param $user
     */
    public static function onUpdatingUser($user)
    {
        if ($user->password != $user->getOriginal('password')) {
            $user->failed_logins = 0;
        }

        // if the user changes their email then they need to reconfirm it
        if ($user->isEmailBeingChanged()) {
            $user->confirmed = 0;
            $user->confirmation_code = str_random(RANDOM_KEY_LENGTH);
        }
    }

    /**
     * @param $user
     */
    public static function onUpdatedUser($user)
    {
        if (!$user->getOriginal('email')
            || $user->getOriginal('email') == TEST_USERNAME
            || $user->getOriginal('username') == TEST_USERNAME
            || $user->getOriginal('email') == 'tests@bitrock.com') {
            event(new UserSignedUp());
        }

        event(new UserSettingsChanged($user));
    }

    /**
     * @return bool
     */
    public function isEmailBeingChanged()
    {
        return Utils::isNinjaProd()
                && $this->email != $this->getOriginal('email')
                && $this->getOriginal('confirmed');
    }



    /**
     * Set the permissions attribute on the model.
     *
     * @param  mixed  $value
     * @return $this
     */
     protected function setPermissionsAttribute($value){
         if(empty($value)) {
             $this->attributes['permissions'] = 0;
         } else {
             $bitmask = 0;
             foreach($value as $permission){
                if ( ! $permission) {
                    continue;
                }
                $bitmask = $bitmask | static::$all_permissions[$permission];
             }

             $this->attributes['permissions'] = $bitmask;
         }

         return $this;
    }

    /**
     * Expands the value of the permissions attribute
     *
     * @param  mixed  $value
     * @return mixed
     */
    protected function getPermissionsAttribute($value){
        $permissions = [];
        foreach(static::$all_permissions as $permission => $bitmask){
            if(($value & $bitmask) == $bitmask) {
                $permissions[$permission] = $permission;
            }
        }

        return $permissions;
    }

    /**
     * Checks to see if the user has the required permission
     *
     * @param  mixed  $permission Either a single permission or an array of possible permissions
     * @param boolean True to require all permissions, false to require only one
     * @return boolean
     */
    public function hasPermission($permission, $requireAll = false){
        if ($this->is_admin) {
            return true;
        } else if(is_string($permission)){
            return !empty($this->permissions[$permission]);
        } else if(is_array($permission)) {
            if($requireAll){
                return count(array_diff($permission, $this->permissions)) == 0;
            } else {
                return count(array_intersect($permission, $this->permissions)) > 0;
            }
        }

        return false;
    }

    /**
     * @param $entity
     * @return bool
     */
    public function owns($entity) {
        return !empty($entity->user_id) && $entity->user_id == $this->id;
    }

    /**
     * @return bool|mixed
     */
    public function filterId() {
        return $this->hasPermission('view_all') ? false : $this->id;
    }


<<<<<<< HEAD
    public function caddAddUsers() {
=======
    public function caddAddUsers()
    {
>>>>>>> 4348270c
        if ( ! Utils::isNinja()) {
            return true;
        } elseif ( ! $this->hasFeature(FEATURE_USERS)) {
            return false;
        }

        $account = $this->account;
        $company = $account->company;

        $numUsers = 1;
        foreach ($company->accounts as $account) {
            $numUsers += $account->users->count() - 1;
        }

        return $numUsers < $company->num_users;
    }
}

User::updating(function ($user) {
    User::onUpdatingUser($user);
});

User::updated(function ($user) {
    User::onUpdatedUser($user);
});<|MERGE_RESOLUTION|>--- conflicted
+++ resolved
@@ -424,12 +424,8 @@
     }
 
 
-<<<<<<< HEAD
-    public function caddAddUsers() {
-=======
     public function caddAddUsers()
     {
->>>>>>> 4348270c
         if ( ! Utils::isNinja()) {
             return true;
         } elseif ( ! $this->hasFeature(FEATURE_USERS)) {
