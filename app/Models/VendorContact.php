<?php namespace App\Models;
// vendor

use Illuminate\Database\Eloquent\SoftDeletes;

/**
 * Class VendorContact
 */
class VendorContact extends EntityModel
{
    use SoftDeletes;
    /**
     * @var array
     */
    protected $dates = ['deleted_at'];
    /**
     * @var string
     */
    protected $table = 'vendor_contacts';

<<<<<<< HEAD
=======
    /**
     * @var array
     */
>>>>>>> abe5a836
    protected $fillable = [
        'first_name',
        'last_name',
        'email',
        'phone',
        'send_invoice',
    ];

    /**
     * @var string
     */
    public static $fieldFirstName = 'first_name';
    /**
     * @var string
     */
    public static $fieldLastName = 'last_name';
    /**
     * @var string
     */
    public static $fieldEmail = 'email';
    /**
     * @var string
     */
    public static $fieldPhone = 'phone';

    /**
     * @return \Illuminate\Database\Eloquent\Relations\BelongsTo
     */
    public function account()
    {
        return $this->belongsTo('App\Models\Account');
    }

    /**
     * @return mixed
     */
    public function user()
    {
        return $this->belongsTo('App\Models\User')->withTrashed();
    }

    /**
     * @return mixed
     */
    public function vendor()
    {
        return $this->belongsTo('App\Models\Vendor')->withTrashed();
    }

    /**
     * @return mixed
     */
    public function getPersonType()
    {
        return PERSON_VENDOR_CONTACT;
    }

    /**
     * @return mixed|string
     */
    public function getName()
    {
        return $this->getDisplayName();
    }

    /**
     * @return mixed|string
     */
    public function getDisplayName()
    {
        if ($this->getFullName()) {
            return $this->getFullName();
        } else {
            return $this->email;
        }
    }

    /**
     * @return string
     */
    public function getFullName()
    {
        if ($this->first_name || $this->last_name) {
            return $this->first_name.' '.$this->last_name;
        } else {
            return '';
        }
    }
}<|MERGE_RESOLUTION|>--- conflicted
+++ resolved
@@ -18,12 +18,9 @@
      */
     protected $table = 'vendor_contacts';
 
-<<<<<<< HEAD
-=======
     /**
      * @var array
      */
->>>>>>> abe5a836
     protected $fillable = [
         'first_name',
         'last_name',
