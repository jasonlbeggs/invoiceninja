<?php

namespace App\Ninja\Mailers;

use App\Events\InvoiceWasEmailed;
use App\Events\QuoteWasEmailed;
use App\Models\Invitation;
use App\Models\Invoice;
use App\Models\Payment;
use App\Services\TemplateService;
use Event;
use Utils;

class ContactMailer extends Mailer
{
    /**
     * @var TemplateService
     */
    protected $templateService;

    /**
     * ContactMailer constructor.
     *
     * @param TemplateService $templateService
     */
    public function __construct(TemplateService $templateService)
    {
        $this->templateService = $templateService;
    }

    /**
     * @param Invoice $invoice
     * @param bool    $reminder
     * @param bool    $pdfString
     *
     * @return bool|null|string
     */
    public function sendInvoice(Invoice $invoice, $reminder = false, $template = false)
    {
        if ($invoice->is_recurring) {
            return false;
        }

        $invoice->load('invitations', 'client.language', 'account');
        $entityType = $invoice->getEntityType();

        $client = $invoice->client;
        $account = $invoice->account;

        $response = null;

        if ($client->trashed()) {
            return trans('texts.email_error_inactive_client');
        } elseif ($invoice->trashed()) {
            return trans('texts.email_error_inactive_invoice');
        }

        $account->loadLocalizationSettings($client);
        $emailTemplate = !empty($template['body']) ? $template['body'] : $account->getEmailTemplate($reminder ?: $entityType);
        $emailSubject = !empty($template['subject']) ? $template['subject'] : $account->getEmailSubject($reminder ?: $entityType);

        $sent = false;
        $pdfString = false;

        if ($account->attachPDF()) {
            $pdfString = $invoice->getPDFString();
        }

        $documentStrings = [];
        if ($account->document_email_attachment && $invoice->hasDocuments()) {
<<<<<<< HEAD
            $documents = $invoice->documents;

            foreach ($invoice->expenses as $expense) {
                if ($expense->invoice_documents) {
                    $documents = $documents->merge($expense->documents);
                }
            }

=======
            $documents = $invoice->allDocuments();
>>>>>>> aaad1bff
            $documents = $documents->sortBy('size');

            $size = 0;
            $maxSize = MAX_EMAIL_DOCUMENTS_SIZE * 1000;
            foreach ($documents as $document) {
                $size += $document->size;
                if ($size > $maxSize) {
                    break;
                }

                $documentStrings[] = [
                    'name' => $document->name,
                    'data' => $document->getRaw(),
                ];
            }
        }

        $isFirst = true;
        foreach ($invoice->invitations as $invitation) {
            $response = $this->sendInvitation($invitation, $invoice, $emailTemplate, $emailSubject, $pdfString, $documentStrings, $reminder, $isFirst);
            $isFirst = false;
            if ($response === true) {
                $sent = true;
            }
        }

        $account->loadLocalizationSettings();

        if ($sent === true) {
            if ($invoice->isType(INVOICE_TYPE_QUOTE)) {
                event(new QuoteWasEmailed($invoice, $reminder));
            } else {
                event(new InvoiceWasEmailed($invoice, $reminder));
            }
        }

        return $response;
    }

    /**
     * @param Invitation $invitation
     * @param Invoice    $invoice
     * @param $body
     * @param $subject
     * @param $pdfString
     * @param $documentStrings
     * @param mixed $reminder
     *
     * @throws \Laracasts\Presenter\Exceptions\PresenterException
     *
     * @return bool|string
     */
    private function sendInvitation(
        Invitation $invitation,
        Invoice $invoice,
        $body,
        $subject,
        $pdfString,
        $documentStrings,
        $reminder,
        $isFirst
    ) {
        $client = $invoice->client;
        $account = $invoice->account;
        $user = $invitation->user;

        if ($user->trashed()) {
            $user = $account->users()->orderBy('id')->first();
        }

        if (! $user->email || ! $user->registered) {
            return trans('texts.email_error_user_unregistered');
        } elseif (! $user->confirmed) {
            return trans('texts.email_error_user_unconfirmed');
        } elseif (! $invitation->contact->email) {
            return trans('texts.email_error_invalid_contact_email');
        } elseif ($invitation->contact->trashed()) {
            return trans('texts.email_error_inactive_contact');
        }

        $variables = [
            'account' => $account,
            'client' => $client,
            'invitation' => $invitation,
            'amount' => $invoice->getRequestedAmount(),
        ];

        // Let the client know they'll be billed later
        if ($client->autoBillLater()) {
            $variables['autobill'] = $invoice->present()->autoBillEmailMessage();
        }

        if (empty($invitation->contact->password) && $account->isClientPortalPasswordEnabled() && $account->send_portal_password) {
            // The contact needs a password
            $variables['password'] = $password = $this->generatePassword();
            $invitation->contact->password = bcrypt($password);
            $invitation->contact->save();
        }

        $data = [
            'body' => $this->templateService->processVariables($body, $variables),
            'link' => $invitation->getLink(),
            'entityType' => $invoice->getEntityType(),
            'invoiceId' => $invoice->id,
            'invitation' => $invitation,
            'account' => $account,
            'client' => $client,
            'invoice' => $invoice,
            'documents' => $documentStrings,
            'notes' => $reminder,
            'bccEmail' => $isFirst ? $account->getBccEmail() : false,
            'fromEmail' => $account->getFromEmail(),
        ];

        if ($account->attachPDF()) {
            $data['pdfString'] = $pdfString;
            $data['pdfFileName'] = $invoice->getFileName();
        }

        $subject = $this->templateService->processVariables($subject, $variables);
        $fromEmail = $account->getReplyToEmail() ?: $user->email;
        $view = $account->getTemplateView(ENTITY_INVOICE);

        $response = $this->sendTo($invitation->contact->email, $fromEmail, $account->getDisplayName(), $subject, $view, $data);

        if ($response === true) {
            return true;
        } else {
            return $response;
        }
    }

    /**
     * @param int $length
     *
     * @return string
     */
    protected function generatePassword($length = 9)
    {
        $sets = [
            'abcdefghjkmnpqrstuvwxyz',
            'ABCDEFGHJKMNPQRSTUVWXYZ',
            '23456789',
        ];
        $all = '';
        $password = '';
        foreach ($sets as $set) {
            $password .= $set[array_rand(str_split($set))];
            $all .= $set;
        }
        $all = str_split($all);
        for ($i = 0; $i < $length - count($sets); $i++) {
            $password .= $all[array_rand($all)];
        }
        $password = str_shuffle($password);

        return $password;
    }

    /**
     * @param Payment $payment
     */
    public function sendPaymentConfirmation(Payment $payment, $refunded = 0)
    {
        $account = $payment->account;
        $client = $payment->client;

        $account->loadLocalizationSettings($client);
        $invoice = $payment->invoice;
        $accountName = $account->getDisplayName();

        if ($refunded > 0) {
            $emailSubject = trans('texts.refund_subject');
            $emailTemplate = trans('texts.refund_body', [
                'amount' => $account->formatMoney($refunded, $client),
                'invoice_number' => $invoice->invoice_number,
            ]);
        } else {
            $emailSubject = $invoice->account->getEmailSubject(ENTITY_PAYMENT);
            $emailTemplate = $account->getEmailTemplate(ENTITY_PAYMENT);
        }

        if ($payment->invitation) {
            $user = $payment->invitation->user;
            $contact = $payment->contact;
            $invitation = $payment->invitation;
        } else {
            $user = $payment->user;
            $contact = count($client->contacts) ? $client->contacts[0] : '';
            $invitation = $payment->invoice->invitations[0];
        }

        $variables = [
            'account' => $account,
            'client' => $client,
            'invitation' => $invitation,
            'amount' => $payment->amount,
        ];

        $data = [
            'body' => $this->templateService->processVariables($emailTemplate, $variables),
            'link' => $invitation->getLink(),
            'invoice' => $invoice,
            'client' => $client,
            'account' => $account,
            'payment' => $payment,
            'entityType' => ENTITY_INVOICE,
            'bccEmail' => $account->getBccEmail(),
            'fromEmail' => $account->getFromEmail(),
            'isRefund' => $refunded > 0,
        ];

        if (! $refunded && $account->attachPDF()) {
            $data['pdfString'] = $invoice->getPDFString();
            $data['pdfFileName'] = $invoice->getFileName();
        }

        $subject = $this->templateService->processVariables($emailSubject, $variables);
        $data['invoice_id'] = $payment->invoice->id;

        $view = $account->getTemplateView('payment_confirmation');
        $fromEmail = $account->getReplyToEmail() ?: $user->email;

        if ($user->email && $contact->email) {
            $this->sendTo($contact->email, $fromEmail, $accountName, $subject, $view, $data);
        }

        $account->loadLocalizationSettings();
    }

    /**
     * @param $name
     * @param $email
     * @param $amount
     * @param $license
     * @param $productId
     */
    public function sendLicensePaymentConfirmation($name, $email, $amount, $license, $productId)
    {
        $view = 'license_confirmation';
        $subject = trans('texts.payment_subject');

        if ($productId == PRODUCT_ONE_CLICK_INSTALL) {
            $license = "Softaculous install license: $license";
        } elseif ($productId == PRODUCT_INVOICE_DESIGNS) {
            $license = "Invoice designs license: $license";
        } elseif ($productId == PRODUCT_WHITE_LABEL) {
            $license = "White label license: $license";
        }

        $data = [
            'client' => $name,
            'amount' => Utils::formatMoney($amount, DEFAULT_CURRENCY, DEFAULT_COUNTRY),
            'license' => $license,
        ];

        $this->sendTo($email, CONTACT_EMAIL, CONTACT_NAME, $subject, $view, $data);
    }
}<|MERGE_RESOLUTION|>--- conflicted
+++ resolved
@@ -68,18 +68,7 @@
 
         $documentStrings = [];
         if ($account->document_email_attachment && $invoice->hasDocuments()) {
-<<<<<<< HEAD
-            $documents = $invoice->documents;
-
-            foreach ($invoice->expenses as $expense) {
-                if ($expense->invoice_documents) {
-                    $documents = $documents->merge($expense->documents);
-                }
-            }
-
-=======
             $documents = $invoice->allDocuments();
->>>>>>> aaad1bff
             $documents = $documents->sortBy('size');
 
             $size = 0;
