--- conflicted
+++ resolved
@@ -12,15 +12,6 @@
 {
     /**
      * PushFactory constructor.
-<<<<<<< HEAD
-     *
-     * @param $this->certificate - Development or production.
-     *
-     * Static variables defined in routes.php
-     *
-     * IOS_PUSH_CERTIFICATE
-=======
->>>>>>> abe5a836
      */
     public function __construct()
     {
