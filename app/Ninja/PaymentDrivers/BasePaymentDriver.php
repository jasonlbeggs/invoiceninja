<?php namespace App\Ninja\PaymentDrivers;

use URL;
use Session;
use Request;
use Omnipay;
use Exception;
use CreditCard;
use DateTime;
use App\Models\AccountGatewayToken;
use App\Models\Account;
use App\Models\Payment;
use App\Models\PaymentMethod;
use App\Models\Country;

class BasePaymentDriver
{
    public $invitation;
    public $accountGateway;

    protected $gatewayType;
    protected $gateway;
    protected $customer;
    protected $sourceId;
    protected $input;

    protected $customerResponse;
    protected $tokenResponse;
    protected $purchaseResponse;

    protected $sourceReferenceParam = 'token';
    protected $customerReferenceParam;
    protected $transactionReferenceParam;

    public function __construct($accountGateway = false, $invitation = false, $gatewayType = false)
    {
        $this->accountGateway = $accountGateway;
        $this->invitation = $invitation;
        $this->gatewayType = $gatewayType ?: $this->gatewayTypes()[0];
    }

    public function isGateway($gatewayId)
    {
        return $this->accountGateway->gateway_id == $gatewayId;
    }

    public function isValid()
    {
        return true;
    }

    // optionally pass a paymentMethod to determine the type from the token
    protected function isGatewayType($gatewayType, $paymentMethod = false)
    {
        if ($paymentMethod) {
            return $paymentMethod->gatewayType() == $gatewayType;
        } else {
            return $this->gatewayType === $gatewayType;
        }
    }

    public function gatewayTypes()
    {
        return [
            GATEWAY_TYPE_CREDIT_CARD
        ];
    }

    public function handles($type)
    {
        return in_array($type, $this->gatewayTypes());
    }

    // when set to true we won't pass the card details with the form
    public function tokenize()
    {
        return false;
    }

    // set payment method as pending until confirmed
    public function isTwoStep()
    {
        return false;
    }

    public function providerName()
    {
        return strtolower($this->accountGateway->gateway->provider);
    }

    protected function invoice()
    {
        return $this->invitation->invoice;
    }

    protected function contact()
    {
        return $this->invitation->contact;
    }

    protected function client()
    {
        return $this->invoice()->client;
    }

    protected function account()
    {
        return $this->client()->account;
    }

    public function startPurchase($input = false, $sourceId = false)
    {
        $this->input = $input;
        $this->sourceId = $sourceId;

        Session::put('invitation_key', $this->invitation->invitation_key);
        Session::put($this->invitation->id . 'gateway_type', $this->gatewayType);
        Session::put($this->invitation->id . 'payment_ref', $this->invoice()->id . '_' . uniqid());

        $gateway = $this->accountGateway->gateway;

        if ($this->isGatewayType(GATEWAY_TYPE_TOKEN) || $gateway->is_offsite) {
            if (Session::has('error')) {
                Session::reflash();
            } else {
                $this->completeOnsitePurchase();
                Session::flash('message', trans('texts.applied_payment'));
            }

            return redirect()->to('view/' . $this->invitation->invitation_key);
        }

        $data = [
            'details' => ! empty($input['details']) ? json_decode($input['details']) : false,
            'accountGateway' => $this->accountGateway,
            'acceptedCreditCardTypes' => $this->accountGateway->getCreditcardTypes(),
            'gateway' => $gateway,
            'showAddress' => $this->accountGateway->show_address,
            'showBreadcrumbs' => false,
            'url' => 'payment/' . $this->invitation->invitation_key,
            'amount' => $this->invoice()->getRequestedAmount(),
            'invoiceNumber' => $this->invoice()->invoice_number,
            'client' => $this->client(),
            'contact' => $this->invitation->contact,
            'gatewayType' => $this->gatewayType,
            'currencyId' => $this->client()->getCurrencyId(),
            'currencyCode' => $this->client()->getCurrencyCode(),
            'account' => $this->account(),
            'sourceId' => $sourceId,
            'clientFontUrl' => $this->account()->getFontsUrl(),
            'tokenize' => $this->tokenize(),
            'transactionToken' => $this->createTransactionToken(),
        ];

        return view($this->paymentView(), $data);
    }

    // check if a custom view exists for this provider
    protected function paymentView()
    {
        $file = sprintf('%s/views/payments/%s/%s.blade.php', resource_path(), $this->providerName(), $this->gatewayType);

        if (file_exists($file)) {
            return sprintf('payments.%s/%s', $this->providerName(), $this->gatewayType);
        } else {
            return sprintf('payments.%s', $this->gatewayType);
        }
    }

    // check if a custom partial exists for this provider
    public function partialView()
    {
        $file = sprintf('%s/views/payments/%s/partial.blade.php', resource_path(), $this->providerName());

        if (file_exists($file)) {
            return sprintf('payments.%s.partial', $this->providerName());
        } else {
            return false;
        }
    }

    public function rules()
    {
        $rules = [];

        if ($this->isGatewayType(GATEWAY_TYPE_CREDIT_CARD)) {

            $rules = array_merge($rules, [
                'first_name' => 'required',
                'last_name' => 'required',
            ]);

            // TODO check this is always true
            if ( ! $this->tokenize()) {
                $rules = array_merge($rules, [
                    'card_number' => 'required',
                    'expiration_month' => 'required',
                    'expiration_year' => 'required',
                    'cvv' => 'required',
                ]);
            }

            if ($this->accountGateway->show_address) {
                $rules = array_merge($rules, [
                    'address1' => 'required',
                    'city' => 'required',
                    'state' => 'required',
                    'postal_code' => 'required',
                    'country_id' => 'required',
                ]);
            }
        }

        return $rules;
    }

    protected function gateway()
    {
        if ($this->gateway) {
            return $this->gateway;
        }

        $this->gateway = Omnipay::create($this->accountGateway->gateway->provider);
        $this->gateway->initialize((array) $this->accountGateway->getConfig());

        return $this->gateway;
    }

    public function completeOnsitePurchase($input = false, $paymentMethod = false)
    {
        $this->input = count($input) ? $input : false;
        $gateway = $this->gateway();

        if ($input) {
            $this->updateClient();
        }

        // load or create token
        if ($this->isGatewayType(GATEWAY_TYPE_TOKEN)) {
            if ( ! $paymentMethod) {
                $paymentMethod = PaymentMethod::clientId($this->client()->id)
                    ->wherePublicId($this->sourceId)
                    ->firstOrFail();
            }
        } elseif ($this->shouldCreateToken()) {
            $paymentMethod = $this->createToken();
        }

        if ($this->isTwoStep()) {
            return;
        }

        // prepare and process payment
        $data = $this->paymentDetails($paymentMethod);
        $response = $gateway->purchase($data)->send();
        $this->purchaseResponse = (array) $response->getData();

        // parse the transaction reference
        if ($this->transactionReferenceParam) {
            $ref = $this->purchaseResponse[$this->transactionReferenceParam];
        } else {
            $ref = $response->getTransactionReference();
        }

        // wrap up
        if ($response->isSuccessful() && $ref) {
            $payment = $this->createPayment($ref, $paymentMethod);

            // TODO move this to stripe driver
            if ($this->invitation->invoice->account->account_key == NINJA_ACCOUNT_KEY) {
                Session::flash('trackEventCategory', '/account');
                Session::flash('trackEventAction', '/buy_pro_plan');
                Session::flash('trackEventAmount', $payment->amount);
            }

            return $payment;
        } elseif ($response->isRedirect()) {
            $this->invitation->transaction_reference = $ref;
            $this->invitation->save();
            //Session::put('transaction_reference', $ref);
            Session::save();
            $response->redirect();
        } else {
            throw new Exception($response->getMessage() ?: trans('texts.payment_error'));
        }
    }

    private function updateClient()
    {
        if ( ! $this->isGatewayType(GATEWAY_TYPE_CREDIT_CARD)) {
            return;
        }

        // update the contact info
        if ( ! $this->contact()->getFullName()) {
            $this->contact()->first_name = $this->input['first_name'];
            $this->contact()->last_name = $this->input['last_name'];
        }

        if ( ! $this->contact()->email) {
            $this->contact()->email = $this->input['email'];
        }

        if ($this->contact()->isDirty()) {
            $this->contact()->save();
        }

        if ( ! $this->accountGateway->show_address || ! $this->accountGateway->update_address) {
            return;
        }

        // update the address info
        $client = $this->client();
        $client->address1 = trim($this->input['address1']);
        $client->address2 = trim($this->input['address2']);
        $client->city = trim($this->input['city']);
        $client->state = trim($this->input['state']);
        $client->postal_code = trim($this->input['postal_code']);
        $client->country_id = trim($this->input['country_id']);
        $client->save();
    }

    protected function paymentDetails($paymentMethod = false)
    {
        $invoice = $this->invoice();
        $completeUrl = url('complete/' . $this->invitation->invitation_key . '/' . $this->gatewayType);

        $data = [
            'amount' => $invoice->getRequestedAmount(),
            'currency' => $invoice->getCurrencyCode(),
            'returnUrl' => $completeUrl,
            'cancelUrl' => $this->invitation->getLink(),
            'description' => trans('texts.' . $invoice->getEntityType()) . " {$invoice->invoice_number}",
            'transactionId' => $invoice->invoice_number,
            'transactionType' => 'Purchase',
            'ip' => Request::ip()
        ];

        if ($paymentMethod) {
            if ($this->customerReferenceParam) {
                $data[$this->customerReferenceParam] = $paymentMethod->account_gateway_token->token;
            }
            $data[$this->sourceReferenceParam] = $paymentMethod->source_reference;
        } elseif ($this->input) {
            $data['card'] = new CreditCard($this->paymentDetailsFromInput($this->input));
        } else {
            $data['card'] = new CreditCard($this->paymentDetailsFromClient());
        }

        return $data;
    }

    private function paymentDetailsFromInput($input)
    {
        $invoice = $this->invoice();
        $client = $this->client();

        $data = [
            'company' => $client->getDisplayName(),
            'firstName' => isset($input['first_name']) ? $input['first_name'] : null,
            'lastName' => isset($input['last_name']) ? $input['last_name'] : null,
            'email' => isset($input['email']) ? $input['email'] : null,
            'number' => isset($input['card_number']) ? $input['card_number'] : null,
            'expiryMonth' => isset($input['expiration_month']) ? $input['expiration_month'] : null,
            'expiryYear' => isset($input['expiration_year']) ? $input['expiration_year'] : null,
        ];

        // allow space until there's a setting to disable
        if (isset($input['cvv']) && $input['cvv'] != ' ') {
            $data['cvv'] = $input['cvv'];
        }

        if (isset($input['address1'])) {
            // TODO use cache instead
            $country = Country::find($input['country_id']);

            $data = array_merge($data, [
                'billingAddress1' => $input['address1'],
                'billingAddress2' => $input['address2'],
                'billingCity' => $input['city'],
                'billingState' => $input['state'],
                'billingPostcode' => $input['postal_code'],
                'billingCountry' => $country->iso_3166_2,
                'shippingAddress1' => $input['address1'],
                'shippingAddress2' => $input['address2'],
                'shippingCity' => $input['city'],
                'shippingState' => $input['state'],
                'shippingPostcode' => $input['postal_code'],
                'shippingCountry' => $country->iso_3166_2
            ]);
        }

        return $data;
    }

    public function paymentDetailsFromClient()
    {
        $invoice = $this->invoice();
        $client = $this->client();
        $contact = $this->invitation->contact ?: $client->contacts()->first();

        return [
            'email' => $contact->email,
            'company' => $client->getDisplayName(),
            'firstName' => $contact->first_name,
            'lastName' => $contact->last_name,
            'billingAddress1' => $client->address1,
            'billingAddress2' => $client->address2,
            'billingCity' => $client->city,
            'billingPostcode' => $client->postal_code,
            'billingState' => $client->state,
            'billingCountry' => $client->country ? $client->country->iso_3166_2 : '',
            'billingPhone' => $contact->phone,
            'shippingAddress1' => $client->address1,
            'shippingAddress2' => $client->address2,
            'shippingCity' => $client->city,
            'shippingPostcode' => $client->postal_code,
            'shippingState' => $client->state,
            'shippingCountry' => $client->country ? $client->country->iso_3166_2 : '',
            'shippingPhone' => $contact->phone,
        ];
    }

    protected function shouldCreateToken()
    {
        if ($this->isGatewayType(GATEWAY_TYPE_BANK_TRANSFER)) {
            return true;
        }

        if ( ! $this->handles(GATEWAY_TYPE_TOKEN)) {
            return false;
        }

        if ($this->account()->token_billing_type_id == TOKEN_BILLING_ALWAYS) {
            return true;
        }

        return boolval(array_get($this->input, 'token_billing'));
    }

    /*
    protected function tokenDetails()
    {
        $details = [];

        if ($customer = $this->customer()) {
            $details['customerReference'] = $customer->token;
        }

        return $details;
    }
    */

    public function customer($clientId = false)
    {
        if ($this->customer) {
            return $this->customer;
        }

        if ( ! $clientId) {
            $clientId = $this->client()->id;
        }

        $this->customer = AccountGatewayToken::clientAndGateway($clientId, $this->accountGateway->id)
                            ->with('payment_methods')
                            ->first();

        if ($this->customer && $this->invitation) {
            $this->customer = $this->checkCustomerExists($this->customer) ? $this->customer : null;
        }

        return $this->customer;
    }

    protected function checkCustomerExists($customer)
    {
        return true;
    }

    public function verifyBankAccount($client, $publicId, $amount1, $amount2)
    {
        throw new Exception('verifyBankAccount not implemented');
    }

    public function removePaymentMethod($paymentMethod)
    {
        $paymentMethod->delete();
    }

    // Some gateways (ie, Checkout.com and Braintree) require generating a token before paying for the invoice
    public function createTransactionToken()
    {
        return null;
    }

    public function createToken()
    {
        $account = $this->account();

        if ( ! $customer = $this->customer()) {
            $customer = new AccountGatewayToken();
            $customer->account_id = $account->id;
            $customer->contact_id = $this->invitation->contact_id;
            $customer->account_gateway_id = $this->accountGateway->id;
            $customer->client_id = $this->client()->id;
            $customer = $this->creatingCustomer($customer);
            $customer->save();
        }

<<<<<<< HEAD
        // archive the old payment method
        $paymentMethod = PaymentMethod::clientId($this->client()->id)
            ->isBankAccount($this->isGatewayType(GATEWAY_TYPE_BANK_TRANSFER))
            ->first();

        if ($paymentMethod) {
            $paymentMethod->delete();
        }

=======
>>>>>>> fe7cf90f
        $paymentMethod = $this->createPaymentMethod($customer);

        if ($paymentMethod) {
            $customer->default_payment_method_id = $paymentMethod->id;
            $customer->save();
        }

        return $paymentMethod;
    }

    protected function creatingCustomer($customer)
    {
        return $customer;
    }

    public function createPaymentMethod($customer)
    {
        $paymentMethod = PaymentMethod::createNew($this->invitation);
        $paymentMethod->contact_id = $this->contact()->id;
        $paymentMethod->ip = Request::ip();
        $paymentMethod->account_gateway_token_id = $customer->id;
        $paymentMethod->setRelation('account_gateway_token', $customer);
        $paymentMethod = $this->creatingPaymentMethod($paymentMethod);

        // archive the old payment method
        $oldPaymentMethod = PaymentMethod::clientId($this->client()->id)
            ->wherePaymentTypeId($paymentMethod->payment_type_id)
            ->first();

        if ($oldPaymentMethod) {
            $oldPaymentMethod->delete();
        }

        if ($paymentMethod) {
            $paymentMethod->save();
        }

        return $paymentMethod;
    }

    protected function creatingPaymentMethod($paymentMethod)
    {
        return $paymentMethod;
    }

    public function deleteToken()
    {

    }

    public function createPayment($ref = false, $paymentMethod = null)
    {
        $invitation = $this->invitation;
        $invoice = $this->invoice();

        $payment = Payment::createNew($invitation);
        $payment->invitation_id = $invitation->id;
        $payment->account_gateway_id = $this->accountGateway->id;
        $payment->invoice_id = $invoice->id;
        $payment->amount = $invoice->getRequestedAmount();
        $payment->client_id = $invoice->client_id;
        $payment->contact_id = $invitation->contact_id;
        $payment->transaction_reference = $ref;
        $payment->payment_date = date_create()->format('Y-m-d');
        $payment->ip = Request::ip();

        $payment = $this->creatingPayment($payment, $paymentMethod);

        if ($paymentMethod) {
            $payment->last4 = $paymentMethod->last4;
            $payment->expiration = $paymentMethod->expiration;
            $payment->routing_number = $paymentMethod->routing_number;
            $payment->payment_type_id = $paymentMethod->payment_type_id;
            $payment->email = $paymentMethod->email;
            $payment->bank_name = $paymentMethod->bank_name;
            $payment->payment_method_id = $paymentMethod->id;
        }

        $payment->save();

        // TODO move this code
        // enable pro plan for hosted users
        if ($invoice->account->account_key == NINJA_ACCOUNT_KEY) {
            foreach ($invoice->invoice_items as $invoice_item) {
                // Hacky, but invoices don't have meta fields to allow us to store this easily
                if (1 == preg_match('/^Plan - (.+) \((.+)\)$/', $invoice_item->product_key, $matches)) {
                    $plan = strtolower($matches[1]);
                    $term = strtolower($matches[2]);
                    $price = $invoice_item->cost;
                    if ($plan == PLAN_ENTERPRISE) {
                        preg_match('/###[\d] [\w]* (\d*)/', $invoice_item->notes, $matches);
                        $numUsers = $matches[1];
                    } else {
                        $numUsers = 1;
                    }
                }
            }

            if (!empty($plan)) {
                $account = Account::with('users')->find($invoice->client->public_id);
                $company = $account->company;

                if(
                    $company->plan != $plan
                    || DateTime::createFromFormat('Y-m-d', $account->company->plan_expires) >= date_create('-7 days')
                ) {
                    // Either this is a different plan, or the subscription expired more than a week ago
                    // Reset any grandfathering
                    $company->plan_started = date_create()->format('Y-m-d');
                }

                if (
                    $company->plan == $plan
                    && $company->plan_term == $term
                    && DateTime::createFromFormat('Y-m-d', $company->plan_expires) >= date_create()
                ) {
                    // This is a renewal; mark it paid as of when this term expires
                    $company->plan_paid = $company->plan_expires;
                } else {
                    $company->plan_paid = date_create()->format('Y-m-d');
                }

                $company->payment_id = $payment->id;
                $company->plan = $plan;
                $company->plan_term = $term;
                $company->plan_price = $price;
                $company->num_users = $numUsers;
                $company->plan_expires = DateTime::createFromFormat('Y-m-d', $account->company->plan_paid)
                    ->modify($term == PLAN_TERM_MONTHLY ? '+1 month' : '+1 year')->format('Y-m-d');

                $company->save();
            }
        }

        return $payment;
    }

    protected function creatingPayment($payment, $paymentMethod)
    {
        return $payment;
    }

    public function refundPayment($payment, $amount = 0)
    {
        if ($amount) {
            $amount = min($amount, $payment->getCompletedAmount());
        } else {
            $amount = $payment->getCompletedAmount();
        }

        if ( ! $amount) {
            return false;
        }

        if ($payment->payment_type_id == PAYMENT_TYPE_CREDIT) {
            return $payment->recordRefund($amount);
        }

        $details = $this->refundDetails($payment, $amount);
        $response = $this->gateway()->refund($details)->send();

        if ($response->isSuccessful()) {
            return $payment->recordRefund($amount);
        } elseif ($this->attemptVoidPayment($response, $payment, $amount)) {
            $details = ['transactionReference' => $payment->transaction_reference];
            $response = $this->gateway->void($details)->send();
            if ($response->isSuccessful()) {
                return $payment->markVoided();
            }
        }

        return false;
    }

    protected function refundDetails($payment, $amount)
    {
        return [
            'amount' => $amount,
            'transactionReference' => $payment->transaction_reference,
        ];
    }

    protected function attemptVoidPayment($response, $payment, $amount)
    {
        // Partial refund not allowed for unsettled transactions
        return $amount == $payment->amount;
    }

    protected function createLocalPayment($payment)
    {
        return $payment;
    }

    public function completeOffsitePurchase($input)
    {
        $this->input = $input;
        $ref = array_get($this->input, 'token') ?: $this->invitation->transaction_reference;

        if (method_exists($this->gateway(), 'completePurchase')) {

            $details = $this->paymentDetails();
            $response = $this->gateway()->completePurchase($details)->send();
            $ref = $response->getTransactionReference() ?: $ref;

            if ($response->isCancelled()) {
                return false;
            } elseif ( ! $response->isSuccessful()) {
                throw new Exception($response->getMessage());
            }
        }

        // check invoice still has balance
        if ( ! floatval($this->invoice()->balance)) {
            throw new Exception(trans('texts.payment_error_code', ['code' => 'NB']));
        }

        // check this isn't a duplicate transaction reference
        if (Payment::whereAccountId($this->invitation->account_id)
                ->whereTransactionReference($ref)
                ->first()) {
            throw new Exception(trans('texts.payment_error_code', ['code' => 'DT']));
        }

        return $this->createPayment($ref);
    }

    public function tokenLinks()
    {
        if ( ! $this->customer()) {
            return [];
        }

        $paymentMethods = $this->customer()->payment_methods;
        $links = [];

        foreach ($paymentMethods as $paymentMethod) {
            if ($paymentMethod->payment_type_id == PAYMENT_TYPE_ACH && $paymentMethod->status != PAYMENT_METHOD_STATUS_VERIFIED) {
                continue;
            }

            $url = URL::to("/payment/{$this->invitation->invitation_key}/token/".$paymentMethod->public_id);

            if ($paymentMethod->payment_type_id == PAYMENT_TYPE_ACH) {
                if ($paymentMethod->bank_name) {
                    $label = $paymentMethod->bank_name;
                } else {
                    $label = trans('texts.use_bank_on_file');
                }
            } elseif ($paymentMethod->payment_type_id == PAYMENT_TYPE_PAYPAL) {
                $label = 'PayPal: ' . $paymentMethod->email;
            } else {
                $label = trans('texts.payment_type_on_file', ['type' => $paymentMethod->payment_type->name]);
            }

            $links[] = [
                'url' => $url,
                'label' => $label,
            ];
        }

        return $links;
    }

    public function paymentLinks()
    {
        $links = [];

        foreach ($this->gatewayTypes() as $gatewayType) {
            if ($gatewayType === GATEWAY_TYPE_TOKEN) {
                continue;
            }

            $links[] = [
                'url' => $this->paymentUrl($gatewayType),
                'label' => trans("texts.{$gatewayType}")
            ];
        }

        return $links;
    }

    protected function paymentUrl($gatewayType)
    {
        $account = $this->account();
        $url = URL::to("/payment/{$this->invitation->invitation_key}/{$gatewayType}");

        // PayPal doesn't allow being run in an iframe so we need to open in new tab
        if ($gatewayType === GATEWAY_TYPE_PAYPAL) {
            $url .= '#braintree_paypal';

            if ($account->iframe_url) {
                return 'javascript:window.open("' . $url . '", "_blank")';
            }
        }

        return $url;
    }

    protected function parseCardType($cardName) {
        $cardTypes = [
            'visa' => PAYMENT_TYPE_VISA,
            'americanexpress' => PAYMENT_TYPE_AMERICAN_EXPRESS,
            'amex' => PAYMENT_TYPE_AMERICAN_EXPRESS,
            'mastercard' => PAYMENT_TYPE_MASTERCARD,
            'discover' => PAYMENT_TYPE_DISCOVER,
            'jcb' => PAYMENT_TYPE_JCB,
            'dinersclub' => PAYMENT_TYPE_DINERS,
            'carteblanche' => PAYMENT_TYPE_CARTE_BLANCHE,
            'chinaunionpay' => PAYMENT_TYPE_UNIONPAY,
            'unionpay' => PAYMENT_TYPE_UNIONPAY,
            'laser' => PAYMENT_TYPE_LASER,
            'maestro' => PAYMENT_TYPE_MAESTRO,
            'solo' => PAYMENT_TYPE_SOLO,
            'switch' => PAYMENT_TYPE_SWITCH
        ];

        $cardName = strtolower(str_replace([' ', '-', '_'], '', $cardName));

        if (empty($cardTypes[$cardName]) && 1 == preg_match('/^('.implode('|', array_keys($cardTypes)).')/', $cardName, $matches)) {
            // Some gateways return extra stuff after the card name
            $cardName = $matches[1];
        }

        if (!empty($cardTypes[$cardName])) {
            return $cardTypes[$cardName];
        } else {
            return PAYMENT_TYPE_CREDIT_CARD_OTHER;
        }
    }

    public function handleWebHook($input)
    {
        throw new Exception('Unsupported gateway');
    }
}<|MERGE_RESOLUTION|>--- conflicted
+++ resolved
@@ -507,7 +507,6 @@
             $customer->save();
         }
 
-<<<<<<< HEAD
         // archive the old payment method
         $paymentMethod = PaymentMethod::clientId($this->client()->id)
             ->isBankAccount($this->isGatewayType(GATEWAY_TYPE_BANK_TRANSFER))
@@ -517,8 +516,6 @@
             $paymentMethod->delete();
         }
 
-=======
->>>>>>> fe7cf90f
         $paymentMethod = $this->createPaymentMethod($customer);
 
         if ($paymentMethod) {
