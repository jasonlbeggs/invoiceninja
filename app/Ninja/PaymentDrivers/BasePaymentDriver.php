--- conflicted
+++ resolved
@@ -316,14 +316,9 @@
         // TODO move to payment driver class
         if ($this->isGateway(GATEWAY_SAGE_PAY_DIRECT) || $this->isGateway(GATEWAY_SAGE_PAY_SERVER)) {
             $items = null;
-<<<<<<< HEAD
-        } else {
-            //$items = $this->paymentItems();
-=======
         } elseif ($this->account()->send_item_details) {
             $items = $this->paymentItems();
         } else {
->>>>>>> 7a1a5e2e
             $items = null;
         }
         $response = $gateway->purchase($data)
