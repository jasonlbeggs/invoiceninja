<?php

namespace App\Ninja\PaymentDrivers;

use Braintree\Customer;
use Exception;
use Session;
use Utils;
use App\Models\GatewayType;
use App\Models\PaymentType;

class BraintreePaymentDriver extends BasePaymentDriver
{
    protected $customerReferenceParam = 'customerId';
    protected $sourceReferenceParam = 'paymentMethodToken';
    public $canRefundPayments = true;

    public function gatewayTypes()
    {
        $types = [
            GATEWAY_TYPE_CREDIT_CARD,
            GATEWAY_TYPE_TOKEN,
        ];

        if ($this->accountGateway && $this->accountGateway->getPayPalEnabled()) {
            $types[] = GATEWAY_TYPE_PAYPAL;
        }

        return $types;
    }

    public function tokenize()
    {
        return true;
    }

    public function startPurchase($input = false, $sourceId = false)
    {
        $data = parent::startPurchase($input, $sourceId);

        if ($this->isGatewayType(GATEWAY_TYPE_PAYPAL)) {
            /*
            if ( ! $sourceId || empty($input['device_data'])) {
                throw new Exception();
            }

            Session::put($this->invitation->id . 'device_data', $input['device_data']);
            */

            $data['details'] = ! empty($input['device_data']) ? json_decode($input['device_data']) : false;
        }

        return $data;
    }

    protected function checkCustomerExists($customer)
    {
        if (! parent::checkCustomerExists($customer)) {
            return false;
        }

        $customer = $this->gateway()->findCustomer($customer->token)
            ->send()
            ->getData();

        return $customer instanceof Customer;
    }

    protected function paymentUrl($gatewayTypeAlias)
    {
        $url = parent::paymentUrl($gatewayTypeAlias);

        if (GatewayType::getIdFromAlias($gatewayTypeAlias) === GATEWAY_TYPE_PAYPAL) {
            $url .= '#braintree_paypal';
        }

        return $url;
    }

    protected function paymentDetails($paymentMethod = false)
    {
        $data = parent::paymentDetails($paymentMethod);

        $deviceData = array_get($this->input, 'device_data') ?: Session::get($this->invitation->id . 'device_data');

        if ($deviceData) {
            $data['device_data'] = $deviceData;
        }

        if ($this->isGatewayType(GATEWAY_TYPE_PAYPAL, $paymentMethod)) {
            $data['ButtonSource'] = 'InvoiceNinja_SP';
        }

        if (! $paymentMethod && ! empty($this->input['sourceToken'])) {
            $data['token'] = $this->input['sourceToken'];
        }

        return $data;
    }

    public function createToken()
    {
        $data = $this->paymentDetails();

        if ($customer = $this->customer()) {
            $customerReference = $customer->token;
        } else {
            $tokenResponse = $this->gateway()->createCustomer(['customerData' => $this->customerData()])->send();
            if ($tokenResponse->isSuccessful()) {
                $customerReference = $tokenResponse->getCustomerData()->id;
            } else {
<<<<<<< HEAD
                Utils::logError($tokenResponse->getMessage());
=======
                Utils::logError('Failed to create Braintree customer: ' . $tokenResponse->getMessage());
>>>>>>> 907b23d1
                return false;
            }
        }

        if ($customerReference) {
            $data['customerId'] = $customerReference;

            if ($this->isGatewayType(GATEWAY_TYPE_PAYPAL)) {
                $data['paymentMethodNonce'] = $this->input['sourceToken'];
            }

            $tokenResponse = $this->gateway->createPaymentMethod($data)->send();
            if ($tokenResponse->isSuccessful()) {
                $this->tokenResponse = $tokenResponse->getData()->paymentMethod;
            } else {
<<<<<<< HEAD
                Utils::logError($tokenResponse->getMessage());
=======
                Utils::logError('Failed to create Braintree token: ' . $tokenResponse->getMessage());
>>>>>>> 907b23d1
                return false;
            }
        }

        return parent::createToken();
    }

    private function customerData()
    {
        return [
            'firstName' => array_get($this->input, 'first_name') ?: $this->contact()->first_name,
            'lastName' => array_get($this->input, 'last_name') ?: $this->contact()->last_name,
            'company' => $this->client()->name,
            'email' => $this->contact()->email,
            'phone' => $this->contact()->phone,
            'website' => $this->client()->website,
        ];
    }

    public function creatingCustomer($customer)
    {
        $customer->token = $this->tokenResponse->customerId;

        return $customer;
    }

    protected function creatingPaymentMethod($paymentMethod)
    {
        $response = $this->tokenResponse;

        $paymentMethod->source_reference = $response->token;

        if ($this->isGatewayType(GATEWAY_TYPE_CREDIT_CARD)) {
            $paymentMethod->payment_type_id = PaymentType::parseCardType($response->cardType);
            $paymentMethod->last4 = $response->last4;
            $paymentMethod->expiration = $response->expirationYear . '-' . $response->expirationMonth . '-01';
        } elseif ($this->isGatewayType(GATEWAY_TYPE_PAYPAL)) {
            $paymentMethod->email = $response->email;
            $paymentMethod->payment_type_id = PAYMENT_TYPE_PAYPAL;
        } else {
            return null;
        }

        return $paymentMethod;
    }

    public function removePaymentMethod($paymentMethod)
    {
        parent::removePaymentMethod($paymentMethod);

        $response = $this->gateway()->deletePaymentMethod([
            'token' => $paymentMethod->source_reference,
        ])->send();

        if ($response->isSuccessful()) {
            return true;
        } else {
            throw new Exception($response->getMessage());
        }
    }

    protected function attemptVoidPayment($response, $payment, $amount)
    {
        if (! parent::attemptVoidPayment($response, $payment, $amount)) {
            return false;
        }

        $data = $response->getData();

        if ($data instanceof \Braintree\Result\Error) {
            $error = $data->errors->deepAll()[0];
            if ($error && $error->code == 91506) {
                return true;
            }
        }

        return false;
    }

    public function createTransactionToken()
    {
        return $this->gateway()
                ->clientToken()
                ->send()
                ->getToken();
    }

    public function isValid()
    {
        try {
            $this->createTransactionToken();
            return true;
        } catch (Exception $exception) {
            return get_class($exception);
        }
    }

}<|MERGE_RESOLUTION|>--- conflicted
+++ resolved
@@ -109,11 +109,7 @@
             if ($tokenResponse->isSuccessful()) {
                 $customerReference = $tokenResponse->getCustomerData()->id;
             } else {
-<<<<<<< HEAD
-                Utils::logError($tokenResponse->getMessage());
-=======
                 Utils::logError('Failed to create Braintree customer: ' . $tokenResponse->getMessage());
->>>>>>> 907b23d1
                 return false;
             }
         }
@@ -129,11 +125,7 @@
             if ($tokenResponse->isSuccessful()) {
                 $this->tokenResponse = $tokenResponse->getData()->paymentMethod;
             } else {
-<<<<<<< HEAD
-                Utils::logError($tokenResponse->getMessage());
-=======
                 Utils::logError('Failed to create Braintree token: ' . $tokenResponse->getMessage());
->>>>>>> 907b23d1
                 return false;
             }
         }
