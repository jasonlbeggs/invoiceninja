<?php

namespace App\Ninja\PaymentDrivers;

use App\Models\Payment;
use App\Models\PaymentMethod;
use Exception;
use Session;
use Utils;
use App\Models\PaymentType;

class WePayPaymentDriver extends BasePaymentDriver
{
    public $canRefundPayments = true;

    public function gatewayTypes()
    {
        $types = [
            GATEWAY_TYPE_CREDIT_CARD,
            GATEWAY_TYPE_TOKEN,
        ];

        if ($this->accountGateway && $this->accountGateway->getAchEnabled()) {
            $types[] = GATEWAY_TYPE_BANK_TRANSFER;
        }

        return $types;
    }

    public function tokenize()
    {
        return true;
    }

    protected function checkCustomerExists($customer)
    {
        return true;
    }

    public function rules()
    {
        $rules = parent::rules();

        if ($this->isGatewayType(GATEWAY_TYPE_BANK_TRANSFER)) {
            $rules = array_merge($rules, [
                'authorize_ach' => 'required',
                'tos_agree' => 'required',
            ]);
        }

        return $rules;
    }

    protected function paymentDetails($paymentMethod = false)
    {
        $data = parent::paymentDetails($paymentMethod);

        if ($transactionId = Session::get($this->invitation->id . 'payment_ref')) {
            $data['transaction_id'] = $transactionId;
        }

        $data['feePayer'] = env('WEPAY_FEE_PAYER');
        $data['callbackUri'] = $this->accountGateway->getWebhookUrl();

        if ($this->isGatewayType(GATEWAY_TYPE_BANK_TRANSFER, $paymentMethod)) {
            $data['paymentMethodType'] = 'payment_bank';
            $data['applicationFee'] = (env('WEPAY_APP_FEE_ACH_MULTIPLIER') * $data['amount']) + env('WEPAY_APP_FEE_FIXED');
        } else {
            $data['applicationFee'] = (env('WEPAY_APP_FEE_CC_MULTIPLIER') * $data['amount']) + env('WEPAY_APP_FEE_FIXED');
        }

        $data['transaction_rbits'] = $this->invoice()->present()->rBits;

        return $data;
    }

    public function createToken()
    {
        $wepay = Utils::setupWePay($this->accountGateway);
        $token = intval($this->input['sourceToken']);

        if ($this->isGatewayType(GATEWAY_TYPE_BANK_TRANSFER)) {
            // Persist bank details
            $this->tokenResponse = $wepay->request('/payment_bank/persist', [
                'client_id' => WEPAY_CLIENT_ID,
                'client_secret' => WEPAY_CLIENT_SECRET,
                'payment_bank_id' => $token,
            ]);
        } else {
            // Authorize credit card
            $tokenResponse = $wepay->request('credit_card/authorize', [
                'client_id' => WEPAY_CLIENT_ID,
                'client_secret' => WEPAY_CLIENT_SECRET,
                'credit_card_id' => $token,
            ]);

            // Update the callback uri and get the card details
            $tokenResponse = $wepay->request('credit_card/modify', [
                'client_id' => WEPAY_CLIENT_ID,
                'client_secret' => WEPAY_CLIENT_SECRET,
                'credit_card_id' => $token,
                'auto_update' => WEPAY_AUTO_UPDATE,
                'callback_uri' => $this->accountGateway->getWebhookUrl(),
            ]);

            $this->tokenResponse = $wepay->request('credit_card', [
                'client_id' => WEPAY_CLIENT_ID,
                'client_secret' => WEPAY_CLIENT_SECRET,
                'credit_card_id' => $token,
            ]);
        }

        return parent::createToken();
    }

    /*
    public function creatingCustomer($customer)
    {
        if ($gatewayResponse instanceof \Omnipay\WePay\Message\CustomCheckoutResponse) {
            $wepay = \Utils::setupWePay($accountGateway);
            $paymentMethodType = $gatewayResponse->getData()['payment_method']['type'];

            $gatewayResponse = $wepay->request($paymentMethodType, array(
                'client_id' => WEPAY_CLIENT_ID,
                'client_secret' => WEPAY_CLIENT_SECRET,
                $paymentMethodType.'_id' => $gatewayResponse->getData()['payment_method'][$paymentMethodType]['id'],
            ));
        }
    }
    */

    public function createPayment($ref = false, $paymentMethod = null)
    {
        parent::createPayment($ref, $paymentMethod);

        if ($paymentMethod && $paymentMethod->payment_type_id == PAYMENT_TYPE_ACH) {
            $paymentMethod->status = PAYMENT_METHOD_STATUS_VERIFIED;
            $paymentMethod->save();
        }
    }

    protected function creatingPaymentMethod($paymentMethod)
    {
        $source = $this->tokenResponse;

        if ($this->isGatewayType(GATEWAY_TYPE_BANK_TRANSFER)) {
            $paymentMethod->payment_type_id = PAYMENT_TYPE_ACH;
            $paymentMethod->last4 = $source->account_last_four;
            $paymentMethod->bank_name = $source->bank_name;
            $paymentMethod->source_reference = $source->payment_bank_id;

            switch ($source->state) {
                case 'new':
                case 'pending':
                    $paymentMethod->status = PAYMENT_METHOD_STATUS_NEW;
                    break;
                case 'authorized':
                    $paymentMethod->status = PAYMENT_METHOD_STATUS_VERIFIED;
                    break;
            }
        } else {
            $paymentMethod->last4 = $source->last_four;
            $paymentMethod->payment_type_id = PaymentType::parseCardType($source->credit_card_name);
            $paymentMethod->expiration = $source->expiration_year . '-' . $source->expiration_month . '-01';
            $paymentMethod->source_reference = $source->credit_card_id;
        }

        return $paymentMethod;
    }

    public function removePaymentMethod($paymentMethod)
    {
        parent::removePaymentMethod($paymentMethod);

        $wepay = Utils::setupWePay($this->accountGateway);
        $response = $wepay->request('/credit_card/delete', [
            'client_id' => WEPAY_CLIENT_ID,
            'client_secret' => WEPAY_CLIENT_SECRET,
            'credit_card_id' => intval($paymentMethod->source_reference),
        ]);

        if ($response->state == 'deleted') {
            return true;
        } else {
            throw new Exception(trans('texts.failed_remove_payment_method'));
        }
    }

    protected function refundDetails($payment, $amount)
    {
        $data = parent::refundDetails($payment, $amount);

        $data['refund_reason'] = 'Refund issued by merchant.';

        // WePay issues a full refund when no amount is set. If an amount is set, it will try
        // to issue a partial refund without refunding any fees. However, the Stripe driver
        // (but not the API) requires the amount parameter to be set no matter what.
        if ($data['amount'] == $payment->getCompletedAmount()) {
            unset($data['amount']);
        }

        return $data;
    }

    protected function attemptVoidPayment($response, $payment, $amount)
    {
        if (! parent::attemptVoidPayment($response, $payment, $amount)) {
            return false;
        }

        return $response->getCode() == 4004;
    }

    public function handleWebHook($input)
    {
        $accountGateway = $this->accountGateway;
        $accountId = $accountGateway->account_id;

        foreach (array_keys($input) as $key) {
            if ('_id' == substr($key, -3)) {
                $objectType = substr($key, 0, -3);
                $objectId = $input[$key];
                break;
            }
        }

        if (! isset($objectType)) {
            throw new Exception('Could not find object id parameter');
        }

        if ($objectType == 'credit_card') {
            $paymentMethod = PaymentMethod::scope(false, $accountId)->where('source_reference', '=', $objectId)->first();

            if (! $paymentMethod) {
                throw new Exception('Unknown payment method');
            }

            $wepay = Utils::setupWePay($accountGateway);
            $source = $wepay->request('credit_card', [
                'client_id' => WEPAY_CLIENT_ID,
                'client_secret' => WEPAY_CLIENT_SECRET,
                'credit_card_id' => intval($objectId),
            ]);

            if ($source->state == 'deleted') {
                $paymentMethod->delete();
            } else {
                //$this->paymentService->convertPaymentMethodFromWePay($source, null, $paymentMethod)->save();
            }

            return 'Processed successfully';
        } elseif ($objectType == 'account') {
            $config = $accountGateway->getConfig();
            if ($config->accountId != $objectId) {
                throw new Exception('Unknown account');
            }

            $wepay = Utils::setupWePay($accountGateway);
            $wepayAccount = $wepay->request('account', [
                'account_id' => intval($objectId),
            ]);

            if ($wepayAccount->state == 'deleted') {
                $accountGateway->delete();
            } else {
                $config->state = $wepayAccount->state;
                $accountGateway->setConfig($config);
                $accountGateway->save();
            }

            return ['message' => 'Processed successfully'];
        } elseif ($objectType == 'checkout') {
            $payment = Payment::scope(false, $accountId)->where('transaction_reference', '=', $objectId)->first();

            if (! $payment) {
                throw new Exception('Unknown payment');
            }

            if ($payment->is_deleted || $payment->invoice->is_deleted) {
                throw new Exception('Payment is deleted');
            }

            $wepay = Utils::setupWePay($accountGateway);
            $checkout = $wepay->request('checkout', [
                'checkout_id' => intval($objectId),
            ]);

            /*
            if ($checkout->state == 'refunded') {
                $payment->recordRefund();
            } elseif (! empty($checkout->refund) && ! empty($checkout->refund->amount_refunded) && ($checkout->refund->amount_refunded - $payment->refunded) > 0) {
                $payment->recordRefund($checkout->refund->amount_refunded - $payment->refunded);
            }
            */
<<<<<<< HEAD

=======
            
>>>>>>> 77b400ae
            if ($checkout->state == 'captured') {
                $payment->markComplete();
            } elseif ($checkout->state == 'cancelled') {
                $payment->markCancelled();
            } elseif ($checkout->state == 'failed') {
                $payment->markFailed();
            }

            return 'Processed successfully';
        } else {
            return 'Ignoring event';
        }
    }
}<|MERGE_RESOLUTION|>--- conflicted
+++ resolved
@@ -292,11 +292,7 @@
                 $payment->recordRefund($checkout->refund->amount_refunded - $payment->refunded);
             }
             */
-<<<<<<< HEAD
-
-=======
-            
->>>>>>> 77b400ae
+
             if ($checkout->state == 'captured') {
                 $payment->markComplete();
             } elseif ($checkout->state == 'cancelled') {
