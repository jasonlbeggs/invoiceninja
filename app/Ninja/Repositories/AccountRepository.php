--- conflicted
+++ resolved
@@ -42,25 +42,11 @@
 
             if (Input::get('utm_campaign')) {
                 if (env('PROMO_CAMPAIGN') && hash_equals(Input::get('utm_campaign'), env('PROMO_CAMPAIGN'))) {
-<<<<<<< HEAD
-                    $company->discount = .75;
-                    $company->promo_expires = date_create()->modify('14 days')->format('Y-m-d');
-                }
-
-                if (env('PARTNER_CAMPAIGN') && hash_equals(Input::get('utm_campaign'), env('PARTNER_CAMPAIGN'))) {
-                    $company->plan = PLAN_PRO;
-                    $company->plan_term = PLAN_TERM_YEARLY;
-                    $company->plan_price = PLAN_PRICE_PRO_MONTHLY;
-                    $company->plan_started = date_create()->format('Y-m-d');
-                    $company->plan_paid = date_create()->format('Y-m-d');
-                    $company->plan_expires = date_create()->modify('1 year')->format('Y-m-d');
-=======
                     $company->applyDiscount(.75);
                 }
 
                 if (env('PARTNER_CAMPAIGN') && hash_equals(Input::get('utm_campaign'), env('PARTNER_CAMPAIGN'))) {
                     $company->applyFreeYear();
->>>>>>> 907b23d1
                 }
             }
 
