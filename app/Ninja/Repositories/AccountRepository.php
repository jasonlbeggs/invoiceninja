<?php namespace App\Ninja\Repositories;

use Auth;
use Request;
use Session;
use Utils;
use DB;
use URL;
use stdClass;
use Validator;
use Schema;
use App\Models\AccountGateway;
use App\Models\Invitation;
use App\Models\Invoice;
use App\Models\InvoiceItem;
use App\Models\Client;
use App\Models\Language;
use App\Models\Contact;
use App\Models\Account;
use App\Models\User;
use App\Models\UserAccount;
use App\Models\AccountToken;

class AccountRepository
{
    public function create($firstName = '', $lastName = '', $email = '', $password = '')
    {
        $account = new Account();
        $account->ip = Request::getClientIp();
        $account->account_key = str_random(RANDOM_KEY_LENGTH);

        // Track referal code
        if ($referralCode = Session::get(SESSION_REFERRAL_CODE)) {
            if ($user = User::whereReferralCode($referralCode)->first()) {
                $account->referral_user_id = $user->id;
            }
        }

        if ($locale = Session::get(SESSION_LOCALE)) {
            if ($language = Language::whereLocale($locale)->first()) {
                $account->language_id = $language->id;
            }
        }

        $account->save();

        $user = new User();
        if (!$firstName && !$lastName && !$email && !$password) {
            $user->password = str_random(RANDOM_KEY_LENGTH);
            $user->username = str_random(RANDOM_KEY_LENGTH);
        } else {
            $user->first_name = $firstName;
            $user->last_name = $lastName;
            $user->email = $user->username = $email;
            if (!$password) {
                $password = str_random(RANDOM_KEY_LENGTH);
            }
            $user->password = bcrypt($password);
        }

        $user->confirmed = !Utils::isNinja();
        $user->registered = !Utils::isNinja() && $user->email;

        if (!$user->confirmed) {
            $user->confirmation_code = str_random(RANDOM_KEY_LENGTH);
        }

        $account->users()->save($user);

        return $account;
    }

    public function getSearchData()
    {
        $data = $this->getAccountSearchData();

        $data['navigation'] = $this->getNavigationSearchData();

        return $data;
    }

    private function getAccountSearchData()
    {
        $data = [
            'clients' => [],
            'contacts' => [],
            'invoices' => [],
            'quotes' => [],
        ];

        $clients = Client::scope()
                    ->with('contacts', 'invoices')
                    ->get();

        foreach ($clients as $client) {
            if ($client->name) {
                $data['clients'][] = [
                    'value' => $client->name,
                    'url' => $client->present()->url,
                ];
            }

            foreach ($client->contacts as $contact) {
                if ($contact->getFullName()) {
                    $data['contacts'][] = [
                        'value' => $contact->getDisplayName(),
                        'url' => $client->present()->url,
                    ];
                }
                if ($contact->email) {
                    $data[trans('texts.contacts')][] = [
                        'value' => $contact->email,
                        'url' => $client->present()->url,
                    ];
                }
            }

            foreach ($client->invoices as $invoice) {
                $entityType = $invoice->getEntityType();
                $data["{$entityType}s"][] = [
                    'value' => $invoice->getDisplayName() . ': ' . $client->getDisplayName(),
                    'url' => $invoice->present()->url,
                ];
            }
        }

        return $data;
    }

    private function getNavigationSearchData()
    {
        $entityTypes = [
            ENTITY_INVOICE,
            ENTITY_CLIENT,
            ENTITY_QUOTE,
            ENTITY_TASK,
            ENTITY_EXPENSE,
            ENTITY_RECURRING_INVOICE,
            ENTITY_PAYMENT,
            ENTITY_CREDIT
        ];

        foreach ($entityTypes as $entityType) {
            $features[] = [
                "new_{$entityType}",
                "/{$entityType}s/create",
            ];
            $features[] = [
                "list_{$entityType}s",
                "/{$entityType}s",
            ];
        }

        $features[] = ['dashboard', '/dashboard'];
        $features[] = ['customize_design', '/settings/customize_design'];
        $features[] = ['new_tax_rate', '/tax_rates/create'];
        $features[] = ['new_product', '/products/create'];
        $features[] = ['new_user', '/users/create'];

        $settings = array_merge(Account::$basicSettings, Account::$advancedSettings);

        foreach ($settings as $setting) {
            $features[] = [
                $setting,
                "/settings/{$setting}",
            ];
        }

        foreach ($features as $feature) {
            $data[] = [
                'value' => trans('texts.' . $feature[0]),
                'url' => URL::to($feature[1])
            ];
        }

        return $data;
    }

    public function enableProPlan()
    {
        if (Auth::user()->isPro() && ! Auth::user()->isTrial()) {
            return false;
        }
        
        $account = Auth::user()->account;
        $client = $this->getNinjaClient($account);
        $invitation = $this->createNinjaInvoice($client, $account);
<<<<<<< HEAD
        return $invitation;
    }
=======

        return $invitation;
    }

>>>>>>> c5fdb2ca
    public function createNinjaInvoice($client, $clientAccount)
    {
        $account = $this->getNinjaAccount();
        $lastInvoice = Invoice::withTrashed()->whereAccountId($account->id)->orderBy('public_id', 'DESC')->first();
        $publicId = $lastInvoice ? ($lastInvoice->public_id + 1) : 1;
        $invoice = new Invoice();
        $invoice->account_id = $account->id;
        $invoice->user_id = $account->users()->first()->id;
        $invoice->public_id = $publicId;
        $invoice->client_id = $client->id;
        $invoice->invoice_number = $account->getNextInvoiceNumber($invoice);
        $invoice->invoice_date = $clientAccount->getRenewalDate();
        $invoice->amount = PRO_PLAN_PRICE;
        $invoice->balance = PRO_PLAN_PRICE;
        $invoice->save();

        $item = new InvoiceItem();
        $item->account_id = $account->id;
        $item->user_id = $account->users()->first()->id;
        $item->public_id = $publicId;
        $item->qty = 1;
        $item->cost = PRO_PLAN_PRICE;
        $item->notes = trans('texts.pro_plan_description');
        $item->product_key = trans('texts.pro_plan_product');
        $invoice->invoice_items()->save($item);

        $invitation = new Invitation();
        $invitation->account_id = $account->id;
        $invitation->user_id = $account->users()->first()->id;
        $invitation->public_id = $publicId;
        $invitation->invoice_id = $invoice->id;
        $invitation->contact_id = $client->contacts()->first()->id;
        $invitation->invitation_key = str_random(RANDOM_KEY_LENGTH);
        $invitation->save();

        return $invitation;
    }

    public function getNinjaAccount()
    {
        $account = Account::whereAccountKey(NINJA_ACCOUNT_KEY)->first();

        if ($account) {
            return $account;
        } else {
            $account = new Account();
            $account->name = 'Invoice Ninja';
            $account->work_email = 'contact@invoiceninja.com';
            $account->work_phone = '(800) 763-1948';
            $account->account_key = NINJA_ACCOUNT_KEY;
            $account->save();

            $random = str_random(RANDOM_KEY_LENGTH);
            $user = new User();
            $user->registered = true;
            $user->confirmed = true;
            $user->email = 'contact@invoiceninja.com';
            $user->password = $random;
            $user->username = $random;
            $user->first_name = 'Invoice';
            $user->last_name = 'Ninja';
            $user->notify_sent = true;
            $user->notify_paid = true;
            $account->users()->save($user);

            $accountGateway = new AccountGateway();
            $accountGateway->user_id = $user->id;
            $accountGateway->gateway_id = NINJA_GATEWAY_ID;
            $accountGateway->public_id = 1;
            $accountGateway->setConfig(json_decode(env(NINJA_GATEWAY_CONFIG)));
            $account->account_gateways()->save($accountGateway);
        }

        return $account;
    }

    public function getNinjaClient($account)
    {
        $account->load('users');
        $ninjaAccount = $this->getNinjaAccount();
        $client = Client::whereAccountId($ninjaAccount->id)->wherePublicId($account->id)->first();

        if (!$client) {
            $client = new Client();
            $client->public_id = $account->id;
            $client->user_id = $ninjaAccount->users()->first()->id;
            $client->currency_id = 1;
            foreach (['name', 'address1', 'address2', 'city', 'state', 'postal_code', 'country_id', 'work_phone', 'language_id'] as $field) {
                $client->$field = $account->$field;
            }
            $ninjaAccount->clients()->save($client);

            $contact = new Contact();
            $contact->user_id = $ninjaAccount->users()->first()->id;
            $contact->account_id = $ninjaAccount->id;
            $contact->public_id = $account->id;
            $contact->is_primary = true;
            foreach (['first_name', 'last_name', 'email', 'phone'] as $field) {
                $contact->$field = $account->users()->first()->$field;
            }
            $client->contacts()->save($contact);
        }

        return $client;
    }

    public function findByKey($key)
    {
        $account = Account::whereAccountKey($key)
                    ->with('clients.invoices.invoice_items', 'clients.contacts')
                    ->firstOrFail();

        return $account;
    }

    public function unlinkUserFromOauth($user)
    {
        $user->oauth_provider_id = null;
        $user->oauth_user_id = null;
        $user->save();
    }

    public function updateUserFromOauth($user, $firstName, $lastName, $email, $providerId, $oauthUserId)
    {
        if (!$user->registered) {
            $rules = ['email' => 'email|required|unique:users,email,'.$user->id.',id'];
            $validator = Validator::make(['email' => $email], $rules);
            if ($validator->fails()) {
                $messages = $validator->messages();
                return $messages->first('email');
            }

            $user->email = $email;
            $user->first_name = $firstName;
            $user->last_name = $lastName;
            $user->registered = true;

            $user->account->startTrial();
        }

        $user->oauth_provider_id = $providerId;
        $user->oauth_user_id = $oauthUserId;
        $user->save();

        return true;
    }

    public function registerNinjaUser($user)
    {
        if ($user->email == TEST_USERNAME) {
            return false;
        }

        $url = (Utils::isNinjaDev() ? SITE_URL : NINJA_APP_URL) . '/signup/register';
        $data = '';
        $fields = [
            'first_name' => urlencode($user->first_name),
            'last_name' => urlencode($user->last_name),
            'email' => urlencode($user->email),
        ];

        foreach ($fields as $key => $value) {
            $data .= $key.'='.$value.'&';
        }
        rtrim($data, '&');

        $ch = curl_init();
        curl_setopt($ch, CURLOPT_URL, $url);
        curl_setopt($ch, CURLOPT_POST, count($fields));
        curl_setopt($ch, CURLOPT_POSTFIELDS, $data);
        curl_setopt($ch, CURLOPT_RETURNTRANSFER, true);
        curl_exec($ch);
        curl_close($ch);
    }

    public function findUserByOauth($providerId, $oauthUserId)
    {
        return User::where('oauth_user_id', $oauthUserId)
                    ->where('oauth_provider_id', $providerId)
                    ->first();
    }

    public function findUsers($user, $with = null)
    {
        $accounts = $this->findUserAccounts($user->id);

        if ($accounts) {
            return $this->getUserAccounts($accounts, $with);
        } else {
            return [$user];
        }
    }

    public function findUserAccounts($userId1, $userId2 = false)
    {
        if (!Schema::hasTable('user_accounts')) {
            return false;
        }

        $query = UserAccount::where('user_id1', '=', $userId1)
                                ->orWhere('user_id2', '=', $userId1)
                                ->orWhere('user_id3', '=', $userId1)
                                ->orWhere('user_id4', '=', $userId1)
                                ->orWhere('user_id5', '=', $userId1);

        if ($userId2) {
            $query->orWhere('user_id1', '=', $userId2)
                    ->orWhere('user_id2', '=', $userId2)
                    ->orWhere('user_id3', '=', $userId2)
                    ->orWhere('user_id4', '=', $userId2)
                    ->orWhere('user_id5', '=', $userId2);
        }

        return $query->first(['id', 'user_id1', 'user_id2', 'user_id3', 'user_id4', 'user_id5']);
    }

    public function getUserAccounts($record, $with = null)
    {
        if (!$record) {
            return false;
        }

        $userIds = [];
        for ($i=1; $i<=5; $i++) {
            $field = "user_id$i";
            if ($record->$field) {
                $userIds[] = $record->$field;
            }
        }

        $users = User::with('account')
                    ->whereIn('id', $userIds);

        if ($with) {
            $users->with($with);
        }
        
        return $users->get();
    }

    public function prepareUsersData($record)
    {
        if (!$record) {
            return false;
        }

        $users = $this->getUserAccounts($record);

        $data = [];
        foreach ($users as $user) {
            $item = new stdClass();
            $item->id = $record->id;
            $item->user_id = $user->id;
            $item->user_name = $user->getDisplayName();
            $item->account_id = $user->account->id;
            $item->account_name = $user->account->getDisplayName();
            $item->pro_plan_paid = $user->account->pro_plan_paid;
            $item->logo_path = $user->account->hasLogo() ? $user->account->getLogoPath() : null;
            $data[] = $item;
        }

        return $data;
    }

    public function loadAccounts($userId) {
        $record = self::findUserAccounts($userId);
        return self::prepareUsersData($record);
    }

    public function syncAccounts($userId, $proPlanPaid) {
        $users = self::loadAccounts($userId);
        self::syncUserAccounts($users, $proPlanPaid);
    }

    public function syncUserAccounts($users, $proPlanPaid = false) {
        if (!$users) {
            return;
        }

        if (!$proPlanPaid) {
            foreach ($users as $user) {
                if ($user->pro_plan_paid && $user->pro_plan_paid != '0000-00-00') {
                    $proPlanPaid = $user->pro_plan_paid;
                    break;
                }
            }
        }

        if (!$proPlanPaid) {
            return;
        }

        $accountIds = [];
        foreach ($users as $user) {
            if ($user->pro_plan_paid != $proPlanPaid) {
                $accountIds[] = $user->account_id;
            }
        }

        if (count($accountIds)) {
            DB::table('accounts')
                ->whereIn('id', $accountIds)
                ->update(['pro_plan_paid' => $proPlanPaid]);
        }
    }

    public function associateAccounts($userId1, $userId2) {

        $record = self::findUserAccounts($userId1, $userId2);

        if ($record) {
            foreach ([$userId1, $userId2] as $userId) {
                if (!$record->hasUserId($userId)) {
                    $record->setUserId($userId);
                }
            }
        } else {
            $record = new UserAccount();
            $record->user_id1 = $userId1;
            $record->user_id2 = $userId2;
        }

        $record->save();

        $users = self::prepareUsersData($record);
        self::syncUserAccounts($users);

        return $users;
    }

    public function unlinkAccount($account) {
        foreach ($account->users as $user) {
            if ($userAccount = self::findUserAccounts($user->id)) {
                $userAccount->removeUserId($user->id);
                $userAccount->save();
            }
        }
    }

    public function unlinkUser($userAccountId, $userId) {
        $userAccount = UserAccount::whereId($userAccountId)->first();
        if ($userAccount->hasUserId($userId)) {
            $userAccount->removeUserId($userId);
            $userAccount->save();
        }
    }

    public function findWithReminders()
    {
        return Account::whereRaw('enable_reminder1 = 1 OR enable_reminder2 = 1 OR enable_reminder3 = 1')->get();
    }

    public function getReferralCode()
    {
        do {
            $code = strtoupper(str_random(8));
            $match = User::whereReferralCode($code)
                        ->withTrashed()
                        ->first();
        } while ($match);
        
        return $code;
    }

    public function createTokens($user, $name)
    {
        $name = trim($name) ?: 'TOKEN';
        $users = $this->findUsers($user);

        foreach ($users as $user) {
            if ($token = AccountToken::whereUserId($user->id)->whereName($name)->first()) {
                continue;
            }

            $token = AccountToken::createNew($user);
            $token->name = $name;
            $token->token = str_random(RANDOM_KEY_LENGTH);
            $token->save();
        }
    }

    public function getUserAccountId($account)
    {
        $user = $account->users()->first();
        $userAccount = $this->findUserAccounts($user->id);

        return $userAccount ? $userAccount->id : false;
    }

    public function save($data, $account)
    {
        $account->fill($data);
        $account->save();
    }
}<|MERGE_RESOLUTION|>--- conflicted
+++ resolved
@@ -185,15 +185,10 @@
         $account = Auth::user()->account;
         $client = $this->getNinjaClient($account);
         $invitation = $this->createNinjaInvoice($client, $account);
-<<<<<<< HEAD
+
         return $invitation;
     }
-=======
-
-        return $invitation;
-    }
-
->>>>>>> c5fdb2ca
+
     public function createNinjaInvoice($client, $clientAccount)
     {
         $account = $this->getNinjaAccount();
