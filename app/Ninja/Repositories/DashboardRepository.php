--- conflicted
+++ resolved
@@ -218,13 +218,8 @@
 
         if ($startDate) {
             $paidToDate->where('payments.payment_date', '>=', $startDate);
-<<<<<<< HEAD
-        } elseif ($account->financial_year_start) {
-            $paidToDate->where('payments.payment_date', '>=', $account->financialYearStart());
-=======
         } elseif ($startDate = $account->financialYearStart()) {
             //$paidToDate->where('payments.payment_date', '>=', $startDate);
->>>>>>> 9a7e6c52
         }
 
         return $paidToDate->groupBy('payments.account_id')
@@ -254,13 +249,8 @@
             $averageInvoice->where('invoices.user_id', '=', $userId);
         }
 
-<<<<<<< HEAD
-        if ($account->financial_year_start) {
-            $averageInvoice->where('invoices.invoice_date', '>=', $account->financialYearStart());
-=======
         if ($startDate = $account->financialYearStart()) {
             //$averageInvoice->where('invoices.invoice_date', '>=', $startDate);
->>>>>>> 9a7e6c52
         }
 
         return $averageInvoice->groupBy('accounts.id')
