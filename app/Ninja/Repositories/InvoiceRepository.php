<?php namespace App\Ninja\Repositories;

use DB;
use Utils;
use Session;
use Auth;
use App\Models\Invoice;
use App\Models\InvoiceItem;
use App\Models\Invitation;
use App\Models\Product;
use App\Models\Task;
use App\Models\Document;
use App\Models\Expense;
use App\Services\PaymentService;
use App\Ninja\Repositories\BaseRepository;

class InvoiceRepository extends BaseRepository
{
    protected $documentRepo;

    public function getClassName()
    {
        return 'App\Models\Invoice';
    }

    public function __construct(PaymentService $paymentService, DocumentRepository $documentRepo)
    {
        $this->documentRepo = $documentRepo;
        $this->paymentService = $paymentService;
    }

    public function all()
    {
        return Invoice::scope()
                ->with('user', 'client.contacts', 'invoice_status')
                ->withTrashed()
                ->where('is_quote', '=', false)
                ->where('is_recurring', '=', false)
                ->get();
    }

    public function getInvoices($accountId, $clientPublicId = false, $entityType = ENTITY_INVOICE, $filter = false)
    {
        $query = DB::table('invoices')
            ->join('accounts', 'accounts.id', '=', 'invoices.account_id')
            ->join('clients', 'clients.id', '=', 'invoices.client_id')
            ->join('invoice_statuses', 'invoice_statuses.id', '=', 'invoices.invoice_status_id')
            ->join('contacts', 'contacts.client_id', '=', 'clients.id')
            ->where('invoices.account_id', '=', $accountId)
            ->where('clients.deleted_at', '=', null)
            ->where('contacts.deleted_at', '=', null)
            ->where('invoices.is_recurring', '=', false)
            ->where('contacts.is_primary', '=', true)
            ->select(
                DB::raw('COALESCE(clients.currency_id, accounts.currency_id) currency_id'),
                DB::raw('COALESCE(clients.country_id, accounts.country_id) country_id'),
                'clients.public_id as client_public_id',
                'clients.user_id as client_user_id',
                'invoice_number',
                'invoice_status_id',
                DB::raw("COALESCE(NULLIF(clients.name,''), NULLIF(CONCAT(contacts.first_name, ' ', contacts.last_name),''), NULLIF(contacts.email,'')) client_name"),
                'invoices.public_id',
                'invoices.amount',
                'invoices.balance',
                'invoices.invoice_date',
                'invoices.due_date',
                'invoice_statuses.name as invoice_status_name',
                'contacts.first_name',
                'contacts.last_name',
                'contacts.email',
                'invoices.quote_id',
                'invoices.quote_invoice_id',
                'invoices.deleted_at',
                'invoices.is_deleted',
                'invoices.partial',
                'invoices.user_id'
            );

        if (!\Session::get('show_trash:'.$entityType)) {
            $query->where('invoices.deleted_at', '=', null);
        }

        if ($clientPublicId) {
            $query->where('clients.public_id', '=', $clientPublicId);
        }

        if ($filter) {
            $query->where(function ($query) use ($filter) {
                $query->where('clients.name', 'like', '%'.$filter.'%')
                      ->orWhere('invoices.invoice_number', 'like', '%'.$filter.'%')
                      ->orWhere('invoice_statuses.name', 'like', '%'.$filter.'%')
                  ->orWhere('contacts.first_name', 'like', '%'.$filter.'%')
                  ->orWhere('contacts.last_name', 'like', '%'.$filter.'%')
                  ->orWhere('contacts.email', 'like', '%'.$filter.'%');
            });
        }

        return $query;
    }

    public function getRecurringInvoices($accountId, $clientPublicId = false, $filter = false)
    {
        $query = DB::table('invoices')
                    ->join('accounts', 'accounts.id', '=', 'invoices.account_id')
                    ->join('clients', 'clients.id', '=', 'invoices.client_id')
                    ->join('frequencies', 'frequencies.id', '=', 'invoices.frequency_id')
                    ->join('contacts', 'contacts.client_id', '=', 'clients.id')
                    ->where('invoices.account_id', '=', $accountId)
                    ->where('invoices.is_quote', '=', false)
                    ->where('contacts.deleted_at', '=', null)
                    ->where('invoices.is_recurring', '=', true)
                    ->where('contacts.is_primary', '=', true)
                    ->where('clients.deleted_at', '=', null)
                    ->select(
                        DB::raw('COALESCE(clients.currency_id, accounts.currency_id) currency_id'),
                        DB::raw('COALESCE(clients.country_id, accounts.country_id) country_id'),
                        'clients.public_id as client_public_id',
                        DB::raw("COALESCE(NULLIF(clients.name,''), NULLIF(CONCAT(contacts.first_name, ' ', contacts.last_name),''), NULLIF(contacts.email,'')) client_name"),
                        'invoices.public_id',
                        'invoices.amount',
                        'frequencies.name as frequency',
                        'invoices.start_date',
                        'invoices.end_date',
                        'contacts.first_name',
                        'contacts.last_name',
                        'contacts.email',
                        'invoices.deleted_at',
                        'invoices.is_deleted',
                        'invoices.user_id'
                    );

        if ($clientPublicId) {
            $query->where('clients.public_id', '=', $clientPublicId);
        }

        if (!\Session::get('show_trash:recurring_invoice')) {
            $query->where('invoices.deleted_at', '=', null);
        }

        if ($filter) {
            $query->where(function ($query) use ($filter) {
                $query->where('clients.name', 'like', '%'.$filter.'%')
                      ->orWhere('invoices.invoice_number', 'like', '%'.$filter.'%');
            });
        }

        return $query;
    }

    public function getClientRecurringDatatable($contactId)
    {
        $query = DB::table('invitations')
          ->join('accounts', 'accounts.id', '=', 'invitations.account_id')
          ->join('invoices', 'invoices.id', '=', 'invitations.invoice_id')
          ->join('clients', 'clients.id', '=', 'invoices.client_id')
<<<<<<< HEAD
          ->join('frequencies', 'frequencies.id', '=', 'invoices.frequency_id')
=======
          ->join('contacts', 'contacts.client_id', '=', 'clients.id')
>>>>>>> d34441b0
          ->where('invitations.contact_id', '=', $contactId)
          ->where('invitations.deleted_at', '=', null)
          ->where('invoices.is_quote', '=', false)
          ->where('invoices.is_deleted', '=', false)
          ->where('clients.deleted_at', '=', null)
<<<<<<< HEAD
          ->where('invoices.is_recurring', '=', true)
          ->whereIn('invoices.auto_bill', [AUTO_BILL_OPT_IN, AUTO_BILL_OPT_OUT])
          //->where('invoices.start_date', '>=', date('Y-m-d H:i:s'))
=======
          ->where('contacts.deleted_at', '=', null)
          ->where('contacts.is_primary', '=', true)
          ->where('invoices.is_recurring', '=', false)
          // This needs to be a setting to also hide the activity on the dashboard page
          //->where('invoices.invoice_status_id', '>=', INVOICE_STATUS_SENT) 
>>>>>>> d34441b0
          ->select(
                DB::raw('COALESCE(clients.currency_id, accounts.currency_id) currency_id'),
                DB::raw('COALESCE(clients.country_id, accounts.country_id) country_id'),
                'invitations.invitation_key',
                'invoices.invoice_number',
                'invoices.due_date',
                'clients.public_id as client_public_id',
                'clients.name as client_name',
                'invoices.public_id',
                'invoices.amount',
                'invoices.start_date',
                'invoices.end_date',
                'invoices.client_enable_auto_bill',
                'frequencies.name as frequency'
            );

        $table = \Datatable::query($query)
            ->addColumn('frequency', function ($model) { return $model->frequency; })
            ->addColumn('start_date', function ($model) { return Utils::fromSqlDate($model->start_date); })
            ->addColumn('end_date', function ($model) { return Utils::fromSqlDate($model->end_date); })
            ->addColumn('amount', function ($model) { return Utils::formatMoney($model->amount, $model->currency_id, $model->country_id); })
            ->addColumn('client_enable_auto_bill', function ($model) {
                if ($model->client_enable_auto_bill) {
                    return trans('texts.enabled') . ' <a href="javascript:setAutoBill('.$model->public_id.',false)">('.trans('texts.disable').')</a>';
                } else {
                    return trans('texts.disabled') . ' <a href="javascript:setAutoBill('.$model->public_id.',true)">('.trans('texts.enable').')</a>';
                }
            });

        return $table->make();
    }

    public function getClientDatatable($contactId, $entityType, $search)
    {
        $query = DB::table('invitations')
            ->join('accounts', 'accounts.id', '=', 'invitations.account_id')
            ->join('invoices', 'invoices.id', '=', 'invitations.invoice_id')
            ->join('clients', 'clients.id', '=', 'invoices.client_id')
            ->where('invitations.contact_id', '=', $contactId)
            ->where('invitations.deleted_at', '=', null)
            ->where('invoices.is_quote', '=', $entityType == ENTITY_QUOTE)
            ->where('invoices.is_deleted', '=', false)
            ->where('clients.deleted_at', '=', null)
            ->where('invoices.is_recurring', '=', false)
            // This needs to be a setting to also hide the activity on the dashboard page
            //->where('invoices.invoice_status_id', '>=', INVOICE_STATUS_SENT)
            ->select(
                DB::raw('COALESCE(clients.currency_id, accounts.currency_id) currency_id'),
                DB::raw('COALESCE(clients.country_id, accounts.country_id) country_id'),
                'invitations.invitation_key',
                'invoices.invoice_number',
                'invoices.invoice_date',
                'invoices.balance as balance',
                'invoices.due_date',
                'clients.public_id as client_public_id',
                DB::raw("COALESCE(NULLIF(clients.name,''), NULLIF(CONCAT(contacts.first_name, ' ', contacts.last_name),''), NULLIF(contacts.email,'')) client_name"),
                'invoices.public_id',
                'invoices.amount',
                'invoices.start_date',
                'invoices.end_date',
                'invoices.partial'
            );

        $table = \Datatable::query($query)
            ->addColumn('invoice_number', function ($model) use ($entityType) { return link_to('/view/'.$model->invitation_key, $model->invoice_number)->toHtml(); })
            ->addColumn('invoice_date', function ($model) { return Utils::fromSqlDate($model->invoice_date); })
            ->addColumn('amount', function ($model) { return Utils::formatMoney($model->amount, $model->currency_id, $model->country_id); });

        if ($entityType == ENTITY_INVOICE) {
            $table->addColumn('balance', function ($model) {
                return $model->partial > 0 ?
                    trans('texts.partial_remaining', [
                        'partial' => Utils::formatMoney($model->partial, $model->currency_id, $model->country_id),
                        'balance' => Utils::formatMoney($model->balance, $model->currency_id, $model->country_id)
                    ]) :
                    Utils::formatMoney($model->balance, $model->currency_id, $model->country_id);
            });
        }

        return $table->addColumn('due_date', function ($model) { return Utils::fromSqlDate($model->due_date); })
            ->make();
    }

    public function save($data, $invoice = null)
    {
        $account = \Auth::user()->account;
        $publicId = isset($data['public_id']) ? $data['public_id'] : false;

        $isNew = !$publicId || $publicId == '-1';

        if ($invoice) {
            // do nothing
        } elseif ($isNew) {
            $entityType = ENTITY_INVOICE;
            if (isset($data['is_recurring']) && filter_var($data['is_recurring'], FILTER_VALIDATE_BOOLEAN)) {
                $entityType = ENTITY_RECURRING_INVOICE;
            } elseif (isset($data['is_quote']) && filter_var($data['is_quote'], FILTER_VALIDATE_BOOLEAN)) {
                $entityType = ENTITY_QUOTE;
            }
            $invoice = $account->createInvoice($entityType, $data['client_id']);
            if (isset($data['has_tasks']) && filter_var($data['has_tasks'], FILTER_VALIDATE_BOOLEAN)) {
                $invoice->has_tasks = true;
            }
            if (isset($data['has_expenses']) && filter_var($data['has_expenses'], FILTER_VALIDATE_BOOLEAN)) {
                $invoice->has_expenses = true;
            }
        } else {
            $invoice = Invoice::scope($publicId)->firstOrFail();
            \Log::warning('Entity not set in invoice repo save');
        }

        $invoice->fill($data);

        if ((isset($data['set_default_terms']) && $data['set_default_terms'])
            || (isset($data['set_default_footer']) && $data['set_default_footer'])) {
            if (isset($data['set_default_terms']) && $data['set_default_terms']) {
                $account->{"{$invoice->getEntityType()}_terms"} = trim($data['terms']);
            }
            if (isset($data['set_default_footer']) && $data['set_default_footer']) {
                $account->invoice_footer = trim($data['invoice_footer']);
            }
            $account->save();
        }        

        if (isset($data['invoice_number']) && !$invoice->is_recurring) {
            $invoice->invoice_number = trim($data['invoice_number']);
        }

        if (isset($data['discount'])) {
            $invoice->discount = round(Utils::parseFloat($data['discount']), 2);
        }
        if (isset($data['is_amount_discount'])) {
            $invoice->is_amount_discount = $data['is_amount_discount'] ? true : false;
        }
        if (isset($data['partial'])) {
            $invoice->partial = round(Utils::parseFloat($data['partial']), 2);
        }
        if (isset($data['invoice_date_sql'])) {
            $invoice->invoice_date = $data['invoice_date_sql'];
        } elseif (isset($data['invoice_date'])) {
            $invoice->invoice_date = Utils::toSqlDate($data['invoice_date']);
        }

        if(isset($data['invoice_status_id'])) {
            if($data['invoice_status_id'] == 0) {
                $data['invoice_status_id'] = INVOICE_STATUS_DRAFT;
            }
            $invoice->invoice_status_id = $data['invoice_status_id'];
        }

        if ($invoice->is_recurring) {
            if ($invoice->start_date && $invoice->start_date != Utils::toSqlDate($data['start_date'])) {
                $invoice->last_sent_date = null;
            }

            $invoice->frequency_id = $data['frequency_id'] ? $data['frequency_id'] : 0;
            $invoice->start_date = Utils::toSqlDate($data['start_date']);
            $invoice->end_date = Utils::toSqlDate($data['end_date']);
            $invoice->client_enable_auto_bill = isset($data['client_enable_auto_bill']) && $data['client_enable_auto_bill'] ? true : false;
            $invoice->auto_bill = isset($data['auto_bill']) ? intval($data['auto_bill']) : 0;

            if ($invoice->auto_bill < AUTO_BILL_OFF || $invoice->auto_bill > AUTO_BILL_ALWAYS ) {
                $invoice->auto_bill = AUTO_BILL_OFF;
            }
            
            if (isset($data['recurring_due_date'])) {
                $invoice->due_date = $data['recurring_due_date'];
            } elseif (isset($data['due_date'])) {
                $invoice->due_date = $data['due_date'];
            }
        } else {
            if (isset($data['due_date']) || isset($data['due_date_sql'])) {
                $invoice->due_date = isset($data['due_date_sql']) ? $data['due_date_sql'] : Utils::toSqlDate($data['due_date']);
            }
            $invoice->frequency_id = 0;
            $invoice->start_date = null;
            $invoice->end_date = null;
        }

        if (isset($data['terms']) && trim($data['terms'])) {
            $invoice->terms = trim($data['terms']);
        } elseif ($isNew && $account->{"{$entityType}_terms"}) {
            $invoice->terms = $account->{"{$entityType}_terms"};
        } else {
            $invoice->terms = '';
        }
        
        $invoice->invoice_footer = (isset($data['invoice_footer']) && trim($data['invoice_footer'])) ? trim($data['invoice_footer']) : (!$publicId && $account->invoice_footer ? $account->invoice_footer : '');
        $invoice->public_notes = isset($data['public_notes']) ? trim($data['public_notes']) : null;

        // process date variables if not recurring
        if(!$invoice->is_recurring) {
            $invoice->terms = Utils::processVariables($invoice->terms);
            $invoice->invoice_footer = Utils::processVariables($invoice->invoice_footer);
            $invoice->public_notes = Utils::processVariables($invoice->public_notes);
        }

        if (isset($data['po_number'])) {
            $invoice->po_number = trim($data['po_number']);
        }

        $invoice->invoice_design_id = isset($data['invoice_design_id']) ? $data['invoice_design_id'] : $account->invoice_design_id;

        // provide backwards compatability
        if (isset($data['tax_name']) && isset($data['tax_rate'])) {
            $data['tax_name1'] = $data['tax_name']; 
            $data['tax_rate1'] = $data['tax_rate']; 
        }

        $total = 0;
        $itemTax = 0;

        foreach ($data['invoice_items'] as $item) {
            $item = (array) $item;
            if (!$item['cost'] && !$item['product_key'] && !$item['notes']) {
                continue;
            }

            $invoiceItemCost = round(Utils::parseFloat($item['cost']), 2);
            $invoiceItemQty = round(Utils::parseFloat($item['qty']), 2);

            $lineTotal = $invoiceItemCost * $invoiceItemQty;
            $total += round($lineTotal, 2);
        }

        foreach ($data['invoice_items'] as $item) {
            $item = (array) $item;
            $invoiceItemCost = round(Utils::parseFloat($item['cost']), 2);
            $invoiceItemQty = round(Utils::parseFloat($item['qty']), 2);
            $lineTotal = $invoiceItemCost * $invoiceItemQty;

            if ($invoice->discount > 0) {
                if ($invoice->is_amount_discount) {
                    $lineTotal -= round(($lineTotal/$total) * $invoice->discount, 2);
                } else {
                    $lineTotal -= round($lineTotal * ($invoice->discount/100), 2);
                }
            }

            if (isset($item['tax_rate1']) && Utils::parseFloat($item['tax_rate1']) > 0) {
                $invoiceItemTaxRate = Utils::parseFloat($item['tax_rate1']);            
                $itemTax += round($lineTotal * $invoiceItemTaxRate / 100, 2);
            }
            if (isset($item['tax_rate2']) && Utils::parseFloat($item['tax_rate2']) > 0) {
                $invoiceItemTaxRate = Utils::parseFloat($item['tax_rate2']);            
                $itemTax += round($lineTotal * $invoiceItemTaxRate / 100, 2);
            }
        }

        if ($invoice->discount > 0) {
            if ($invoice->is_amount_discount) {
                $total -= $invoice->discount;
            } else {
                $total *= (100 - $invoice->discount) / 100;
                $total = round($total, 2);
            }
        }

        if (isset($data['custom_value1'])) {
            $invoice->custom_value1 = round($data['custom_value1'], 2);
            if ($isNew) {
                $invoice->custom_taxes1 = $account->custom_invoice_taxes1 ?: false;
            }
        }
        if (isset($data['custom_value2'])) {
            $invoice->custom_value2 = round($data['custom_value2'], 2);
            if ($isNew) {
                $invoice->custom_taxes2 = $account->custom_invoice_taxes2 ?: false;
            }
        }

        if (isset($data['custom_text_value1'])) {
            $invoice->custom_text_value1 = trim($data['custom_text_value1']);
        }
        if (isset($data['custom_text_value2'])) {
            $invoice->custom_text_value2 = trim($data['custom_text_value2']);
        }

        // custom fields charged taxes
        if ($invoice->custom_value1 && $invoice->custom_taxes1) {
            $total += $invoice->custom_value1;
        }
        if ($invoice->custom_value2 && $invoice->custom_taxes2) {
            $total += $invoice->custom_value2;
        }

        $taxAmount1 = round($total * $invoice->tax_rate1 / 100, 2);
        $taxAmount2 = round($total * $invoice->tax_rate2 / 100, 2);
        $total = round($total + $taxAmount1 + $taxAmount2, 2);        
        $total += $itemTax;

        // custom fields not charged taxes
        if ($invoice->custom_value1 && !$invoice->custom_taxes1) {
            $total += $invoice->custom_value1;
        }
        if ($invoice->custom_value2 && !$invoice->custom_taxes2) {
            $total += $invoice->custom_value2;
        }

        if ($publicId) {
            $invoice->balance = $total - ($invoice->amount - $invoice->balance);
        } else {
            $invoice->balance = $total;
        }

        $invoice->amount = $total;
        $invoice->save();

        if ($publicId) {
            $invoice->invoice_items()->forceDelete();
        }
        
        $document_ids = !empty($data['document_ids'])?array_map('intval', $data['document_ids']):array();;
        foreach ($document_ids as $document_id){
            $document = Document::scope($document_id)->first();
            if($document && Auth::user()->can('edit', $document)){
                
                if($document->invoice_id && $document->invoice_id != $invoice->id){
                    // From a clone
                    $document = $document->cloneDocument();
                    $document_ids[] = $document->public_id;// Don't remove this document
                }
                
                $document->invoice_id = $invoice->id;
                $document->expense_id = null;
                $document->save();
            }
        }
        
        if(!empty($data['documents']) && Auth::user()->can('create', ENTITY_DOCUMENT)){
            // Fallback upload
            $doc_errors = array();
            foreach($data['documents'] as $upload){
                $result = $this->documentRepo->upload($upload);
                if(is_string($result)){
                    $doc_errors[] = $result;
                }
                else{
                    $result->invoice_id = $invoice->id;
                    $result->save();
                    $document_ids[] = $result->public_id;
                }
            }
            if(!empty($doc_errors)){
                Session::flash('error', implode('<br>',array_map('htmlentities',$doc_errors)));
            }
        }
        
        foreach ($invoice->documents as $document){
            if(!in_array($document->public_id, $document_ids)){
                // Removed
                // Not checking permissions; deleting a document is just editing the invoice
                if($document->invoice_id == $invoice->id){
                    // Make sure the document isn't on a clone
                    $document->delete();
                }
            }
        }

        foreach ($data['invoice_items'] as $item) {
            $item = (array) $item;
            if (empty($item['cost']) && empty($item['product_key']) && empty($item['notes']) && empty($item['custom_value1']) && empty($item['custom_value2'])) {
                continue;
            }

            $task = false;
            if (isset($item['task_public_id']) && $item['task_public_id']) {
                $task = Task::scope($item['task_public_id'])->where('invoice_id', '=', null)->firstOrFail();
                if(Auth::user()->can('edit', $task)){
                    $task->invoice_id = $invoice->id;
                    $task->client_id = $invoice->client_id;
                    $task->save();
                }
            }

            $expense = false;
            if (isset($item['expense_public_id']) && $item['expense_public_id']) {
                $expense = Expense::scope($item['expense_public_id'])->where('invoice_id', '=', null)->firstOrFail();
                if(Auth::user()->can('edit', $expense)){
                    $expense->invoice_id = $invoice->id;
                    $expense->client_id = $invoice->client_id;
                    $expense->save();
                }
            }

            if ($productKey = trim($item['product_key'])) {
                if (\Auth::user()->account->update_products && ! strtotime($productKey)) {
                    $product = Product::findProductByKey($productKey);
                    if (!$product) {
                        if (Auth::user()->can('create', ENTITY_PRODUCT)) {
                            $product = Product::createNew();
                            $product->product_key = trim($item['product_key']);
                        }
                        else{
                            $product = null;
                        }
                    }
                    if ($product && (Auth::user()->can('edit', $product))) {
                        $product->notes = ($task || $expense) ? '' : $item['notes'];
                        $product->cost = $expense ? 0 : $item['cost'];
                        $product->save();
                    }
                }
            }

            $invoiceItem = InvoiceItem::createNew();
            $invoiceItem->product_id = isset($product) ? $product->id : null;
            $invoiceItem->product_key = isset($item['product_key']) ? (trim($invoice->is_recurring ? $item['product_key'] : Utils::processVariables($item['product_key']))) : '';
            $invoiceItem->notes = trim($invoice->is_recurring ? $item['notes'] : Utils::processVariables($item['notes']));
            $invoiceItem->cost = Utils::parseFloat($item['cost']);
            $invoiceItem->qty = Utils::parseFloat($item['qty']);

            if (isset($item['custom_value1'])) {
                $invoiceItem->custom_value1 = $item['custom_value1'];
            }
            if (isset($item['custom_value2'])) {
                $invoiceItem->custom_value2 = $item['custom_value2'];
            }

            // provide backwards compatability
            if (isset($item['tax_name']) && isset($item['tax_rate'])) {
                $item['tax_name1'] = $item['tax_name']; 
                $item['tax_rate1'] = $item['tax_rate']; 
            }

            $invoiceItem->fill($item);
            
            $invoice->invoice_items()->save($invoiceItem);
        }

        return $invoice;
    }

    public function cloneInvoice($invoice, $quotePublicId = null)
    {
        $invoice->load('invitations', 'invoice_items');
        $account = $invoice->account;

        $clone = Invoice::createNew($invoice);
        $clone->balance = $invoice->amount;

        // if the invoice prefix is diff than quote prefix, use the same number for the invoice (if it's available)
        $invoiceNumber = false;
        if ($account->hasInvoicePrefix() && $account->share_counter) {
            $invoiceNumber = $invoice->invoice_number;
            if ($account->quote_number_prefix && strpos($invoiceNumber, $account->quote_number_prefix) === 0) {
                $invoiceNumber = substr($invoiceNumber, strlen($account->quote_number_prefix));
            }
            $invoiceNumber = $account->invoice_number_prefix.$invoiceNumber;
            if (Invoice::scope(false, $account->id)
                    ->withTrashed()
                    ->whereInvoiceNumber($invoiceNumber)
                    ->first()) {
                $invoiceNumber = false;
            }
        }
        $clone->invoice_number = $invoiceNumber ?: $account->getNextInvoiceNumber($clone);
        $clone->invoice_date = date_create()->format('Y-m-d');

        foreach ([
          'client_id',
          'discount',
          'is_amount_discount',
          'po_number',
          'is_recurring',
          'frequency_id',
          'start_date',
          'end_date',
          'terms',
          'invoice_footer',
          'public_notes',
          'invoice_design_id',
          'tax_name1',
          'tax_rate1',
          'tax_name2',
          'tax_rate2',
          'amount',
          'is_quote',
          'custom_value1',
          'custom_value2',
          'custom_taxes1',
          'custom_taxes2',
          'partial',
          'custom_text_value1',
          'custom_text_value2', ] as $field) {
            $clone->$field = $invoice->$field;
        }

        if ($quotePublicId) {
            $clone->is_quote = false;
            $clone->quote_id = $quotePublicId;
        }

        $clone->save();

        if ($quotePublicId) {
            $invoice->quote_invoice_id = $clone->public_id;
            $invoice->save();
        }

        foreach ($invoice->invoice_items as $item) {
            $cloneItem = InvoiceItem::createNew($invoice);

            foreach ([
                'product_id',
                'product_key',
                'notes',
                'cost',
                'qty',
                'tax_name1',
                'tax_rate1', 
                'tax_name2',
                'tax_rate2', 
            ] as $field) {
                $cloneItem->$field = $item->$field;
            }

            $clone->invoice_items()->save($cloneItem);
        }

        foreach ($invoice->documents as $document) {
            $cloneDocument = $document->cloneDocument();            
            $invoice->documents()->save($cloneDocument);
        }

        foreach ($invoice->invitations as $invitation) {
            $cloneInvitation = Invitation::createNew($invoice);
            $cloneInvitation->contact_id = $invitation->contact_id;
            $cloneInvitation->invitation_key = str_random(RANDOM_KEY_LENGTH);
            $clone->invitations()->save($cloneInvitation);
        }

        return $clone;
    }

    public function markSent($invoice)
    {
        $invoice->markInvitationsSent();
    }

    public function findInvoiceByInvitation($invitationKey)
    {
        $invitation = Invitation::where('invitation_key', '=', $invitationKey)->first();

        if (!$invitation) {
            return false;
        }

        $invoice = $invitation->invoice;
        if (!$invoice || $invoice->is_deleted) {
            return false;
        }

        $invoice->load('user', 'invoice_items', 'documents', 'invoice_design', 'account.country', 'client.contacts', 'client.country');
        $client = $invoice->client;

        if (!$client || $client->is_deleted) {
            return false;
        }

        return $invitation;
    }

    public function findOpenInvoices($clientId)
    {
        return Invoice::scope()
                ->whereClientId($clientId)
                ->whereIsQuote(false)
                ->whereIsRecurring(false)
                ->whereDeletedAt(null)
                ->whereHasTasks(true)
                ->where('invoice_status_id', '<', 5)
                ->select(['public_id', 'invoice_number'])
                ->get();
    }

    public function createRecurringInvoice($recurInvoice)
    {
        $recurInvoice->load('account.timezone', 'invoice_items', 'client', 'user');

        if ($recurInvoice->client->deleted_at) {
            return false;
        }

        if (!$recurInvoice->user->confirmed) {
            return false;
        }

        if (!$recurInvoice->shouldSendToday()) {
            return false;
        }

        $invoice = Invoice::createNew($recurInvoice);
        $invoice->client_id = $recurInvoice->client_id;
        $invoice->recurring_invoice_id = $recurInvoice->id;
        $invoice->invoice_number = $recurInvoice->account->recurring_invoice_number_prefix . $recurInvoice->account->getNextInvoiceNumber($recurInvoice);
        $invoice->amount = $recurInvoice->amount;
        $invoice->balance = $recurInvoice->amount;
        $invoice->invoice_date = date_create()->format('Y-m-d');
        $invoice->discount = $recurInvoice->discount;
        $invoice->po_number = $recurInvoice->po_number;
        $invoice->public_notes = Utils::processVariables($recurInvoice->public_notes);
        $invoice->terms = Utils::processVariables($recurInvoice->terms);
        $invoice->invoice_footer = Utils::processVariables($recurInvoice->invoice_footer);
        $invoice->tax_name1 = $recurInvoice->tax_name1;
        $invoice->tax_rate1 = $recurInvoice->tax_rate1;
        $invoice->tax_name2 = $recurInvoice->tax_name2;
        $invoice->tax_rate2 = $recurInvoice->tax_rate2;
        $invoice->invoice_design_id = $recurInvoice->invoice_design_id;
        $invoice->custom_value1 = $recurInvoice->custom_value1 ?: 0;
        $invoice->custom_value2 = $recurInvoice->custom_value2 ?: 0;
        $invoice->custom_taxes1 = $recurInvoice->custom_taxes1 ?: 0;
        $invoice->custom_taxes2 = $recurInvoice->custom_taxes2 ?: 0;
        $invoice->custom_text_value1 = Utils::processVariables($recurInvoice->custom_text_value1);
        $invoice->custom_text_value2 = Utils::processVariables($recurInvoice->custom_text_value2);
        $invoice->is_amount_discount = $recurInvoice->is_amount_discount;
        $invoice->due_date = $recurInvoice->getDueDate();
        $invoice->save();

        foreach ($recurInvoice->invoice_items as $recurItem) {
            $item = InvoiceItem::createNew($recurItem);
            $item->product_id = $recurItem->product_id;
            $item->qty = $recurItem->qty;
            $item->cost = $recurItem->cost;
            $item->notes = Utils::processVariables($recurItem->notes);
            $item->product_key = Utils::processVariables($recurItem->product_key);
            $item->tax_name1 = $recurItem->tax_name1;
            $item->tax_rate1 = $recurItem->tax_rate1;
            $item->tax_name2 = $recurItem->tax_name2;
            $item->tax_rate2 = $recurItem->tax_rate2;
            $item->custom_value1 = Utils::processVariables($recurItem->custom_value1);
            $item->custom_value2 = Utils::processVariables($recurItem->custom_value2);
            $invoice->invoice_items()->save($item);
        }

        foreach ($recurInvoice->documents as $recurDocument) {
            $document = $recurDocument->cloneDocument();
            $invoice->documents()->save($document);
        }

        foreach ($recurInvoice->invitations as $recurInvitation) {
            $invitation = Invitation::createNew($recurInvitation);
            $invitation->contact_id = $recurInvitation->contact_id;
            $invitation->invitation_key = str_random(RANDOM_KEY_LENGTH);
            $invoice->invitations()->save($invitation);
        }

        $recurInvoice->last_sent_date = date('Y-m-d');
        $recurInvoice->save();

        if ($recurInvoice->auto_bill == AUTO_BILL_ALWAYS || ($recurInvoice->auto_bill != AUTO_BILL_OFF && $recurInvoice->client_enable_auto_bill)) {
            if ($this->paymentService->autoBillInvoice($invoice)) {
                // update the invoice reference to match its actual state
                // this is to ensure a 'payment received' email is sent
                $invoice->invoice_status_id = INVOICE_STATUS_PAID;
            }
        }

        return $invoice;
    }

    public function findNeedingReminding($account)
    {
        $dates = [];

        for ($i=1; $i<=3; $i++) {
            if ($date = $account->getReminderDate($i)) {
                $field = $account->{"field_reminder{$i}"} == REMINDER_FIELD_DUE_DATE ? 'due_date' : 'invoice_date';
                $dates[] = "$field = '$date'";
            }
        }

        $sql = implode(' OR ', $dates);
        $invoices = Invoice::whereAccountId($account->id)
                    ->where('balance', '>', 0)
                    ->where('is_quote', '=', false)
                    ->where('is_recurring', '=', false)
                    ->whereRaw('('.$sql.')')
                    ->get();

        return $invoices;
    }
}<|MERGE_RESOLUTION|>--- conflicted
+++ resolved
@@ -153,27 +153,15 @@
           ->join('accounts', 'accounts.id', '=', 'invitations.account_id')
           ->join('invoices', 'invoices.id', '=', 'invitations.invoice_id')
           ->join('clients', 'clients.id', '=', 'invoices.client_id')
-<<<<<<< HEAD
           ->join('frequencies', 'frequencies.id', '=', 'invoices.frequency_id')
-=======
-          ->join('contacts', 'contacts.client_id', '=', 'clients.id')
->>>>>>> d34441b0
           ->where('invitations.contact_id', '=', $contactId)
           ->where('invitations.deleted_at', '=', null)
           ->where('invoices.is_quote', '=', false)
           ->where('invoices.is_deleted', '=', false)
           ->where('clients.deleted_at', '=', null)
-<<<<<<< HEAD
           ->where('invoices.is_recurring', '=', true)
           ->whereIn('invoices.auto_bill', [AUTO_BILL_OPT_IN, AUTO_BILL_OPT_OUT])
           //->where('invoices.start_date', '>=', date('Y-m-d H:i:s'))
-=======
-          ->where('contacts.deleted_at', '=', null)
-          ->where('contacts.is_primary', '=', true)
-          ->where('invoices.is_recurring', '=', false)
-          // This needs to be a setting to also hide the activity on the dashboard page
-          //->where('invoices.invoice_status_id', '>=', INVOICE_STATUS_SENT) 
->>>>>>> d34441b0
           ->select(
                 DB::raw('COALESCE(clients.currency_id, accounts.currency_id) currency_id'),
                 DB::raw('COALESCE(clients.country_id, accounts.country_id) country_id'),
@@ -209,18 +197,21 @@
     public function getClientDatatable($contactId, $entityType, $search)
     {
         $query = DB::table('invitations')
-            ->join('accounts', 'accounts.id', '=', 'invitations.account_id')
-            ->join('invoices', 'invoices.id', '=', 'invitations.invoice_id')
-            ->join('clients', 'clients.id', '=', 'invoices.client_id')
-            ->where('invitations.contact_id', '=', $contactId)
-            ->where('invitations.deleted_at', '=', null)
-            ->where('invoices.is_quote', '=', $entityType == ENTITY_QUOTE)
-            ->where('invoices.is_deleted', '=', false)
-            ->where('clients.deleted_at', '=', null)
-            ->where('invoices.is_recurring', '=', false)
-            // This needs to be a setting to also hide the activity on the dashboard page
-            //->where('invoices.invoice_status_id', '>=', INVOICE_STATUS_SENT)
-            ->select(
+          ->join('accounts', 'accounts.id', '=', 'invitations.account_id')
+          ->join('invoices', 'invoices.id', '=', 'invitations.invoice_id')
+          ->join('clients', 'clients.id', '=', 'invoices.client_id')
+          ->join('contacts', 'contacts.client_id', '=', 'clients.id')
+          ->where('invitations.contact_id', '=', $contactId)
+          ->where('invitations.deleted_at', '=', null)
+          ->where('invoices.is_quote', '=', $entityType == ENTITY_QUOTE)
+          ->where('invoices.is_deleted', '=', false)
+          ->where('clients.deleted_at', '=', null)
+          ->where('contacts.deleted_at', '=', null)
+          ->where('contacts.is_primary', '=', true)
+          ->where('invoices.is_recurring', '=', false)
+          // This needs to be a setting to also hide the activity on the dashboard page
+          //->where('invoices.invoice_status_id', '>=', INVOICE_STATUS_SENT) 
+          ->select(
                 DB::raw('COALESCE(clients.currency_id, accounts.currency_id) currency_id'),
                 DB::raw('COALESCE(clients.country_id, accounts.country_id) country_id'),
                 'invitations.invitation_key',
