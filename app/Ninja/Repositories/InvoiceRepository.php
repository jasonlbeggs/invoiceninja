--- conflicted
+++ resolved
@@ -759,20 +759,12 @@
         dispatch(new SendInvoiceEmail($invoice));
     }
 
-<<<<<<< HEAD
-        $invoice->is_public = true;
-        $invoice->save();
-
-        $invoice->markInvitationsSent();
-=======
-
     /**
      * @param Invoice $invoice
      */
     public function markSent(Invoice $invoice)
     {
         $invoice->markSent();
->>>>>>> 49528ffc
     }
 
     /**
@@ -784,13 +776,7 @@
             return;
         }
 
-<<<<<<< HEAD
-        if ( ! $invoice->isSent()) {
-            $this->markSent($invoice);
-        }
-=======
         $invoice->markSentIfUnsent();
->>>>>>> 49528ffc
 
         $data = [
             'client_id' => $invoice->client_id,
