<?php

namespace App\Ninja\Repositories;

use App\Jobs\SendInvoiceEmail;
use App\Models\Account;
use App\Models\Client;
use App\Models\Document;
use App\Models\Expense;
use App\Models\Invitation;
use App\Models\Invoice;
use App\Models\InvoiceItem;
use App\Models\Product;
use App\Models\Task;
use App\Services\PaymentService;
use Auth;
use DB;
use Utils;

class InvoiceRepository extends BaseRepository
{
    protected $documentRepo;

    public function getClassName()
    {
        return 'App\Models\Invoice';
    }

    public function __construct(PaymentService $paymentService, DocumentRepository $documentRepo, PaymentRepository $paymentRepo)
    {
        $this->documentRepo = $documentRepo;
        $this->paymentService = $paymentService;
        $this->paymentRepo = $paymentRepo;
    }

    public function all()
    {
        return Invoice::scope()
                ->invoiceType(INVOICE_TYPE_STANDARD)
                ->with('user', 'client.contacts', 'invoice_status')
                ->withTrashed()
                ->where('is_recurring', '=', false)
                ->get();
    }

    public function getInvoices($accountId, $clientPublicId = false, $entityType = ENTITY_INVOICE, $filter = false)
    {
        $query = DB::table('invoices')
            ->join('accounts', 'accounts.id', '=', 'invoices.account_id')
            ->join('clients', 'clients.id', '=', 'invoices.client_id')
            ->join('invoice_statuses', 'invoice_statuses.id', '=', 'invoices.invoice_status_id')
            ->join('contacts', 'contacts.client_id', '=', 'clients.id')
            ->where('invoices.account_id', '=', $accountId)
            ->where('contacts.deleted_at', '=', null)
            ->where('invoices.is_recurring', '=', false)
            ->where('contacts.is_primary', '=', true)
            //->whereRaw('(clients.name != "" or contacts.first_name != "" or contacts.last_name != "" or contacts.email != "")') // filter out buy now invoices
            ->select(
                DB::raw('COALESCE(clients.currency_id, accounts.currency_id) currency_id'),
                DB::raw('COALESCE(clients.country_id, accounts.country_id) country_id'),
                'clients.public_id as client_public_id',
                'clients.user_id as client_user_id',
                'invoice_number',
                'invoice_number as quote_number',
                'invoice_status_id',
                DB::raw("COALESCE(NULLIF(clients.name,''), NULLIF(CONCAT(contacts.first_name, ' ', contacts.last_name),''), NULLIF(contacts.email,'')) client_name"),
                'invoices.public_id',
                'invoices.amount',
                'invoices.balance',
                'invoices.invoice_date as date',
                'invoices.due_date',
                'invoices.due_date as valid_until',
                'invoice_statuses.name as status',
                'invoice_statuses.name as invoice_status_name',
                'contacts.first_name',
                'contacts.last_name',
                'contacts.email',
                'invoices.quote_id',
                'invoices.quote_invoice_id',
                'invoices.deleted_at',
                'invoices.is_deleted',
                'invoices.partial',
                'invoices.user_id',
                'invoices.is_public',
                'invoices.is_recurring'
            );

        $this->applyFilters($query, $entityType, ENTITY_INVOICE);

        if ($statuses = session('entity_status_filter:' . $entityType)) {
            $statuses = explode(',', $statuses);
            $query->where(function ($query) use ($statuses) {
                foreach ($statuses as $status) {
                    if (in_array($status, \App\Models\EntityModel::$statuses)) {
                        continue;
                    }
                    $query->orWhere('invoice_status_id', '=', $status);
                }
                if (in_array(INVOICE_STATUS_UNPAID, $statuses)) {
                    $query->orWhere(function ($query) use ($statuses) {
                        $query->where('invoices.balance', '>', 0)
                              ->where('invoices.is_public', '=', true);
                    });
                }
                if (in_array(INVOICE_STATUS_OVERDUE, $statuses)) {
                    $query->orWhere(function ($query) use ($statuses) {
                        $query->where('invoices.balance', '>', 0)
                              ->where('invoices.due_date', '<', date('Y-m-d'))
                              ->where('invoices.is_public', '=', true);
                    });
                }
            });
        }

        if ($clientPublicId) {
            $query->where('clients.public_id', '=', $clientPublicId);
        } else {
            $query->whereNull('clients.deleted_at');
        }

        if ($filter) {
            $query->where(function ($query) use ($filter) {
                $query->where('clients.name', 'like', '%'.$filter.'%')
                      ->orWhere('invoices.invoice_number', 'like', '%'.$filter.'%')
                      ->orWhere('contacts.first_name', 'like', '%'.$filter.'%')
                      ->orWhere('contacts.last_name', 'like', '%'.$filter.'%')
                      ->orWhere('contacts.email', 'like', '%'.$filter.'%');
            });
        }

        return $query;
    }

    public function getRecurringInvoices($accountId, $clientPublicId = false, $filter = false)
    {
        $query = DB::table('invoices')
                    ->join('accounts', 'accounts.id', '=', 'invoices.account_id')
                    ->join('clients', 'clients.id', '=', 'invoices.client_id')
                    ->join('frequencies', 'frequencies.id', '=', 'invoices.frequency_id')
                    ->join('contacts', 'contacts.client_id', '=', 'clients.id')
                    ->where('invoices.account_id', '=', $accountId)
                    ->where('invoices.invoice_type_id', '=', INVOICE_TYPE_STANDARD)
                    ->where('contacts.deleted_at', '=', null)
                    ->where('invoices.is_recurring', '=', true)
                    ->where('contacts.is_primary', '=', true)
                    ->select(
                        DB::raw('COALESCE(clients.currency_id, accounts.currency_id) currency_id'),
                        DB::raw('COALESCE(clients.country_id, accounts.country_id) country_id'),
                        'clients.public_id as client_public_id',
                        DB::raw("COALESCE(NULLIF(clients.name,''), NULLIF(CONCAT(contacts.first_name, ' ', contacts.last_name),''), NULLIF(contacts.email,'')) client_name"),
                        'invoices.public_id',
                        'invoices.amount',
                        'frequencies.name as frequency',
                        'invoices.start_date',
                        'invoices.end_date',
                        'invoices.last_sent_date',
                        'invoices.last_sent_date as last_sent',
                        'contacts.first_name',
                        'contacts.last_name',
                        'contacts.email',
                        'invoices.deleted_at',
                        'invoices.is_deleted',
                        'invoices.user_id'
                    );

        if ($clientPublicId) {
            $query->where('clients.public_id', '=', $clientPublicId);
        } else {
            $query->whereNull('clients.deleted_at');
        }

        $this->applyFilters($query, ENTITY_RECURRING_INVOICE, ENTITY_INVOICE);

        if ($filter) {
            $query->where(function ($query) use ($filter) {
                $query->where('clients.name', 'like', '%'.$filter.'%')
                      ->orWhere('invoices.invoice_number', 'like', '%'.$filter.'%')
                      ->orWhere('contacts.first_name', 'like', '%'.$filter.'%')
                      ->orWhere('contacts.last_name', 'like', '%'.$filter.'%')
                      ->orWhere('contacts.email', 'like', '%'.$filter.'%');
            });
        }

        return $query;
    }

    public function getClientRecurringDatatable($contactId)
    {
        $query = DB::table('invitations')
          ->join('accounts', 'accounts.id', '=', 'invitations.account_id')
          ->join('invoices', 'invoices.id', '=', 'invitations.invoice_id')
          ->join('clients', 'clients.id', '=', 'invoices.client_id')
          ->join('frequencies', 'frequencies.id', '=', 'invoices.frequency_id')
          ->where('invitations.contact_id', '=', $contactId)
          ->where('invitations.deleted_at', '=', null)
          ->where('invoices.invoice_type_id', '=', INVOICE_TYPE_STANDARD)
          ->where('invoices.is_deleted', '=', false)
          ->where('clients.deleted_at', '=', null)
          ->where('invoices.is_recurring', '=', true)
          ->where('invoices.is_public', '=', true)
          ->whereIn('invoices.auto_bill', [AUTO_BILL_OPT_IN, AUTO_BILL_OPT_OUT])
          //->where('invoices.start_date', '>=', date('Y-m-d H:i:s'))
          ->select(
                DB::raw('COALESCE(clients.currency_id, accounts.currency_id) currency_id'),
                DB::raw('COALESCE(clients.country_id, accounts.country_id) country_id'),
                'invitations.invitation_key',
                'invoices.invoice_number',
                'invoices.due_date',
                'clients.public_id as client_public_id',
                'clients.name as client_name',
                'invoices.public_id',
                'invoices.amount',
                'invoices.start_date',
                'invoices.end_date',
                'invoices.client_enable_auto_bill',
                'frequencies.name as frequency'
            );

        $table = \Datatable::query($query)
            ->addColumn('frequency', function ($model) {
                return $model->frequency;
            })
            ->addColumn('start_date', function ($model) {
                return Utils::fromSqlDate($model->start_date);
            })
            ->addColumn('end_date', function ($model) {
                return Utils::fromSqlDate($model->end_date);
            })
            ->addColumn('amount', function ($model) {
                return Utils::formatMoney($model->amount, $model->currency_id, $model->country_id);
            })
            ->addColumn('client_enable_auto_bill', function ($model) {
                if ($model->client_enable_auto_bill) {
                    return trans('texts.enabled') . ' - <a href="javascript:setAutoBill('.$model->public_id.',false)">'.trans('texts.disable').'</a>';
                } else {
                    return trans('texts.disabled') . ' - <a href="javascript:setAutoBill('.$model->public_id.',true)">'.trans('texts.enable').'</a>';
                }
            });

        return $table->make();
    }

    public function getClientDatatable($contactId, $entityType, $search)
    {
        $query = DB::table('invitations')
          ->join('accounts', 'accounts.id', '=', 'invitations.account_id')
          ->join('invoices', 'invoices.id', '=', 'invitations.invoice_id')
          ->join('clients', 'clients.id', '=', 'invoices.client_id')
          ->join('contacts', 'contacts.client_id', '=', 'clients.id')
          ->where('invitations.contact_id', '=', $contactId)
          ->where('invitations.deleted_at', '=', null)
          ->where('invoices.invoice_type_id', '=', $entityType == ENTITY_QUOTE ? INVOICE_TYPE_QUOTE : INVOICE_TYPE_STANDARD)
          ->where('invoices.is_deleted', '=', false)
          ->where('clients.deleted_at', '=', null)
          ->where('contacts.deleted_at', '=', null)
          ->where('contacts.is_primary', '=', true)
          ->where('invoices.is_recurring', '=', false)
          ->where('invoices.is_public', '=', true)
          // Only show paid invoices for ninja accounts
          ->whereRaw(sprintf("((accounts.account_key != '%s' and accounts.account_key != '%s') or invoices.invoice_status_id = %d)", env('NINJA_LICENSE_ACCOUNT_KEY'), NINJA_ACCOUNT_KEY, INVOICE_STATUS_PAID))
          ->select(
                DB::raw('COALESCE(clients.currency_id, accounts.currency_id) currency_id'),
                DB::raw('COALESCE(clients.country_id, accounts.country_id) country_id'),
                'invitations.invitation_key',
                'invoices.invoice_number',
                'invoices.invoice_date',
                'invoices.balance as balance',
                'invoices.due_date',
                'clients.public_id as client_public_id',
                DB::raw("COALESCE(NULLIF(clients.name,''), NULLIF(CONCAT(contacts.first_name, ' ', contacts.last_name),''), NULLIF(contacts.email,'')) client_name"),
                'invoices.public_id',
                'invoices.amount',
                'invoices.start_date',
                'invoices.end_date',
                'invoices.partial'
            );

        $table = \Datatable::query($query)
            ->addColumn('invoice_number', function ($model) use ($entityType) {
                return link_to('/view/'.$model->invitation_key, $model->invoice_number)->toHtml();
            })
            ->addColumn('invoice_date', function ($model) {
                return Utils::fromSqlDate($model->invoice_date);
            })
            ->addColumn('amount', function ($model) {
                return Utils::formatMoney($model->amount, $model->currency_id, $model->country_id);
            });

        if ($entityType == ENTITY_INVOICE) {
            $table->addColumn('balance', function ($model) {
                return $model->partial > 0 ?
                    trans('texts.partial_remaining', [
                        'partial' => Utils::formatMoney($model->partial, $model->currency_id, $model->country_id),
                        'balance' => Utils::formatMoney($model->balance, $model->currency_id, $model->country_id),
                    ]) :
                    Utils::formatMoney($model->balance, $model->currency_id, $model->country_id);
            });
        }

        return $table->addColumn('due_date', function ($model) {
            return Utils::fromSqlDate($model->due_date);
        })
            ->make();
    }

    /**
     * @param array        $data
     * @param Invoice|null $invoice
     *
     * @return Invoice|mixed
     */
    public function save(array $data, Invoice $invoice = null)
    {
        /** @var Account $account */
        $account = \Auth::user()->account;
        $publicId = isset($data['public_id']) ? $data['public_id'] : false;

        $isNew = ! $publicId || $publicId == '-1';

        if ($invoice) {
            // do nothing
            $entityType = $invoice->getEntityType();
        } elseif ($isNew) {
            $entityType = ENTITY_INVOICE;
            if (isset($data['is_recurring']) && filter_var($data['is_recurring'], FILTER_VALIDATE_BOOLEAN)) {
                $entityType = ENTITY_RECURRING_INVOICE;
            } elseif (isset($data['is_quote']) && filter_var($data['is_quote'], FILTER_VALIDATE_BOOLEAN)) {
                $entityType = ENTITY_QUOTE;
            }
            $invoice = $account->createInvoice($entityType, $data['client_id']);
            $invoice->invoice_date = date_create()->format('Y-m-d');
            if (isset($data['has_tasks']) && filter_var($data['has_tasks'], FILTER_VALIDATE_BOOLEAN)) {
                $invoice->has_tasks = true;
            }
            if (isset($data['has_expenses']) && filter_var($data['has_expenses'], FILTER_VALIDATE_BOOLEAN)) {
                $invoice->has_expenses = true;
            }

            // set the default due date
            if ($entityType == ENTITY_INVOICE) {
                $client = Client::scope()->whereId($data['client_id'])->first();
                $invoice->due_date = $account->defaultDueDate($client);
            }
        } else {
            $invoice = Invoice::scope($publicId)->firstOrFail();
            if (Utils::isNinjaDev()) {
                \Log::warning('Entity not set in invoice repo save');
            }
        }

        if ($invoice->is_deleted) {
            return $invoice;
        }

        if (isset($data['is_public']) && filter_var($data['is_public'], FILTER_VALIDATE_BOOLEAN)) {
            $invoice->is_public = true;
            if (! $invoice->isSent()) {
                $invoice->invoice_status_id = INVOICE_STATUS_SENT;
            }
        }

        $invoice->fill($data);

        if ((isset($data['set_default_terms']) && $data['set_default_terms'])
            || (isset($data['set_default_footer']) && $data['set_default_footer'])) {
            if (isset($data['set_default_terms']) && $data['set_default_terms']) {
                $account->{"{$invoice->getEntityType()}_terms"} = trim($data['terms']);
            }
            if (isset($data['set_default_footer']) && $data['set_default_footer']) {
                $account->invoice_footer = trim($data['invoice_footer']);
            }
            $account->save();
        }

        if (! empty($data['invoice_number']) && ! $invoice->is_recurring) {
            $invoice->invoice_number = trim($data['invoice_number']);
        }

        if (isset($data['discount'])) {
            $invoice->discount = round(Utils::parseFloat($data['discount']), 2);
        }
        if (isset($data['is_amount_discount'])) {
            $invoice->is_amount_discount = $data['is_amount_discount'] ? true : false;
        }
        if (isset($data['invoice_date_sql'])) {
            $invoice->invoice_date = $data['invoice_date_sql'];
        } elseif (isset($data['invoice_date'])) {
            $invoice->invoice_date = Utils::toSqlDate($data['invoice_date']);
        }

        if (isset($data['invoice_status_id'])) {
            if ($data['invoice_status_id'] == 0) {
                $data['invoice_status_id'] = INVOICE_STATUS_DRAFT;
            }
            $invoice->invoice_status_id = $data['invoice_status_id'];
        }

        if ($invoice->is_recurring) {
            if (isset($data['start_date']) && $invoice->start_date && $invoice->start_date != Utils::toSqlDate($data['start_date'])) {
                $invoice->last_sent_date = null;
            }

            $invoice->frequency_id = array_get($data, 'frequency_id', 0);
            $invoice->start_date = Utils::toSqlDate(array_get($data, 'start_date'));
            $invoice->end_date = Utils::toSqlDate(array_get($data, 'end_date'));
            $invoice->client_enable_auto_bill = isset($data['client_enable_auto_bill']) && $data['client_enable_auto_bill'] ? true : false;
            $invoice->auto_bill = array_get($data, 'auto_bill_id') ?: array_get($data, 'auto_bill', AUTO_BILL_OFF);

            if ($invoice->auto_bill < AUTO_BILL_OFF || $invoice->auto_bill > AUTO_BILL_ALWAYS) {
                $invoice->auto_bill = AUTO_BILL_OFF;
            }

            if (isset($data['recurring_due_date'])) {
                $invoice->due_date = $data['recurring_due_date'];
            } elseif (isset($data['due_date'])) {
                $invoice->due_date = $data['due_date'];
            }
        } else {
            if (! empty($data['due_date']) || ! empty($data['due_date_sql'])) {
                $invoice->due_date = isset($data['due_date_sql']) ? $data['due_date_sql'] : Utils::toSqlDate($data['due_date']);
            }
            $invoice->frequency_id = 0;
            $invoice->start_date = null;
            $invoice->end_date = null;
        }

        if (isset($data['terms']) && trim($data['terms'])) {
            $invoice->terms = trim($data['terms']);
        } elseif ($isNew && ! $invoice->is_recurring && $account->{"{$entityType}_terms"}) {
            $invoice->terms = $account->{"{$entityType}_terms"};
        } else {
            $invoice->terms = '';
        }

        $invoice->invoice_footer = (isset($data['invoice_footer']) && trim($data['invoice_footer'])) ? trim($data['invoice_footer']) : (! $publicId && $account->invoice_footer ? $account->invoice_footer : '');
        $invoice->public_notes = isset($data['public_notes']) ? trim($data['public_notes']) : '';

        // process date variables if not recurring
        if (! $invoice->is_recurring) {
            $invoice->terms = Utils::processVariables($invoice->terms);
            $invoice->invoice_footer = Utils::processVariables($invoice->invoice_footer);
            $invoice->public_notes = Utils::processVariables($invoice->public_notes);
        }

        if (isset($data['po_number'])) {
            $invoice->po_number = trim($data['po_number']);
        }

        $invoice->invoice_design_id = isset($data['invoice_design_id']) ? $data['invoice_design_id'] : $account->invoice_design_id;

        // provide backwards compatibility
        if (isset($data['tax_name']) && isset($data['tax_rate'])) {
            $data['tax_name1'] = $data['tax_name'];
            $data['tax_rate1'] = $data['tax_rate'];
        }

        $total = 0;
        $itemTax = 0;

        foreach ($data['invoice_items'] as $item) {
            $item = (array) $item;
            if (! $item['cost'] && ! $item['product_key'] && ! $item['notes']) {
                continue;
            }

            $invoiceItemCost = round(Utils::parseFloat($item['cost']), 2);
            $invoiceItemQty = round(Utils::parseFloat($item['qty']), 2);

            $lineTotal = $invoiceItemCost * $invoiceItemQty;
            $total += round($lineTotal, 2);
        }

        foreach ($data['invoice_items'] as $item) {
            $item = (array) $item;
            $invoiceItemCost = round(Utils::parseFloat($item['cost']), 2);
            $invoiceItemQty = round(Utils::parseFloat($item['qty']), 2);
            $lineTotal = $invoiceItemCost * $invoiceItemQty;

            if ($invoice->discount > 0) {
                if ($invoice->is_amount_discount) {
                    $lineTotal -= round(($lineTotal / $total) * $invoice->discount, 2);
                } else {
                    $lineTotal -= round($lineTotal * ($invoice->discount / 100), 2);
                }
            }

            if (isset($item['tax_rate1']) && Utils::parseFloat($item['tax_rate1']) > 0) {
                $invoiceItemTaxRate = Utils::parseFloat($item['tax_rate1']);
                $itemTax += round($lineTotal * $invoiceItemTaxRate / 100, 2);
            }
            if (isset($item['tax_rate2']) && Utils::parseFloat($item['tax_rate2']) > 0) {
                $invoiceItemTaxRate = Utils::parseFloat($item['tax_rate2']);
                $itemTax += round($lineTotal * $invoiceItemTaxRate / 100, 2);
            }
        }

        if ($invoice->discount > 0) {
            if ($invoice->is_amount_discount) {
                $total -= $invoice->discount;
            } else {
<<<<<<< HEAD
                $discount = round($total * ($invoice->discount/100), 2);
=======
                $discount = round($total * ($invoice->discount / 100), 2);
>>>>>>> 9a7e6c52
                $total -= $discount;
            }
        }

        if (isset($data['custom_value1'])) {
            $invoice->custom_value1 = round($data['custom_value1'], 2);
            if ($isNew) {
                $invoice->custom_taxes1 = $account->custom_invoice_taxes1 ?: false;
            }
        }
        if (isset($data['custom_value2'])) {
            $invoice->custom_value2 = round($data['custom_value2'], 2);
            if ($isNew) {
                $invoice->custom_taxes2 = $account->custom_invoice_taxes2 ?: false;
            }
        }

        if (isset($data['custom_text_value1'])) {
            $invoice->custom_text_value1 = trim($data['custom_text_value1']);
        }
        if (isset($data['custom_text_value2'])) {
            $invoice->custom_text_value2 = trim($data['custom_text_value2']);
        }

        // custom fields charged taxes
        if ($invoice->custom_value1 && $invoice->custom_taxes1) {
            $total += $invoice->custom_value1;
        }
        if ($invoice->custom_value2 && $invoice->custom_taxes2) {
            $total += $invoice->custom_value2;
        }

        $taxAmount1 = round($total * ($invoice->tax_rate1 ? $invoice->tax_rate1 : 0) / 100, 2);
        $taxAmount2 = round($total * ($invoice->tax_rate2 ? $invoice->tax_rate2 : 0) / 100, 2);
        $total = round($total + $taxAmount1 + $taxAmount2, 2);
        $total += $itemTax;

        // custom fields not charged taxes
        if ($invoice->custom_value1 && ! $invoice->custom_taxes1) {
            $total += $invoice->custom_value1;
        }
        if ($invoice->custom_value2 && ! $invoice->custom_taxes2) {
            $total += $invoice->custom_value2;
        }

        if ($publicId) {
            $invoice->balance = $total - ($invoice->amount - $invoice->balance);
        } else {
            $invoice->balance = $total;
        }

        if (isset($data['partial'])) {
            $invoice->partial = max(0, min(round(Utils::parseFloat($data['partial']), 2), $invoice->balance));
        }

        $invoice->amount = $total;
        $invoice->save();

        if ($publicId) {
            $invoice->invoice_items()->forceDelete();
        }

        if (! empty($data['document_ids'])) {
            $document_ids = array_map('intval', $data['document_ids']);
            foreach ($document_ids as $document_id) {
                $document = Document::scope($document_id)->first();
                if ($document && Auth::user()->can('edit', $document)) {
                    if ($document->invoice_id && $document->invoice_id != $invoice->id) {
                        // From a clone
                        $document = $document->cloneDocument();
                        $document_ids[] = $document->public_id; // Don't remove this document
                    }

                    $document->invoice_id = $invoice->id;
                    $document->expense_id = null;
                    $document->save();
                }
            }

            if (! $invoice->wasRecentlyCreated) {
                foreach ($invoice->documents as $document) {
                    if (! in_array($document->public_id, $document_ids)) {
                        // Removed
                        // Not checking permissions; deleting a document is just editing the invoice
                        if ($document->invoice_id == $invoice->id) {
                            // Make sure the document isn't on a clone
                            $document->delete();
                        }
                    }
                }
            }
        }

        foreach ($data['invoice_items'] as $item) {
            $item = (array) $item;
            if (empty($item['cost']) && empty($item['product_key']) && empty($item['notes']) && empty($item['custom_value1']) && empty($item['custom_value2'])) {
                continue;
            }

            $task = false;
            if (isset($item['task_public_id']) && $item['task_public_id']) {
                $task = Task::scope($item['task_public_id'])->where('invoice_id', '=', null)->firstOrFail();
                if (Auth::user()->can('edit', $task)) {
                    $task->invoice_id = $invoice->id;
                    $task->client_id = $invoice->client_id;
                    $task->save();
                }
            }

            $expense = false;
            if (isset($item['expense_public_id']) && $item['expense_public_id']) {
                $expense = Expense::scope($item['expense_public_id'])->where('invoice_id', '=', null)->firstOrFail();
                if (Auth::user()->can('edit', $expense)) {
                    $expense->invoice_id = $invoice->id;
                    $expense->client_id = $invoice->client_id;
                    $expense->save();
                }
            }

            if ($productKey = trim($item['product_key'])) {
                if (\Auth::user()->account->update_products && ! $invoice->has_tasks && ! $invoice->has_expenses) {
                    $product = Product::findProductByKey($productKey);
                    if (! $product) {
                        if (Auth::user()->can('create', ENTITY_PRODUCT)) {
                            $product = Product::createNew();
                            $product->product_key = trim($item['product_key']);
                        } else {
                            $product = null;
                        }
                    }
                    if ($product && (Auth::user()->can('edit', $product))) {
                        $product->notes = ($task || $expense) ? '' : $item['notes'];
                        $product->cost = $expense ? 0 : $item['cost'];
                        $product->custom_value1 = isset($item['custom_value1']) ? $item['custom_value1'] : null;
                        $product->custom_value2 = isset($item['custom_value2']) ? $item['custom_value2'] : null;
                        $product->save();
                    }
                }
            }

            $invoiceItem = InvoiceItem::createNew();
            $invoiceItem->product_id = isset($product) ? $product->id : null;
            $invoiceItem->product_key = isset($item['product_key']) ? (trim($invoice->is_recurring ? $item['product_key'] : Utils::processVariables($item['product_key']))) : '';
            $invoiceItem->notes = trim($invoice->is_recurring ? $item['notes'] : Utils::processVariables($item['notes']));
            $invoiceItem->cost = Utils::parseFloat($item['cost']);
            $invoiceItem->qty = Utils::parseFloat($item['qty']);

            if (isset($item['custom_value1'])) {
                $invoiceItem->custom_value1 = $item['custom_value1'];
            }
            if (isset($item['custom_value2'])) {
                $invoiceItem->custom_value2 = $item['custom_value2'];
            }

            // provide backwards compatability
            if (isset($item['tax_name']) && isset($item['tax_rate'])) {
                $item['tax_name1'] = $item['tax_name'];
                $item['tax_rate1'] = $item['tax_rate'];
            }

            $invoiceItem->fill($item);

            $invoice->invoice_items()->save($invoiceItem);
        }

        return $invoice;
    }

    /**
     * @param Invoice $invoice
     * @param null    $quotePublicId
     *
     * @return mixed
     */
    public function cloneInvoice(Invoice $invoice, $quotePublicId = null)
    {
        $invoice->load('invitations', 'invoice_items');
        $account = $invoice->account;

        $clone = Invoice::createNew($invoice);
        $clone->balance = $invoice->amount;

        // if the invoice prefix is diff than quote prefix, use the same number for the invoice (if it's available)
        $invoiceNumber = false;
        if ($account->hasInvoicePrefix() && $account->share_counter) {
            $invoiceNumber = $invoice->invoice_number;
            if ($account->quote_number_prefix && strpos($invoiceNumber, $account->quote_number_prefix) === 0) {
                $invoiceNumber = substr($invoiceNumber, strlen($account->quote_number_prefix));
            }
            $invoiceNumber = $account->invoice_number_prefix.$invoiceNumber;
            if (Invoice::scope(false, $account->id)
                    ->withTrashed()
                    ->whereInvoiceNumber($invoiceNumber)
                    ->first()) {
                $invoiceNumber = false;
            }
        }
        $clone->invoice_number = $invoiceNumber ?: $account->getNextNumber($clone);
        $clone->invoice_date = date_create()->format('Y-m-d');
<<<<<<< HEAD
=======
        $clone->due_date = $account->defaultDueDate($invoice->client);
>>>>>>> 9a7e6c52

        foreach ([
          'client_id',
          'discount',
          'is_amount_discount',
          'po_number',
          'is_recurring',
          'frequency_id',
          'start_date',
          'end_date',
          'terms',
          'invoice_footer',
          'public_notes',
          'invoice_design_id',
          'tax_name1',
          'tax_rate1',
          'tax_name2',
          'tax_rate2',
          'amount',
          'invoice_type_id',
          'custom_value1',
          'custom_value2',
          'custom_taxes1',
          'custom_taxes2',
          'partial',
          'custom_text_value1',
          'custom_text_value2',
        ] as $field) {
            $clone->$field = $invoice->$field;
        }

        if ($quotePublicId) {
            $clone->invoice_type_id = INVOICE_TYPE_STANDARD;
            $clone->quote_id = $quotePublicId;
            if ($account->invoice_terms) {
                $clone->terms = $account->invoice_terms;
            }
            if ($account->auto_convert_quote) {
                $clone->is_public = true;
                $clone->invoice_status_id = INVOICE_STATUS_SENT;
            }
        }

        $clone->save();

        if ($quotePublicId) {
            $invoice->quote_invoice_id = $clone->public_id;
            $invoice->save();
        }

        foreach ($invoice->invoice_items as $item) {
            $cloneItem = InvoiceItem::createNew($invoice);

            foreach ([
                'product_id',
                'product_key',
                'notes',
                'cost',
                'qty',
                'tax_name1',
                'tax_rate1',
                'tax_name2',
                'tax_rate2',
                'custom_value1',
                'custom_value2',
            ] as $field) {
                $cloneItem->$field = $item->$field;
            }

            $clone->invoice_items()->save($cloneItem);
        }

        foreach ($invoice->documents as $document) {
            $cloneDocument = $document->cloneDocument();
            $clone->documents()->save($cloneDocument);
        }

        foreach ($invoice->invitations as $invitation) {
            $cloneInvitation = Invitation::createNew($invoice);
            $cloneInvitation->contact_id = $invitation->contact_id;
            $cloneInvitation->invitation_key = str_random(RANDOM_KEY_LENGTH);
            $clone->invitations()->save($cloneInvitation);
        }

        return $clone;
    }

    /**
     * @param Invoice $invoice
     */
    public function emailInvoice(Invoice $invoice)
    {
        // TODO remove this with Laravel 5.3 (https://github.com/invoiceninja/invoiceninja/issues/1303)
        if (config('queue.default') === 'sync') {
            app('App\Ninja\Mailers\ContactMailer')->sendInvoice($invoice);
        } else {
            dispatch(new SendInvoiceEmail($invoice));
        }
    }

    /**
     * @param Invoice $invoice
     */
    public function markSent(Invoice $invoice)
    {
        $invoice->markSent();
    }

    /**
     * @param Invoice $invoice
     */
    public function markPaid(Invoice $invoice)
    {
        if (! $invoice->canBePaid()) {
            return;
        }

        $invoice->markSentIfUnsent();

        $data = [
            'client_id' => $invoice->client_id,
            'invoice_id' => $invoice->id,
            'amount' => $invoice->balance,
        ];

        return $this->paymentRepo->save($data);
    }

    /**
     * @param $invitationKey
     *
     * @return Invitation|bool
     */
    public function findInvoiceByInvitation($invitationKey)
    {
        // check for extra params at end of value (from website feature)
        list($invitationKey) = explode('&', $invitationKey);

        /** @var \App\Models\Invitation $invitation */
        $invitation = Invitation::where('invitation_key', '=', $invitationKey)->first();

        if (! $invitation) {
            return false;
        }

        $invoice = $invitation->invoice;
        if (! $invoice || $invoice->is_deleted) {
            return false;
        }

        $invoice->load('user', 'invoice_items', 'documents', 'invoice_design', 'account.country', 'client.contacts', 'client.country');
        $client = $invoice->client;

        if (! $client || $client->is_deleted) {
            return false;
        }

        return $invitation;
    }

    /**
     * @param $clientId
     * @param mixed $entityType
     *
     * @return mixed
     */
    public function findOpenInvoices($clientId, $entityType = false)
    {
        $query = Invoice::scope()
                    ->invoiceType(INVOICE_TYPE_STANDARD)
                    ->whereClientId($clientId)
                    ->whereIsRecurring(false)
                    ->whereDeletedAt(null)
                    ->where('balance', '>', 0);

        if ($entityType == ENTITY_TASK) {
            $query->whereHasTasks(true);
        } elseif ($entityType == ENTITY_EXPENSE) {
            $query->whereHasTasks(false);
        }

        return $query->where('invoice_status_id', '<', 5)
                ->select(['public_id', 'invoice_number'])
                ->get();
    }

    /**
     * @param Invoice $recurInvoice
     *
     * @return mixed
     */
    public function createRecurringInvoice(Invoice $recurInvoice)
    {
        $recurInvoice->load('account.timezone', 'invoice_items', 'client', 'user');

        if ($recurInvoice->client->deleted_at) {
            return false;
        }

        if (! $recurInvoice->user->confirmed) {
            return false;
        }

        if (! $recurInvoice->shouldSendToday()) {
            return false;
        }

        $invoice = Invoice::createNew($recurInvoice);
        $invoice->is_public = true;
        $invoice->invoice_type_id = INVOICE_TYPE_STANDARD;
        $invoice->client_id = $recurInvoice->client_id;
        $invoice->recurring_invoice_id = $recurInvoice->id;
        $invoice->invoice_number = $recurInvoice->account->getNextNumber($invoice);
        $invoice->amount = $recurInvoice->amount;
        $invoice->balance = $recurInvoice->amount;
        $invoice->invoice_date = date_create()->format('Y-m-d');
        $invoice->discount = $recurInvoice->discount;
        $invoice->po_number = $recurInvoice->po_number;
        $invoice->public_notes = Utils::processVariables($recurInvoice->public_notes);
        $invoice->terms = Utils::processVariables($recurInvoice->terms ?: $recurInvoice->account->invoice_terms);
        $invoice->invoice_footer = Utils::processVariables($recurInvoice->invoice_footer ?: $recurInvoice->account->invoice_footer);
        $invoice->tax_name1 = $recurInvoice->tax_name1;
        $invoice->tax_rate1 = $recurInvoice->tax_rate1;
        $invoice->tax_name2 = $recurInvoice->tax_name2;
        $invoice->tax_rate2 = $recurInvoice->tax_rate2;
        $invoice->invoice_design_id = $recurInvoice->invoice_design_id;
        $invoice->custom_value1 = $recurInvoice->custom_value1 ?: 0;
        $invoice->custom_value2 = $recurInvoice->custom_value2 ?: 0;
        $invoice->custom_taxes1 = $recurInvoice->custom_taxes1 ?: 0;
        $invoice->custom_taxes2 = $recurInvoice->custom_taxes2 ?: 0;
        $invoice->custom_text_value1 = Utils::processVariables($recurInvoice->custom_text_value1);
        $invoice->custom_text_value2 = Utils::processVariables($recurInvoice->custom_text_value2);
        $invoice->is_amount_discount = $recurInvoice->is_amount_discount;
        $invoice->due_date = $recurInvoice->getDueDate();
        $invoice->save();

        foreach ($recurInvoice->invoice_items as $recurItem) {
            $item = InvoiceItem::createNew($recurItem);
            $item->product_id = $recurItem->product_id;
            $item->qty = $recurItem->qty;
            $item->cost = $recurItem->cost;
            $item->notes = Utils::processVariables($recurItem->notes);
            $item->product_key = Utils::processVariables($recurItem->product_key);
            $item->tax_name1 = $recurItem->tax_name1;
            $item->tax_rate1 = $recurItem->tax_rate1;
            $item->tax_name2 = $recurItem->tax_name2;
            $item->tax_rate2 = $recurItem->tax_rate2;
            $item->custom_value1 = Utils::processVariables($recurItem->custom_value1);
            $item->custom_value2 = Utils::processVariables($recurItem->custom_value2);
            $invoice->invoice_items()->save($item);
        }

        foreach ($recurInvoice->documents as $recurDocument) {
            $document = $recurDocument->cloneDocument();
            $invoice->documents()->save($document);
        }

        foreach ($recurInvoice->invitations as $recurInvitation) {
            $invitation = Invitation::createNew($recurInvitation);
            $invitation->contact_id = $recurInvitation->contact_id;
            $invitation->invitation_key = str_random(RANDOM_KEY_LENGTH);
            $invoice->invitations()->save($invitation);
        }

        $recurInvoice->last_sent_date = date('Y-m-d');
        $recurInvoice->save();

        if ($recurInvoice->getAutoBillEnabled() && ! $recurInvoice->account->auto_bill_on_due_date) {
            // autoBillInvoice will check for ACH, so we're not checking here
            if ($this->paymentService->autoBillInvoice($invoice)) {
                // update the invoice reference to match its actual state
                // this is to ensure a 'payment received' email is sent
                $invoice->invoice_status_id = INVOICE_STATUS_PAID;
            }
        }

        return $invoice;
    }

    /**
     * @param Account $account
     *
     * @return mixed
     */
    public function findNeedingReminding(Account $account)
    {
        $dates = [];

        for ($i = 1; $i <= 3; $i++) {
            if ($date = $account->getReminderDate($i)) {
                $field = $account->{"field_reminder{$i}"} == REMINDER_FIELD_DUE_DATE ? 'due_date' : 'invoice_date';
                $dates[] = "$field = '$date'";
            }
        }

        $sql = implode(' OR ', $dates);
        $invoices = Invoice::invoiceType(INVOICE_TYPE_STANDARD)
                    ->whereAccountId($account->id)
                    ->where('balance', '>', 0)
                    ->where('is_recurring', '=', false)
                    ->whereIsPublic(true)
                    ->whereRaw('('.$sql.')')
                    ->get();

        return $invoices;
    }
}<|MERGE_RESOLUTION|>--- conflicted
+++ resolved
@@ -498,11 +498,7 @@
             if ($invoice->is_amount_discount) {
                 $total -= $invoice->discount;
             } else {
-<<<<<<< HEAD
-                $discount = round($total * ($invoice->discount/100), 2);
-=======
                 $discount = round($total * ($invoice->discount / 100), 2);
->>>>>>> 9a7e6c52
                 $total -= $discount;
             }
         }
@@ -702,10 +698,7 @@
         }
         $clone->invoice_number = $invoiceNumber ?: $account->getNextNumber($clone);
         $clone->invoice_date = date_create()->format('Y-m-d');
-<<<<<<< HEAD
-=======
         $clone->due_date = $account->defaultDueDate($invoice->client);
->>>>>>> 9a7e6c52
 
         foreach ([
           'client_id',
