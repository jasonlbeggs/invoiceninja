--- conflicted
+++ resolved
@@ -2,17 +2,10 @@
 
 namespace App\Ninja\Repositories;
 
-<<<<<<< HEAD
-use App\Events\InvoiceWasCreated;
-use App\Events\InvoiceWasUpdated;
-use App\Events\QuoteWasCreated;
-use App\Events\QuoteWasUpdated;
-=======
 use App\Events\QuoteItemsWereCreated;
 use App\Events\QuoteItemsWereUpdated;
 use App\Events\InvoiceItemsWereCreated;
 use App\Events\InvoiceItemsWereUpdated;
->>>>>>> 8c19e477
 use App\Jobs\SendInvoiceEmail;
 use App\Models\Account;
 use App\Models\Client;
@@ -706,11 +699,7 @@
             $invoice = $this->saveInvitations($invoice);
         }
 
-<<<<<<< HEAD
-        //$this->dispachEvents($invoice);
-=======
         $this->dispatchEvents($invoice);
->>>>>>> 8c19e477
 
         return $invoice;
     }
@@ -757,21 +746,6 @@
         return $invoice;
     }
 
-<<<<<<< HEAD
-    private function dispachEvents($invoice)
-    {
-        if ($invoice->isType(INVOICE_TYPE_QUOTE)) {
-            if ($invoice->wasRecentlyCreated) {
-                event(new QuoteWasCreated($invoice));
-            } else {
-                event(new QuoteWasUpdated($invoice));
-            }
-        } else {
-            if ($invoice->wasRecentlyCreated) {
-                event(new InvoiceWasCreated($invoice));
-            } else {
-                event(new InvoiceWasUpdated($invoice));
-=======
     private function dispatchEvents($invoice)
     {
         if ($invoice->isType(INVOICE_TYPE_QUOTE)) {
@@ -785,7 +759,6 @@
                 event(new InvoiceItemsWereCreated($invoice));
             } else {
                 event(new InvoiceItemsWereUpdated($invoice));
->>>>>>> 8c19e477
             }
         }
     }
