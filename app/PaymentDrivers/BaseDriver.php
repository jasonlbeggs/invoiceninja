--- conflicted
+++ resolved
@@ -548,7 +548,6 @@
         );
     }
 
-<<<<<<< HEAD
     public function genericWebhookUrl()
     {
         return route('payment_notification_webhook', [
@@ -556,7 +555,7 @@
             'company_gateway_id' => $this->company_gateway->id, 
             'client' => $this->client->id,
         ]);
-=======
+
     /* Performs an extra iterate on the gatewayTypes() array and passes back only the enabled gateways*/
     public function gatewayTypeEnabled($type)
     {
@@ -575,6 +574,5 @@
         $types[] = GatewayType::BANK_TRANSFER;
 
         return $types;
->>>>>>> dd3f33df
     }
 }