<?php
/**
 * Invoice Ninja (https://invoiceninja.com).
 *
 * @link https://github.com/invoiceninja/invoiceninja source repository
 *
 * @copyright Copyright (c) 2021. Invoice Ninja LLC (https://invoiceninja.com)
 *
 * @license https://www.elastic.co/licensing/elastic-license
 */

namespace App\PaymentDrivers;

use App\Events\Invoice\InvoiceWasPaid;
use App\Events\Payment\PaymentWasCreated;
use App\Exceptions\PaymentFailed;
use App\Factory\PaymentFactory;
use App\Http\Requests\ClientPortal\Payments\PaymentResponseRequest;
use App\Jobs\Mail\NinjaMailer;
use App\Jobs\Mail\NinjaMailerJob;
use App\Jobs\Mail\NinjaMailerObject;
use App\Jobs\Mail\PaymentFailureMailer;
use App\Jobs\Util\SystemLogger;
use App\Mail\Admin\ClientPaymentFailureObject;
use App\Models\Client;
use App\Models\ClientContact;
use App\Models\ClientGatewayToken;
use App\Models\CompanyGateway;
use App\Models\GatewayType;
use App\Models\Invoice;
use App\Models\Payment;
use App\Models\PaymentHash;
use App\Models\SystemLog;
use App\Services\Subscription\SubscriptionService;
use App\Utils\Ninja;
use App\Utils\Traits\MakesHash;
use App\Utils\Traits\SystemLogTrait;
use Checkout\Library\Exceptions\CheckoutHttpException;
use Exception;
use Illuminate\Http\Request;
use Illuminate\Support\Carbon;
use Illuminate\Support\Str;

/**
 * Class BaseDriver.
 */
class BaseDriver extends AbstractPaymentDriver
{
    use SystemLogTrait;
    use MakesHash;

    /* The company gateway instance*/
    public $company_gateway;

    /* The Invitation */
    public $invitation;

    /* Gateway capabilities */
    public $refundable = false;

    /* Token billing */
    public $token_billing = false;

    /* Authorise payment methods */
    public $can_authorise_credit_card = false;

    /* The client */
    public $client;

    /* The initialized gateway driver class*/
    public $payment_method;

    /* PaymentHash */
    public $payment_hash;

    /* Array of payment methods */
    public static $methods = [];

    /** @var array */
    public $required_fields = [];

    public function __construct(CompanyGateway $company_gateway, Client $client = null, $invitation = false)
    {
        $this->company_gateway = $company_gateway;
        $this->invitation = $invitation;
        $this->client = $client;
    }

    /**
     * Required fields for client to fill, to proceed with gateway actions.
     *
     * @return array[]
     */
    public function getClientRequiredFields(): array
    {
        return [];
    }

    /**
     * Authorize a payment method.
     *
     * Returns a reusable token for storage for future payments
     *
     * @param array $data
     * @return mixed Return a view for collecting payment method information
     */
    public function authorizeView(array $data)
    {
    }

    /**
     * The payment authorization response
     *
     * @param  Request $request
     * @return mixed Return a response for collecting payment method information
     */
    public function authorizeResponse(Request $request)
    {
    }

    /**
     * Process a payment
     *
     * @param  array $data
     * @return mixed Return a view for the payment
     */
    public function processPaymentView(array $data)
    {
    }

    /**
     * Process payment response
     *
     * @param  Request $request
     * @return mixed   Return a response for the payment
     */
    public function processPaymentResponse(Request $request)
    {
    }

    /**
     * Executes a refund attempt for a given amount with a transaction_reference.
     *
     * @param  Payment $payment                The Payment Object
     * @param  float   $amount                 The amount to be refunded
     * @param  bool $return_client_response    Whether the method needs to return a response (otherwise we assume an unattended payment)
     * @return mixed
     */
    public function refund(Payment $payment, $amount, $return_client_response = false)
    {
    }

    /**
     * Process an unattended payment.
     *
     * @param ClientGatewayToken $cgt The client gateway token object
     * @param PaymentHash $payment_hash The Payment hash containing the payment meta data
     * @return void The payment response
     */
    public function tokenBilling(ClientGatewayToken $cgt, PaymentHash $payment_hash)
    {
    }

    /**
     * Detaches a payment method from the gateway
     * 
     * @param  ClientGatewayToken $token The gateway token
     * @return bool                      boolean response
     */
    public function detach(ClientGatewayToken $token)
    {
        return true;
    }

    /**
     * Set the inbound request payment method type for access.
     *
     * @param int $payment_method_id The Payment Method ID
     */
    public function setPaymentMethod($payment_method_id)
    {
    }


    /************************** Helper methods *************************************/

    public function setPaymentHash(PaymentHash $payment_hash)
    {
        $this->payment_hash = $payment_hash;
        return $this;
    }

    /**
     * Helper method to attach invoices to a payment.
     *
     * @param Payment $payment The payment
     * @param PaymentHash $payment_hash
     * @return Payment             The payment object
     */
    public function attachInvoices(Payment $payment, PaymentHash $payment_hash): Payment
    {
        $paid_invoices = $payment_hash->invoices();
        $invoices = Invoice::whereIn('id', $this->transformKeys(array_column($paid_invoices, 'invoice_id')))->withTrashed()->get();
        $payment->invoices()->sync($invoices);

        $invoices->each(function ($invoice) use ($payment) {
            event(new InvoiceWasPaid($invoice, $payment, $payment->company, Ninja::eventVars()));
        });

        return $payment->service()->applyNumber()->save();
    }

    /**
     * Create a payment from an online payment.
     *
     * @param  array $data     Payment data
     * @param  int   $status   The payment status_id
     * @return Payment         The payment object
     */
    public function createPayment($data, $status = Payment::STATUS_COMPLETED): Payment
    {
        $this->confirmGatewayFee();

        $payment = PaymentFactory::create($this->client->company->id, $this->client->user->id);
        $payment->client_id = $this->client->id;
        $payment->company_gateway_id = $this->company_gateway->id;
        $payment->status_id = $status;
        $payment->currency_id = $this->client->getSetting('currency_id');
        $payment->date = Carbon::now();
        $payment->gateway_type_id = $data['gateway_type_id'];

        $client_contact = $this->getContact();
        $client_contact_id = $client_contact ? $client_contact->id : null;

        $payment->amount = $data['amount'];
        $payment->type_id = $data['payment_type'];
        $payment->transaction_reference = $data['transaction_reference'];
        $payment->client_contact_id = $client_contact_id;
        $payment->save();

        $this->payment_hash->payment_id = $payment->id;
        $this->payment_hash->save();

        $this->attachInvoices($payment, $this->payment_hash);

        if($this->payment_hash->credits_total() > 0)
            $payment = $payment->service()->applyCredits($this->payment_hash)->save();

        $payment->service()->updateInvoicePayment($this->payment_hash);

        if ($this->client->getSetting('client_online_payment_notification'))
            $payment->service()->sendEmail();

        event(new PaymentWasCreated($payment, $payment->company, Ninja::eventVars()));

        if (property_exists($this->payment_hash->data, 'billing_context')) {
            $billing_subscription = \App\Models\Subscription::find($this->payment_hash->data->billing_context->subscription_id);

            // To access campaign hash => $this->payment_hash->data->billing_context->campaign;
            // To access campaign data => Cache::get(CAMPAIGN_HASH)
            // To access utm data => session()->get('utm-' . CAMPAIGN_HASH);

            (new SubscriptionService($billing_subscription))->completePurchase($this->payment_hash);
        }

        return $payment->service()->applyNumber()->save();
    }

    /**
     * When a successful payment is made, we need to append the gateway fee
     * to an invoice.
     *
     * @param  PaymentResponseRequest $request The incoming payment request
     * @return void                            Success/Failure
     */
    public function confirmGatewayFee() :void
    {

        /*Payment invoices*/
        $payment_invoices = $this->payment_hash->invoices();

        /*Fee charged at gateway*/
        $fee_total = $this->payment_hash->fee_total;

        /*Hydrate invoices*/
        $invoices = Invoice::whereIn('id', $this->transformKeys(array_column($payment_invoices, 'invoice_id')))->withTrashed()->get();

        $invoices->each(function ($invoice) use ($fee_total) {
            if (collect($invoice->line_items)->contains('type_id', '3')) {
                $invoice->service()->toggleFeesPaid()->deletePdf()->save();
                $invoice->client->service()->updateBalance($fee_total)->save();
                $invoice->ledger()->updateInvoiceBalance($fee_total, "Gateway fee adjustment for invoice {$invoice->number}");
            }
        });
    }

    /**
     * In case of a payment failure we should always
     * return the invoice to its original state
     *
     * @param  PaymentHash $payment_hash The payment hash containing the list of invoices
     * @return void
     */
    public function unWindGatewayFees(PaymentHash $payment_hash)
    {
        $invoices = Invoice::whereIn('id', $this->transformKeys(array_column($payment_hash->invoices(), 'invoice_id')))->withTrashed()->get();

        $invoices->each(function ($invoice) {
            $invoice->service()->removeUnpaidGatewayFees();
        });
    }

    /**
     * Return the contact if possible.
     *
     * @return ClientContact The ClientContact object
     */
    public function getContact()
    {
        if ($this->invitation) {
            return ClientContact::find($this->invitation->client_contact_id);
        } elseif (auth()->guard('contact')->user()) {
            return auth()->user();
        } else {
            return false;
        }
    }

    /**
     * Store payment method as company gateway token.
     *
     * @param array $data
     * @return null|ClientGatewayToken
     */
    public function storeGatewayToken(array $data, array $additional = []): ?ClientGatewayToken
    {
        $company_gateway_token = new ClientGatewayToken();
        $company_gateway_token->company_id = $this->client->company->id;
        $company_gateway_token->client_id = $this->client->id;
        $company_gateway_token->token = $data['token'];
        $company_gateway_token->company_gateway_id = $this->company_gateway->id;
        $company_gateway_token->gateway_type_id = $data['payment_method_id'];
        $company_gateway_token->meta = $data['payment_meta'];

        foreach ($additional as $key => $value) {
            $company_gateway_token->{$key} = $value;
        }

        $company_gateway_token->save();

        if ($this->client->gateway_tokens->count() == 1) {
            $this->client->gateway_tokens()->update(['is_default' => 0]);

            $company_gateway_token->is_default = 1;
            $company_gateway_token->save();
        }

        return $company_gateway_token;
    }

    public function processInternallyFailedPayment($gateway, $e)
    {
        if (!is_null($this->payment_hash)) {
            $this->unWindGatewayFees($this->payment_hash);
        }

        if ($e instanceof CheckoutHttpException) {
            $error = $e->getBody();
        } else if ($e instanceof Exception) {
            $error = $e->getMessage();
        } else
            $error = $e->getMessage();

        PaymentFailureMailer::dispatch(
            $gateway->client,
            $error,
            $gateway->client->company,
            $this->payment_hash
        );

        if (!is_null($this->payment_hash)) {

            $nmo = new NinjaMailerObject;
            $nmo->mailable = new NinjaMailer((new ClientPaymentFailureObject($gateway->client, $error, $gateway->client->company, $this->payment_hash))->build());
            $nmo->company = $gateway->client->company;
            $nmo->settings = $gateway->client->company->settings;

            $invoices = Invoice::whereIn('id', $this->transformKeys(array_column($this->payment_hash->invoices(), 'invoice_id')))->withTrashed()->get();

            $invoices->each(function ($invoice) {

<<<<<<< HEAD
            if (!$invitation->contact->trashed() && $invitation->contact->send_email && $invitation->contact->email) {
=======
                $invoice->service()->deletePdf();
            });
>>>>>>> 67aff1b6

            $invoices->first()->invitations->each(function ($invitation) use ($nmo) {

                if ($invitation->contact->send_email && $invitation->contact->email) {

                    $nmo->to_user = $invitation->contact;
                    NinjaMailerJob::dispatch($nmo);
                }
            });
        }


        SystemLogger::dispatch(
            $gateway->payment_hash,
            SystemLog::CATEGORY_GATEWAY_RESPONSE,
            SystemLog::EVENT_GATEWAY_ERROR,
            $gateway::SYSTEM_LOG_TYPE,
            $gateway->client,
            $gateway->client->company,
        );

        throw new PaymentFailed($error, $e->getCode());
    }

    /**
     * Wrapper method for checking if resource is good.
     *
     * @param mixed $resource
     * @return bool
     */
    public function checkRequiredResource($resource): bool
    {
        if (is_null($resource) || empty($resource)) {
            return true;
        }

        return false;
    }

    /*Generic Global unsuccessful transaction method when the client is present*/
    public function processUnsuccessfulTransaction($response, $client_present = true)
    {
        $error = $response['error'];
        $error_code = $response['error_code'];

        $this->unWindGatewayFees($this->payment_hash);

        PaymentFailureMailer::dispatch($this->client, $error, $this->client->company, $this->payment_hash->data->amount_with_fee);

        $nmo = new NinjaMailerObject;
        $nmo->mailable = new NinjaMailer( (new ClientPaymentFailureObject($this->client, $error, $this->client->company, $this->payment_hash))->build() );
        $nmo->company = $this->client->company;
        $nmo->settings = $this->client->company->settings;

        $invoices = Invoice::whereIn('id', $this->transformKeys(array_column($this->payment_hash->invoices(), 'invoice_id')))->withTrashed()->get();

        $invoices->each(function ($invoice){

            $invoice->service()->deletePdf();

        });

        $invoices->first()->invitations->each(function ($invitation) use ($nmo){

            if (!$invitation->contact->trashed() && $invitation->contact->send_email && $invitation->contact->email) {

                $nmo->to_user = $invitation->contact;
                NinjaMailerJob::dispatch($nmo);

            }

        });

        $message = [
            'server_response' => $response,
            'data' => $this->payment_hash->data,
        ];

        SystemLogger::dispatch(
            $message,
            SystemLog::CATEGORY_GATEWAY_RESPONSE,
            SystemLog::EVENT_GATEWAY_FAILURE,
            $this::SYSTEM_LOG_TYPE,
            $this->client,
            $this->client->company,
        );

        if($client_present)
            throw new PaymentFailed($error, 500);

    }



    public function checkRequirements()
    {
        if ($this->company_gateway->require_billing_address) {
            if ($this->checkRequiredResource(auth()->user('contact')->client->address1)) {
                $this->required_fields[] = 'billing_address1';
            }

            if ($this->checkRequiredResource(auth()->user('contact')->client->address2)) {
                $this->required_fields[] = 'billing_address2';
            }

            if ($this->checkRequiredResource(auth()->user('contact')->client->city)) {
                $this->required_fields[] = 'billing_city';
            }

            if ($this->checkRequiredResource(auth()->user('contact')->client->state)) {
                $this->required_fields[] = 'billing_state';
            }

            if ($this->checkRequiredResource(auth()->user('contact')->client->postal_code)) {
                $this->required_fields[] = 'billing_postal_code';
            }

            if ($this->checkRequiredResource(auth()->user('contact')->client->country_id)) {
                $this->required_fields[] = 'billing_country';
            }
        }

        if ($this->company_gateway->require_shipping_address) {
            if ($this->checkRequiredResource(auth()->user('contact')->client->shipping_address1)) {
                $this->required_fields[] = 'shipping_address1';
            }

            if ($this->checkRequiredResource(auth()->user('contact')->client->shipping_address2)) {
                $this->required_fields[] = 'shipping_address2';
            }

            if ($this->checkRequiredResource(auth()->user('contact')->client->shipping_city)) {
                $this->required_fields[] = 'shipping_city';
            }

            if ($this->checkRequiredResource(auth()->user('contact')->client->shipping_state)) {
                $this->required_fields[] = 'shipping_state';
            }

            if ($this->checkRequiredResource(auth()->user('contact')->client->shipping_postal_code)) {
                $this->required_fields[] = 'shipping_postal_code';
            }

            if ($this->checkRequiredResource(auth()->user('contact')->client->shipping_country_id)) {
                $this->required_fields[] = 'shipping_country';
            }
        }

        if ($this->company_gateway->require_client_name) {
            if ($this->checkRequiredResource(auth()->user('contact')->client->name)) {
                $this->required_fields[] = 'name';
            }
        }

        if ($this->company_gateway->require_client_phone) {
            if ($this->checkRequiredResource(auth()->user('contact')->client->phone)) {
                $this->required_fields[] = 'phone';
            }
        }

        if ($this->company_gateway->require_contact_email) {
            if ($this->checkRequiredResource(auth()->user('contact')->email)) {
                $this->required_fields[] = 'contact_email';
            }
        }

        if ($this->company_gateway->require_contact_name) {
            if ($this->checkRequiredResource(auth()->user('contact')->first_name)) {
                $this->required_fields[] = 'contact_first_name';
            }

            if ($this->checkRequiredResource(auth()->user('contact')->last_name)) {
                $this->required_fields[] = 'contact_last_name';
            }
        }

        if ($this->company_gateway->require_postal_code) {
            // In case "require_postal_code" is true, we don't need billing address.

            foreach ($this->required_fields as $position => $field) {
                if (Str::startsWith($field, 'billing')) {
                    unset($this->required_fields[$position]);
                }
            }

            if ($this->checkRequiredResource(auth()->user('contact')->client->postal_code)) {
                $this->required_fields[] = 'postal_code';
            }
        }

        return $this;
    }

    public function getCompanyGatewayId(): int
    {
        return $this->company_gateway->id;
    }

    public function logSuccessfulGatewayResponse($response, $gateway_const)
    {

        SystemLogger::dispatch(
            $response,
            SystemLog::CATEGORY_GATEWAY_RESPONSE,
            SystemLog::EVENT_GATEWAY_SUCCESS,
            $gateway_const,
            $this->client,
            $this->client->company,
        );
    }

    public function genericWebhookUrl()
    {
        return route('payment_notification_webhook', [
            'company_key' => $this->client->company->company_key, 
            'company_gateway_id' => $this->encodePrimaryKey($this->company_gateway->id), 
            'client' => $this->encodePrimaryKey($this->client->id),
        ]);
    }

    /* Performs an extra iterate on the gatewayTypes() array and passes back only the enabled gateways*/
    public function gatewayTypeEnabled($type)
    {
        $types = [];

        // if($type == GatewayType::BANK_TRANSFER && $this->company_gateway->fees_and_limits->{GatewayType::BANK_TRANSFER}->is_enabled)
        // {
        //     $types[] = $type;    
        // }
        // elseif($type == GatewayType::CREDIT_CARD && $this->company_gateway->fees_and_limits->{GatewayType::CREDIT_CARD}->is_enabled)
        // {
        //     $types[] = $type;    
        // }

        $types[] = GatewayType::CREDIT_CARD;
        $types[] = GatewayType::BANK_TRANSFER;

        return $types;
    }

    public function disconnect()
    {
        return true;
    }
}<|MERGE_RESOLUTION|>--- conflicted
+++ resolved
@@ -389,12 +389,9 @@
 
             $invoices->each(function ($invoice) {
 
-<<<<<<< HEAD
             if (!$invitation->contact->trashed() && $invitation->contact->send_email && $invitation->contact->email) {
-=======
                 $invoice->service()->deletePdf();
             });
->>>>>>> 67aff1b6
 
             $invoices->first()->invitations->each(function ($invitation) use ($nmo) {
 
