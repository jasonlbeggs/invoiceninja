<?php

/**
 * Invoice Ninja (https://invoiceninja.com).
 *
 * @link https://github.com/invoiceninja/invoiceninja source repository
 *
 * @copyright Copyright (c) 2020. Invoice Ninja LLC (https://invoiceninja.com)
 *
 * @license https://opensource.org/licenses/AAL
 */

namespace App\PaymentDrivers;

use App\Models\ClientGatewayToken;
use App\Models\GatewayType;
use App\Models\Payment;
use App\Models\PaymentHash;
use App\Models\SystemLog;
use App\PaymentDrivers\BaseDriver;
use App\PaymentDrivers\CheckoutCom\Utilities;
use App\Utils\Traits\SystemLogTrait;
use Checkout\CheckoutApi;
use Checkout\Library\Exceptions\CheckoutHttpException;

class CheckoutComPaymentDriver extends BaseDriver
{
    use SystemLogTrait, Utilities;

    /* The company gateway instance*/
    public $company_gateway;

    /* The Invitation */
    public $invitation;

    /* Gateway capabilities */
    public $refundable = true;

    /* Token billing */
    public $token_billing = true;

    /* Authorise payment methods */
    public $can_authorise_credit_card = true;

    /**
     * @var \Checkout\CheckoutApi;
     */
    public $gateway;

    public $payment_method; //the gateway type id

    public static $methods = [
        GatewayType::CREDIT_CARD => \App\PaymentDrivers\CheckoutCom\CreditCard::class,
    ];

    const SYSTEM_LOG_TYPE = SystemLog::TYPE_CHECKOUT;

    /**
     * Returns the default gateway type.
     */
    public function gatewayTypes()
    {
        return [
            GatewayType::CREDIT_CARD,
        ];
    }

    /** 
     * Since with Checkout.com we handle only credit cards, this method should be empty.
     * @param $string payment_method string
     */
    public function setPaymentMethod($payment_method = null)
    {
        // At the moment Checkout.com payment 
        // driver only supports payments using credit card.

        $class = self::$methods[GatewayType::CREDIT_CARD];

        $this->payment_method = new $class($this);

        return $this;
    }

    /**
     * Initialize the checkout payment driver
     * @return $this
     */
    public function init()
    {
        $config = [
            'secret' =>  $this->company_gateway->getConfigField('secretApiKey'),
            'public' =>  $this->company_gateway->getConfigField('publicApiKey'),
            'sandbox' => $this->company_gateway->getConfigField('testMode'),
        ];

        $this->gateway = new CheckoutApi($config['secret'], $config['sandbox'], $config['public']);

        return $this;
    }

    /**
     * Process different view depending on payment type
     * @param  int      $gateway_type_id    The gateway type
     * @return string                       The view string
     */
    public function viewForType($gateway_type_id)
    {
        // At the moment Checkout.com payment 
        // driver only supports payments using credit card.

        return 'gateways.checkout.credit_card.pay';
    }

    public function authorizeView($data)
    {
        return $this->payment_method->authorizeView($data);
    }

    public function authorizeResponse($data)
    {
        return $this->payment_method->authorizeResponse($data);
    }

    /**
     * Payment View
     * 
     * @param  array  $data Payment data array
     * @return view         The payment view
     */
    public function processPaymentView(array $data)
    {
        return $this->payment_method->paymentView($data);
    }

    /**
     * Process the payment response
     * 
     * @param  Request $request The payment request
     * @return view             The payment response view
     */
    public function processPaymentResponse($request)
    {
<<<<<<< HEAD
        $this->init();

        $state = [
            'server_response' => json_decode($request->gateway_response),
            'value' => $request->value,
            'raw_value' => $request->raw_value,
            'currency' => $request->currency,
            'payment_hash' =>$request->payment_hash,
            'reference' => $request->payment_hash,
        ];

        $payment_hash = PaymentHash::whereRaw('BINARY `hash`= ?', [$request->payment_hash])->first();

        $state = array_merge($state, $request->all());
        $state['store_card'] = boolval($state['store_card']);

        if ($request->has('token') && !is_null($request->token)) {
            $method = new IdSource($state['token']);
            $payment = new CheckoutPayment($method, $state['currency']);
            $payment->amount = $state['value'];
            $payment->reference = $state['reference'];
        } else {
            $method = new TokenSource($state['server_response']->cardToken);
            $payment = new CheckoutPayment($method, $state['currency']);
            $payment->amount = $state['value'];
            $payment->reference = $state['reference'];

            if ($this->client->currency()->code === 'EUR') {
                $payment->{'3ds'} = ['enabled' => true];
            }
        }

        try {
            $response = $this->gateway->payments()->request($payment);
            $state['payment_response'] = $response;

            if ($response->status === 'Authorized') {
                
               $this->confirmGatewayFee($request);

                return $this->processSuccessfulPayment($state);
            }

            if ($response->status === 'Pending') {

                $this->confirmGatewayFee($request);

                return $this->processPendingPayment($state);
            }

            if ($response->status === 'Declined') {
                $this->unWindGatewayFees($payment_hash);

                return $this->processUnsuccessfulPayment($state);
            }
        } catch (CheckoutHttpException $e) {

            $this->unWindGatewayFees($payment_hash);

            return $this->processInternallyFailedPayment($e, $state);
        }
=======
        return $this->payment_method->paymentResponse($request);
>>>>>>> 13655d48
    }

    public function storePaymentMethod(array $data)
    {
<<<<<<< HEAD
        $state['charge_id'] = $state['payment_response']->id;

        if (isset($state['store_card']) && $state['store_card']) {
            $this->saveCard($state);
        }

        $data = [
            'payment_method' => $state['charge_id'],
            'payment_type' => PaymentType::parseCardType($state['payment_response']->source['scheme']),
            'amount' => $state['raw_value'],
        ];

        $payment = $this->createPayment($data, Payment::STATUS_COMPLETED);
        $payment_hash = PaymentHash::whereRaw('BINARY `hash`= ?', [$state['payment_hash']])->firstOrFail();
        $payment_hash->payment_id = $payment->id;
        $payment_hash->save();
        
        $this->attachInvoices($payment, $payment_hash);
        $payment->service()->updateInvoicePayment($payment_hash);

        event(new PaymentWasCreated($payment, $payment->company, Ninja::eventVars()));

        $logger_message = [
            'server_response' => $state['payment_response'],
            'data' => $data,
        ];

        SystemLogger::dispatch($logger_message, SystemLog::CATEGORY_GATEWAY_RESPONSE, SystemLog::EVENT_GATEWAY_SUCCESS, SystemLog::TYPE_CHECKOUT, $this->client);

        return redirect()->route('client.payments.show', ['payment' => $this->encodePrimaryKey($payment->id)]);
    }

    public function processPendingPayment($state)
    {
        $state['charge_id'] = $state['payment_response']->id;

        if (isset($state['store_card']) && $state['store_card']) {
            $this->saveCard($state);
        }

        $data = [
            'payment_method' => $state['charge_id'],
            'payment_type' => PaymentType::parseCardType($state['payment_response']->source['scheme']),
            'amount' => $state['raw_value'],
        ];

        $payment = $this->createPayment($data, Payment::STATUS_PENDING);

        $this->attachInvoices($payment, $state['payment_hash']);

        $payment->service()->updateInvoicePayment($state['payment_hash']);

        event(new PaymentWasCreated($payment, $payment->company, Ninja::eventVars()));

        $logger_message = [
            'server_response' => $state['payment_response'],
            'data' => $data,
        ];

        SystemLogger::dispatch($logger_message, SystemLog::CATEGORY_GATEWAY_RESPONSE, SystemLog::EVENT_GATEWAY_SUCCESS, SystemLog::TYPE_CHECKOUT, $this->client);

        try {
            return redirect($state['payment_response']->_links['redirect']['href']);
        } catch (\Exception $e) {

            SystemLogger::dispatch($logger_message, SystemLog::CATEGORY_GATEWAY_RESPONSE, SystemLog::EVENT_GATEWAY_FAILURE, SystemLog::TYPE_CHECKOUT, $this->client);

            $this->unWindGatewayFees($state['payment_hash']);
                
            return render('gateways.unsuccessful', [
                'code' => $state['payment_response']->response_code,
                'message' => ctrans('texts.payment_error'),
            ]);

        }
    }

    public function processUnsuccessfulPayment($state)
    {
        PaymentFailureMailer::dispatch($this->client, $state['payment_response']->response_summary, $this->client->company, $state['payment_response']->amount);

        $message = [
            'server_response' => $state['server_response'],
            'data' => $state,
        ];

        SystemLogger::dispatch($message, SystemLog::CATEGORY_GATEWAY_RESPONSE, SystemLog::EVENT_GATEWAY_FAILURE, SystemLog::TYPE_CHECKOUT, $this->client);

        // throw new \Exception('Failed to process the payment: ' . $state['payment_response']->response_summary, 1);

        return render('gateways.unsuccessful', [
            'code' => $state['payment_response']->response_code,
            'message' => ctrans('texts.payment_error'),
        ]);
    }

    public function processInternallyFailedPayment($e, $state)
    {
        $error_message = json_decode($e->getBody());

        PaymentFailureMailer::dispatch($this->client, optional($error_message)->message, $this->client->company, $state['value']);

        $message = [
            'server_response' => $state['server_response'],
            'data' => $e->getBody(),
        ];

        SystemLogger::dispatch($message, SystemLog::CATEGORY_GATEWAY_RESPONSE, SystemLog::EVENT_GATEWAY_FAILURE, SystemLog::TYPE_CHECKOUT, $this->client);
        
        //todo push to a error page with the exception message.
        
        //throw new \Exception('Failed to process the payment.', 1);

       return render('gateways.unsuccessful', [
            'code' => '500',
            'message' => ctrans('texts.payment_error'),
        ]);
    }

    public function createPayment($data, $status = Payment::STATUS_COMPLETED): Payment
    {
        $payment = parent::createPayment($data, $status);

        $client_contact = $this->getContact();
        $client_contact_id = $client_contact ? $client_contact->id : null;

        $payment->amount = $data['amount'];
        $payment->type_id = $data['payment_type'];
        $payment->transaction_reference = $data['payment_method'];
        $payment->client_contact_id = $client_contact_id;
        $payment->save();

        return $payment;
    }

    public function saveCard($state)
    {
        // TODO: @wip Fix card tokenization.
        return;

        //some cards just can't be tokenized....
        if(!$state['payment_response']->source['id'])
            return;
        
                    // [id] => src_hck5nsv3fljehbam2cvdm7fioa
                    // [type] => card
                    // [expiry_month] => 10
                    // [expiry_year] => 2022
                    // [scheme] => Visa
                    // [last4] => 4242
                    // [fingerprint] => 688192847DB9AE8A26C53776D036D5B8AD2CEAF1D5A8F5475F542B021041EFA1
                    // [bin] => 424242
                    // [card_type] => Credit
                    // [card_category] => Consumer
                    // [issuer] => JPMORGAN CHASE BANK NA
                    // [issuer_country] => US
                    // [product_id] => A
                    // [product_type] => Visa Traditional
                    // [avs_check] => S
                    // [cvv_check] => Y
                    // [payouts] => 1
                    // [fast_funds] => d

        $payment_meta = new \stdClass;
        $payment_meta->exp_month = (string)$state['payment_response']->source['expiry_month'];
        $payment_meta->exp_year = (string)$state['payment_response']->source['expiry_year'];
        $payment_meta->brand = (string)$state['payment_response']->source['scheme'];
        $payment_meta->last4 = (string)$state['payment_response']->source['last4'];
        $payment_meta->type = $this->payment_method;

        $company_gateway_token = new ClientGatewayToken();
        $company_gateway_token->company_id = $this->client->company->id;
        $company_gateway_token->client_id = $this->client->id;
        $company_gateway_token->token = $state['payment_response']->source['id'];
        $company_gateway_token->company_gateway_id = $this->company_gateway->id;
        $company_gateway_token->gateway_type_id = $state['payment_method_id'];
        $company_gateway_token->meta = $payment_meta;
        $company_gateway_token->save();

        if ($this->client->gateway_tokens->count() == 1) {
            $this->client->gateway_tokens()->update(['is_default' => 0]);

            $company_gateway_token->is_default = 1;
            $company_gateway_token->save();
        }
=======
        return $this->storeGatewayToken($data);
>>>>>>> 13655d48
    }

    public function refund(Payment $payment, $amount, $return_client_response = false)
    {
        $this->init();

        $checkout_payment = new \Checkout\Models\Payments\Refund($payment->transaction_reference);

        try {
            $refund = $this->gateway->payments()->refund($checkout_payment);
            $checkout_payment = $this->gateway->payments()->details($refund->id);

            $response = ['refund_response' => $refund, 'checkout_payment_fetch' => $checkout_payment];

            return [
                'transaction_reference' => $refund->action_id,
                'transaction_response' => json_encode($response),
                'success' => $checkout_payment->status == 'Refunded',
                'description' => $checkout_payment->status,
                'code' => $checkout_payment->http_code,
            ];
        } catch (CheckoutHttpException $e) {
            return [
                'transaction_reference' => null,
                'transaction_response' => json_encode($e->getMessage()),
                'success' => false,
                'description' => $e->getMessage(),
                'code' => $e->getCode(),
            ];
        }
    }

    public function tokenBilling(ClientGatewayToken $cgt, PaymentHash $payment_hash)
    {
    }
}<|MERGE_RESOLUTION|>--- conflicted
+++ resolved
@@ -140,264 +140,12 @@
      */
     public function processPaymentResponse($request)
     {
-<<<<<<< HEAD
-        $this->init();
-
-        $state = [
-            'server_response' => json_decode($request->gateway_response),
-            'value' => $request->value,
-            'raw_value' => $request->raw_value,
-            'currency' => $request->currency,
-            'payment_hash' =>$request->payment_hash,
-            'reference' => $request->payment_hash,
-        ];
-
-        $payment_hash = PaymentHash::whereRaw('BINARY `hash`= ?', [$request->payment_hash])->first();
-
-        $state = array_merge($state, $request->all());
-        $state['store_card'] = boolval($state['store_card']);
-
-        if ($request->has('token') && !is_null($request->token)) {
-            $method = new IdSource($state['token']);
-            $payment = new CheckoutPayment($method, $state['currency']);
-            $payment->amount = $state['value'];
-            $payment->reference = $state['reference'];
-        } else {
-            $method = new TokenSource($state['server_response']->cardToken);
-            $payment = new CheckoutPayment($method, $state['currency']);
-            $payment->amount = $state['value'];
-            $payment->reference = $state['reference'];
-
-            if ($this->client->currency()->code === 'EUR') {
-                $payment->{'3ds'} = ['enabled' => true];
-            }
-        }
-
-        try {
-            $response = $this->gateway->payments()->request($payment);
-            $state['payment_response'] = $response;
-
-            if ($response->status === 'Authorized') {
-                
-               $this->confirmGatewayFee($request);
-
-                return $this->processSuccessfulPayment($state);
-            }
-
-            if ($response->status === 'Pending') {
-
-                $this->confirmGatewayFee($request);
-
-                return $this->processPendingPayment($state);
-            }
-
-            if ($response->status === 'Declined') {
-                $this->unWindGatewayFees($payment_hash);
-
-                return $this->processUnsuccessfulPayment($state);
-            }
-        } catch (CheckoutHttpException $e) {
-
-            $this->unWindGatewayFees($payment_hash);
-
-            return $this->processInternallyFailedPayment($e, $state);
-        }
-=======
         return $this->payment_method->paymentResponse($request);
->>>>>>> 13655d48
     }
 
     public function storePaymentMethod(array $data)
     {
-<<<<<<< HEAD
-        $state['charge_id'] = $state['payment_response']->id;
-
-        if (isset($state['store_card']) && $state['store_card']) {
-            $this->saveCard($state);
-        }
-
-        $data = [
-            'payment_method' => $state['charge_id'],
-            'payment_type' => PaymentType::parseCardType($state['payment_response']->source['scheme']),
-            'amount' => $state['raw_value'],
-        ];
-
-        $payment = $this->createPayment($data, Payment::STATUS_COMPLETED);
-        $payment_hash = PaymentHash::whereRaw('BINARY `hash`= ?', [$state['payment_hash']])->firstOrFail();
-        $payment_hash->payment_id = $payment->id;
-        $payment_hash->save();
-        
-        $this->attachInvoices($payment, $payment_hash);
-        $payment->service()->updateInvoicePayment($payment_hash);
-
-        event(new PaymentWasCreated($payment, $payment->company, Ninja::eventVars()));
-
-        $logger_message = [
-            'server_response' => $state['payment_response'],
-            'data' => $data,
-        ];
-
-        SystemLogger::dispatch($logger_message, SystemLog::CATEGORY_GATEWAY_RESPONSE, SystemLog::EVENT_GATEWAY_SUCCESS, SystemLog::TYPE_CHECKOUT, $this->client);
-
-        return redirect()->route('client.payments.show', ['payment' => $this->encodePrimaryKey($payment->id)]);
-    }
-
-    public function processPendingPayment($state)
-    {
-        $state['charge_id'] = $state['payment_response']->id;
-
-        if (isset($state['store_card']) && $state['store_card']) {
-            $this->saveCard($state);
-        }
-
-        $data = [
-            'payment_method' => $state['charge_id'],
-            'payment_type' => PaymentType::parseCardType($state['payment_response']->source['scheme']),
-            'amount' => $state['raw_value'],
-        ];
-
-        $payment = $this->createPayment($data, Payment::STATUS_PENDING);
-
-        $this->attachInvoices($payment, $state['payment_hash']);
-
-        $payment->service()->updateInvoicePayment($state['payment_hash']);
-
-        event(new PaymentWasCreated($payment, $payment->company, Ninja::eventVars()));
-
-        $logger_message = [
-            'server_response' => $state['payment_response'],
-            'data' => $data,
-        ];
-
-        SystemLogger::dispatch($logger_message, SystemLog::CATEGORY_GATEWAY_RESPONSE, SystemLog::EVENT_GATEWAY_SUCCESS, SystemLog::TYPE_CHECKOUT, $this->client);
-
-        try {
-            return redirect($state['payment_response']->_links['redirect']['href']);
-        } catch (\Exception $e) {
-
-            SystemLogger::dispatch($logger_message, SystemLog::CATEGORY_GATEWAY_RESPONSE, SystemLog::EVENT_GATEWAY_FAILURE, SystemLog::TYPE_CHECKOUT, $this->client);
-
-            $this->unWindGatewayFees($state['payment_hash']);
-                
-            return render('gateways.unsuccessful', [
-                'code' => $state['payment_response']->response_code,
-                'message' => ctrans('texts.payment_error'),
-            ]);
-
-        }
-    }
-
-    public function processUnsuccessfulPayment($state)
-    {
-        PaymentFailureMailer::dispatch($this->client, $state['payment_response']->response_summary, $this->client->company, $state['payment_response']->amount);
-
-        $message = [
-            'server_response' => $state['server_response'],
-            'data' => $state,
-        ];
-
-        SystemLogger::dispatch($message, SystemLog::CATEGORY_GATEWAY_RESPONSE, SystemLog::EVENT_GATEWAY_FAILURE, SystemLog::TYPE_CHECKOUT, $this->client);
-
-        // throw new \Exception('Failed to process the payment: ' . $state['payment_response']->response_summary, 1);
-
-        return render('gateways.unsuccessful', [
-            'code' => $state['payment_response']->response_code,
-            'message' => ctrans('texts.payment_error'),
-        ]);
-    }
-
-    public function processInternallyFailedPayment($e, $state)
-    {
-        $error_message = json_decode($e->getBody());
-
-        PaymentFailureMailer::dispatch($this->client, optional($error_message)->message, $this->client->company, $state['value']);
-
-        $message = [
-            'server_response' => $state['server_response'],
-            'data' => $e->getBody(),
-        ];
-
-        SystemLogger::dispatch($message, SystemLog::CATEGORY_GATEWAY_RESPONSE, SystemLog::EVENT_GATEWAY_FAILURE, SystemLog::TYPE_CHECKOUT, $this->client);
-        
-        //todo push to a error page with the exception message.
-        
-        //throw new \Exception('Failed to process the payment.', 1);
-
-       return render('gateways.unsuccessful', [
-            'code' => '500',
-            'message' => ctrans('texts.payment_error'),
-        ]);
-    }
-
-    public function createPayment($data, $status = Payment::STATUS_COMPLETED): Payment
-    {
-        $payment = parent::createPayment($data, $status);
-
-        $client_contact = $this->getContact();
-        $client_contact_id = $client_contact ? $client_contact->id : null;
-
-        $payment->amount = $data['amount'];
-        $payment->type_id = $data['payment_type'];
-        $payment->transaction_reference = $data['payment_method'];
-        $payment->client_contact_id = $client_contact_id;
-        $payment->save();
-
-        return $payment;
-    }
-
-    public function saveCard($state)
-    {
-        // TODO: @wip Fix card tokenization.
-        return;
-
-        //some cards just can't be tokenized....
-        if(!$state['payment_response']->source['id'])
-            return;
-        
-                    // [id] => src_hck5nsv3fljehbam2cvdm7fioa
-                    // [type] => card
-                    // [expiry_month] => 10
-                    // [expiry_year] => 2022
-                    // [scheme] => Visa
-                    // [last4] => 4242
-                    // [fingerprint] => 688192847DB9AE8A26C53776D036D5B8AD2CEAF1D5A8F5475F542B021041EFA1
-                    // [bin] => 424242
-                    // [card_type] => Credit
-                    // [card_category] => Consumer
-                    // [issuer] => JPMORGAN CHASE BANK NA
-                    // [issuer_country] => US
-                    // [product_id] => A
-                    // [product_type] => Visa Traditional
-                    // [avs_check] => S
-                    // [cvv_check] => Y
-                    // [payouts] => 1
-                    // [fast_funds] => d
-
-        $payment_meta = new \stdClass;
-        $payment_meta->exp_month = (string)$state['payment_response']->source['expiry_month'];
-        $payment_meta->exp_year = (string)$state['payment_response']->source['expiry_year'];
-        $payment_meta->brand = (string)$state['payment_response']->source['scheme'];
-        $payment_meta->last4 = (string)$state['payment_response']->source['last4'];
-        $payment_meta->type = $this->payment_method;
-
-        $company_gateway_token = new ClientGatewayToken();
-        $company_gateway_token->company_id = $this->client->company->id;
-        $company_gateway_token->client_id = $this->client->id;
-        $company_gateway_token->token = $state['payment_response']->source['id'];
-        $company_gateway_token->company_gateway_id = $this->company_gateway->id;
-        $company_gateway_token->gateway_type_id = $state['payment_method_id'];
-        $company_gateway_token->meta = $payment_meta;
-        $company_gateway_token->save();
-
-        if ($this->client->gateway_tokens->count() == 1) {
-            $this->client->gateway_tokens()->update(['is_default' => 0]);
-
-            $company_gateway_token->is_default = 1;
-            $company_gateway_token->save();
-        }
-=======
         return $this->storeGatewayToken($data);
->>>>>>> 13655d48
     }
 
     public function refund(Payment $payment, $amount, $return_client_response = false)
