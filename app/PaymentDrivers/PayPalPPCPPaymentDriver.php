--- conflicted
+++ resolved
@@ -373,11 +373,7 @@
             'Content-type' => 'application/json',
             'Accept-Language' => 'en_US',
             'PayPal-Partner-Attribution-Id' => 'invoiceninja_SP_PPCP',
-<<<<<<< HEAD
             'PayPal-Request-Id' => Str::uuid()->toString(),
-=======
-            'PayPal-Request-Id' => (string) Str::uuid(),
->>>>>>> d59b0b6b
         ], $headers);
     }
 
