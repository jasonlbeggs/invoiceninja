--- conflicted
+++ resolved
@@ -22,13 +22,6 @@
 use App\Models\PaymentType;
 use App\Models\SystemLog;
 use App\PaymentDrivers\StripePaymentDriver;
-<<<<<<< HEAD
-=======
-use App\Utils\Ninja;
-use Exception;
-use Stripe\Customer;
-use Stripe\Exception\CardException;
->>>>>>> 49afc6b2
 use Stripe\Exception\InvalidRequestException;
 use Stripe\StripeClient;
 
@@ -51,15 +44,9 @@
     {
         $this->stripe->init();
 
-<<<<<<< HEAD
         $stripe_response = json_decode($request->input('gateway_response'));
 
         $customer = $this->stripe->findOrCreateCustomer();
-=======
-        $local_stripe = new StripeClient(
-            $this->stripe->company_gateway->getConfigField('apiKey')
-        );
->>>>>>> 49afc6b2
 
         try {
             $source = $this->stripe->stripe->customers->createSource($customer->id, ['source' => $stripe_response->token->id]);
@@ -81,14 +68,7 @@
     {
         $this->stripe->init();
 
-<<<<<<< HEAD
         $bank_account = \Stripe\Customer::retrieveSource($request->customer, $request->source);
-=======
-        $bank_account = Customer::retrieveSource(
-            request()->customer,
-            request()->source,
-        );
->>>>>>> 49afc6b2
 
         try {
             $status = $bank_account->verify(['amounts' => request()->transactions]);
@@ -210,7 +190,6 @@
         throw new PaymentFailed('Failed to process the payment.', 500);
     }
 
-<<<<<<< HEAD
     private function storePaymentMethod($method, $payment_method_id, $customer)
     {
         try {
@@ -229,8 +208,5 @@
         } catch (\Exception $e) {
             return $this->stripe->processInternallyFailedPayment($this->stripe, $e);
         }
-=======
-        throw new Exception('Failed to process the payment.', 1);
->>>>>>> 49afc6b2
     }
 }