<?php

/**
 * Invoice Ninja (https://invoiceninja.com).
 *
 * @link https://github.com/invoiceninja/invoiceninja source repository
 *
 * @copyright Copyright (c) 2023. Invoice Ninja LLC (https://invoiceninja.com)
 *
 * @license https://www.elastic.co/licensing/elastic-license
 */

namespace App\PaymentDrivers\Stripe;

use App\Jobs\Util\SystemLogger;
use App\Models\ClientGatewayToken;
use App\Models\GatewayType;
use App\Models\Invoice;
use App\Models\Payment;
use App\Models\PaymentHash;
use App\Models\PaymentType;
use App\Models\SystemLog;
use App\PaymentDrivers\StripePaymentDriver;
use App\Utils\Number;
use App\Utils\Traits\MakesHash;
use Stripe\Exception\ApiErrorException;
use Stripe\Exception\AuthenticationException;
use Stripe\Exception\CardException;
use Stripe\Exception\InvalidRequestException;
use Stripe\Exception\RateLimitException;

class Charge
{
    use MakesHash;

    /** @var StripePaymentDriver */
    public $stripe;

    public function __construct(StripePaymentDriver $stripe)
    {
        $this->stripe = $stripe;
    }

    /**
     * Create a charge against a payment method.
     * @param ClientGatewayToken $cgt
     * @param PaymentHash $payment_hash
     * @return bool success/failure
     * @throws \Laracasts\Presenter\Exceptions\PresenterException
     */
    public function tokenBilling(ClientGatewayToken $cgt, PaymentHash $payment_hash)
    {
        if ($cgt->gateway_type_id == GatewayType::BANK_TRANSFER) {
            return (new ACH($this->stripe))->tokenBilling($cgt, $payment_hash);
        }

        $amount = array_sum(array_column($payment_hash->invoices(), 'amount')) + $payment_hash->fee_total;

        $description = $this->stripe->getDescription(false);

        $this->stripe->init();

        $response = null;

        try {
            $data = [
                'amount' => $this->stripe->convertToStripeAmount($amount, $this->stripe->client->currency()->precision, $this->stripe->client->currency()),
                'currency' => $this->stripe->client->getCurrencyCode(),
                'payment_method' => $cgt->token,
                'customer' => $cgt->gateway_customer_reference,
                'confirm' => true,
                'description' => $description,
                'metadata' => [
                    'payment_hash' => $payment_hash->hash,
                    'gateway_type_id' => $cgt->gateway_type_id,
                ],
            ];

            if ($cgt->gateway_type_id == GatewayType::SEPA) {
                $data['payment_method_types'] = ['sepa_debit'];
            }
            if ($cgt->gateway_type_id == GatewayType::BACS) {
                $data['payment_method_types'] = ['bacs_debit'];
            }

            /* Should improve token billing with client not present */
            if (!auth()->guard('contact')->check()) {
                $data['off_session'] = true;
            }

            $response = $this->stripe->createPaymentIntent($data, array_merge($this->stripe->stripe_connect_auth, ['idempotency_key' => uniqid("st", true)]));

            SystemLogger::dispatch($response, SystemLog::CATEGORY_GATEWAY_RESPONSE, SystemLog::EVENT_GATEWAY_SUCCESS, SystemLog::TYPE_STRIPE, $this->stripe->client, $this->stripe->client->company);
        } catch (\Exception $e) {
            $data = [
                'status' => '',
                'error_type' => '',
                'error_code' => '',
                'param' => '',
                'message' => '',
            ];

            switch ($e) {
                case $e instanceof CardException:
                    $data['status'] = $e->getHttpStatus();
                    $data['error_type'] = $e->getError()->type;
                    $data['error_code'] = $e->getError()->code;
                    $data['param'] = $e->getError()->param;
                    $data['message'] = $e->getError()->message;
                    break;
                case $e instanceof RateLimitException:
                    $data['message'] = 'Too many requests made to the API too quickly';
                    break;
                case $e instanceof InvalidRequestException:
                    $data['message'] = 'Invalid parameters were supplied to Stripe\'s API';
                    break;
                case $e instanceof AuthenticationException:
                    $data['message'] = 'Authentication with Stripe\'s API failed';
                    break;
                case $e instanceof ApiErrorException:
                    $data['message'] = 'Network communication with Stripe failed';
                    break;

                default:
                    $data['message'] = $e->getMessage();
                    break;
            }

            $this->stripe->processInternallyFailedPayment($this->stripe, $e);

            SystemLogger::dispatch($data, SystemLog::CATEGORY_GATEWAY_RESPONSE, SystemLog::EVENT_GATEWAY_FAILURE, SystemLog::TYPE_STRIPE, $this->stripe->client, $this->stripe->client->company);
        }

        if (! $response) {
            return false;
        }

        if ($cgt->gateway_type_id == GatewayType::SEPA) {
            $payment_method_type = PaymentType::SEPA;
            $status = Payment::STATUS_PENDING;
<<<<<<< HEAD
        } elseif ($cgt->gateway_type_id == GatewayType::BACS){
            $payment_method_type = PaymentType::BACS;
            $status = Payment::STATUS_PENDING;
        }
        else {

            if(isset($response->latest_charge)) {
=======
        } else {
            if (isset($response->latest_charge)) {
>>>>>>> c400dc7b
                $charge = \Stripe\Charge::retrieve($response->latest_charge, $this->stripe->stripe_connect_auth);
                $payment_method_type = $charge->payment_method_details->card->brand;
            } elseif (isset($response->charges->data[0]->payment_method_details->card->brand)) {
                $payment_method_type = $response->charges->data[0]->payment_method_details->card->brand;
            } else {
                $payment_method_type = 'visa';
            }

            $status = Payment::STATUS_COMPLETED;
        }
<<<<<<< HEAD

        if(!in_array($response?->status, ['succeeded', 'processing'])){
            $this->stripe->processInternallyFailedPayment($this->stripe, new \Exception('Auto billing failed.',400));
=======
        
        if (!in_array($response?->status, ['succeeded', 'processing'])) {
            $this->stripe->processInternallyFailedPayment($this->stripe, new \Exception('Auto billing failed.', 400));
>>>>>>> c400dc7b
        }

        $data = [
            'gateway_type_id' => $cgt->gateway_type_id,
            'payment_type' => $this->transformPaymentTypeToConstant($payment_method_type),
            'transaction_reference' => isset($response->latest_charge) ? $response->latest_charge : $response->charges->data[0]->id,
            'amount' => $amount,
        ];

        $payment = $this->stripe->createPayment($data, $status);
        $payment->meta = $cgt->meta;
        $payment->save();

        $payment_hash->data = array_merge((array) $payment_hash->data, ['payment_intent' => $response, 'amount_with_fee' => $amount]);
        $payment_hash->payment_id = $payment->id;
        $payment_hash->save();

        return $payment;
    }

    private function formatGatewayResponse($data, $vars)
    {
        $response = $data['response'];

        return [
            'transaction_reference' => $response->getTransactionResponse()->getTransId(),
            'amount' => $vars['amount'],
            'auth_code' => $response->getTransactionResponse()->getAuthCode(),
            'code' => $response->getTransactionResponse()->getMessages()[0]->getCode(),
            'description' => $response->getTransactionResponse()->getMessages()[0]->getDescription(),
            'invoices' => $vars['hashed_ids'],
        ];
    }

    private function transformPaymentTypeToConstant($type)
    {
        switch ($type) {
            case 'visa':
                return PaymentType::VISA;
                break;
            case 'mastercard':
                return PaymentType::MASTERCARD;
                break;
            case PaymentType::SEPA:
                return PaymentType::SEPA;
            case PaymentType::BACS:
                return PaymentType::BACS;
            default:
                return PaymentType::CREDIT_CARD_OTHER;
                break;
        }
    }
}<|MERGE_RESOLUTION|>--- conflicted
+++ resolved
@@ -138,7 +138,7 @@
         if ($cgt->gateway_type_id == GatewayType::SEPA) {
             $payment_method_type = PaymentType::SEPA;
             $status = Payment::STATUS_PENDING;
-<<<<<<< HEAD
+
         } elseif ($cgt->gateway_type_id == GatewayType::BACS){
             $payment_method_type = PaymentType::BACS;
             $status = Payment::STATUS_PENDING;
@@ -146,10 +146,7 @@
         else {
 
             if(isset($response->latest_charge)) {
-=======
-        } else {
-            if (isset($response->latest_charge)) {
->>>>>>> c400dc7b
+
                 $charge = \Stripe\Charge::retrieve($response->latest_charge, $this->stripe->stripe_connect_auth);
                 $payment_method_type = $charge->payment_method_details->card->brand;
             } elseif (isset($response->charges->data[0]->payment_method_details->card->brand)) {
@@ -160,15 +157,11 @@
 
             $status = Payment::STATUS_COMPLETED;
         }
-<<<<<<< HEAD
+
 
         if(!in_array($response?->status, ['succeeded', 'processing'])){
             $this->stripe->processInternallyFailedPayment($this->stripe, new \Exception('Auto billing failed.',400));
-=======
-        
-        if (!in_array($response?->status, ['succeeded', 'processing'])) {
-            $this->stripe->processInternallyFailedPayment($this->stripe, new \Exception('Auto billing failed.', 400));
->>>>>>> c400dc7b
+
         }
 
         $data = [
