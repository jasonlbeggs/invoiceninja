<?php
/**
 * Invoice Ninja (https://invoiceninja.com).
 *
 * @link https://github.com/invoiceninja/invoiceninja source repository
 *
 * @copyright Copyright (c) 2023. Invoice Ninja LLC (https://invoiceninja.com)
 *
 * @license https://www.elastic.co/licensing/elastic-license
 */

namespace App\PaymentDrivers\Stripe\Jobs;

use App\Jobs\Util\SystemLogger;
use App\Libraries\MultiDB;
use App\Models\ClientGatewayToken;
use App\Models\Company;
use App\Models\CompanyGateway;
use App\Models\GatewayType;
use App\Models\Invoice;
use App\Models\Payment;
use App\Models\PaymentHash;
use App\Models\PaymentType;
use App\Models\SystemLog;
use App\PaymentDrivers\Stripe\Utilities;
use Illuminate\Bus\Queueable;
use Illuminate\Contracts\Queue\ShouldQueue;
use Illuminate\Foundation\Bus\Dispatchable;
use Illuminate\Queue\InteractsWithQueue;
use Illuminate\Queue\SerializesModels;

class PaymentIntentWebhook implements ShouldQueue
{
    use Dispatchable, InteractsWithQueue, Queueable, SerializesModels, Utilities;

    public $tries = 1; //number of retries

    public $deleteWhenMissingModels = true;

    public $stripe_request;

    public $company_key;

    private $company_gateway_id;

    public $payment_completed = false;

    public function __construct($stripe_request, $company_key, $company_gateway_id)
    {
        $this->stripe_request = $stripe_request;
        $this->company_key = $company_key;
        $this->company_gateway_id = $company_gateway_id;
    }

    public function handle()
    {
        MultiDB::findAndSetDbByCompanyKey($this->company_key);

        $company = Company::where('company_key', $this->company_key)->first();

        foreach ($this->stripe_request as $transaction) {
            if (array_key_exists('payment_intent', $transaction)) {
                $payment = Payment::query()
                    ->where('company_id', $company->id)
                    ->where('transaction_reference', $transaction['payment_intent'])
                    ->first();
            } else {
                $payment = Payment::query()
                   ->where('company_id', $company->id)
                   ->where('transaction_reference', $transaction['id'])
                   ->first();
            }

            if ($payment) {
                $payment->status_id = Payment::STATUS_COMPLETED;
                $payment->save();
    
                $this->payment_completed = true;
            }
        }


        if ($this->payment_completed) {
            return;
        }

        $company_gateway = CompanyGateway::find($this->company_gateway_id);
        $stripe_driver = $company_gateway->driver()->init();

        $charge_id = false;

<<<<<<< HEAD
        if(isset($this->stripe_request['object']['charges']) && optional($this->stripe_request['object']['charges']['data'][0])['id'])
            $charge_id = $this->stripe_request['object']['charges']['data'][0]['id']; // API VERSION 2018
        elseif (isset($this->stripe_request['object']['latest_charge']))
            $charge_id = $this->stripe_request['object']['latest_charge']; // API VERSION 2022-11-15
=======
        if (isset($this->stripe_request['object']['charges']) && optional($this->stripe_request['object']['charges']['data'][0])['id']) {
            $charge_id = $this->stripe_request['object']['charges']['data'][0]['id'];
        } // API VERSION 2018
        elseif (isset($this->stripe_request['object']['latest_charge'])) {
            $charge_id = $this->stripe_request['object']['latest_charge'];
        } // API VERSION 2022-11-15
>>>>>>> c400dc7b


        if (!$charge_id) {
            nlog("could not resolve charge");
            return;
        }

        $pi = \Stripe\PaymentIntent::retrieve($this->stripe_request['object']['id'], $stripe_driver->stripe_connect_auth);

        $charge = \Stripe\Charge::retrieve($charge_id, $stripe_driver->stripe_connect_auth);

        if (!$charge) {
            nlog("no charge found");
            nlog($this->stripe_request);
            return;
        }

        $company = Company::where('company_key', $this->company_key)->first();

        $payment = Payment::query()
                         ->where('company_id', $company->id)
                         ->where('transaction_reference', $charge['id'])
                         ->first();

<<<<<<< HEAD
         //return early
        if($payment && $payment->status_id == Payment::STATUS_COMPLETED){
=======
        //return early
        if ($payment && $payment->status_id == Payment::STATUS_COMPLETED) {
>>>>>>> c400dc7b
            nlog(" payment found and status correct - returning ");
            return;
        } elseif ($payment) {
            $payment->status_id = Payment::STATUS_COMPLETED;
            $payment->save();
        }

        $hash = isset($charge['metadata']['payment_hash']) ? $charge['metadata']['payment_hash'] : false;

        if (!$hash) {
            return;
        }

        $payment_hash = PaymentHash::where('hash', $hash)->first();

        if (!$payment_hash) {
            return;
        }

        $stripe_driver->client = $payment_hash->fee_invoice->client;

        $meta = [
            'gateway_type_id' => $pi['metadata']['gateway_type_id'],
            'transaction_reference' => $charge['id'],
            'customer' => $charge['customer'],
            'payment_method' => $charge['payment_method'],
            'card_details' => isset($charge['payment_method_details']['card']['brand']) ? $charge['payment_method_details']['card']['brand'] : PaymentType::CREDIT_CARD_OTHER
        ];

        SystemLogger::dispatch(
            ['response' => $this->stripe_request, 'data' => []],
            SystemLog::CATEGORY_GATEWAY_RESPONSE,
            SystemLog::EVENT_GATEWAY_SUCCESS,
            SystemLog::TYPE_STRIPE,
            null,
            $company,
        );

        if (isset($pi['allowed_source_types']) && in_array('card', $pi['allowed_source_types'])) {
            $invoice = Invoice::with('client')->withTrashed()->find($payment_hash->fee_invoice_id);
            $client = $invoice->client;

            if ($invoice->is_deleted) {
                return;
            }

            $this->updateCreditCardPayment($payment_hash, $client, $meta);
        } elseif (isset($pi['payment_method_types']) && in_array('card', $pi['payment_method_types'])) {
            $invoice = Invoice::with('client')->withTrashed()->find($payment_hash->fee_invoice_id);
            $client = $invoice->client;

            if ($invoice->is_deleted) {
                return;
            }

            $this->updateCreditCardPayment($payment_hash, $client, $meta);
        } elseif (isset($pi['payment_method_types']) && in_array('us_bank_account', $pi['payment_method_types'])) {
            $invoice = Invoice::with('client')->withTrashed()->find($payment_hash->fee_invoice_id);
            $client = $invoice->client;

            if ($invoice->is_deleted) {
                return;
            }

            $this->updateAchPayment($payment_hash, $client, $meta);
        }
<<<<<<< HEAD
        elseif(isset($pi['payment_method_types']) && in_array('bacs_debit', $pi['payment_method_types'])){
            return;
        }

=======
>>>>>>> c400dc7b
    }

    private function updateAchPayment($payment_hash, $client, $meta)
    {
        $company_gateway = CompanyGateway::find($this->company_gateway_id);
        $payment_method_type = $meta['gateway_type_id'];
        $driver = $company_gateway->driver($client)->init()->setPaymentMethod($payment_method_type);

        $payment_hash->data = array_merge((array) $payment_hash->data, $this->stripe_request);
        $payment_hash->save();
        $driver->setPaymentHash($payment_hash);

        $data = [
            'payment_method' => $payment_hash->data->object->payment_method,
            'payment_type' => PaymentType::ACH,
            'amount' => $payment_hash->data->amount_with_fee,
            'transaction_reference' => $meta['transaction_reference'],
            'gateway_type_id' => GatewayType::BANK_TRANSFER,
        ];

        $payment = $driver->createPayment($data, Payment::STATUS_COMPLETED);

        SystemLogger::dispatch(
            ['response' => $this->stripe_request, 'data' => $data],
            SystemLog::CATEGORY_GATEWAY_RESPONSE,
            SystemLog::EVENT_GATEWAY_SUCCESS,
            SystemLog::TYPE_STRIPE,
            $client,
            $client->company,
        );

        try {
            $customer = $driver->getCustomer($meta['customer']);
            $method = $driver->getStripePaymentMethod($meta['payment_method']);
            $payment_method = $meta['payment_method'];

            $token_exists = ClientGatewayToken::where([
                'gateway_customer_reference' => $customer->id,
                'token' => $payment_method,
                'client_id' => $client->id,
                'company_id' => $client->company_id,
            ])->exists();

            /* Already exists return */
            if ($token_exists) {
                return;
            }

            $payment_meta = new \stdClass;
            $payment_meta->brand = (string) \sprintf('%s (%s)', $method->us_bank_account['bank_name'], ctrans('texts.ach'));
            $payment_meta->last4 = (string) $method->us_bank_account['last4'];
            $payment_meta->type = GatewayType::BANK_TRANSFER;
            $payment_meta->state = 'verified';

            $data = [
                'payment_meta' => $payment_meta,
                'token' => $payment_method,
                'payment_method_id' => GatewayType::BANK_TRANSFER,
            ];

            $additional_data = ['gateway_customer_reference' => $customer->id];

            if ($customer->default_source === $method->id) {
                $additional_data = ['gateway_customer_reference' => $customer->id, 'is_default' => 1];
            }

            $driver->storeGatewayToken($data, $additional_data);
<<<<<<< HEAD

        }
        catch(\Exception $e){
=======
        } catch(\Exception $e) {
>>>>>>> c400dc7b
            nlog("failed to import payment methods");
            nlog($e->getMessage());
        }
    }

<<<<<<< HEAD
    // private function  updateSepaPayment($payment_hash, $client, $meta)
    // {

    //     $company_gateway = CompanyGateway::find($this->company_gateway_id);
    //     $payment_method_type = GatewayType::SEPA;
    //     $driver = $company_gateway->driver($client)->init()->setPaymentMethod($payment_method_type);

    //     $payment_hash->data = array_merge((array) $payment_hash->data, $this->stripe_request);
    //     $payment_hash->save();
    //     $driver->setPaymentHash($payment_hash);

    //     $data = [
    //         'payment_method' => $payment_hash->data->object->payment_method,
    //         'payment_type' => PaymentType::parseCardType(strtolower($meta['card_details'])) ?: PaymentType::CREDIT_CARD_OTHER,
    //         'amount' => $payment_hash->data->amount_with_fee,
    //         'transaction_reference' => $meta['transaction_reference'],
    //         'gateway_type_id' => GatewayType::CREDIT_CARD,
    //     ];

    //     $payment = $driver->createPayment($data, Payment::STATUS_COMPLETED);

    //     SystemLogger::dispatch(
    //         ['response' => $this->stripe_request, 'data' => $data],
    //         SystemLog::CATEGORY_GATEWAY_RESPONSE,
    //         SystemLog::EVENT_GATEWAY_SUCCESS,
    //         SystemLog::TYPE_STRIPE,
    //         $client,
    //         $client->company,
    //     );


    // }

=======
>>>>>>> c400dc7b

    private function updateCreditCardPayment($payment_hash, $client, $meta)
    {
        $company_gateway = CompanyGateway::find($this->company_gateway_id);
        $payment_method_type = $meta['gateway_type_id'];
        $driver = $company_gateway->driver($client)->init()->setPaymentMethod($payment_method_type);

        $payment_hash->data = array_merge((array) $payment_hash->data, $this->stripe_request);
        $payment_hash->save();
        $driver->setPaymentHash($payment_hash);

        $data = [
            'payment_method' => $payment_hash->data->object->payment_method,
            'payment_type' => PaymentType::parseCardType(strtolower($meta['card_details'])) ?: PaymentType::CREDIT_CARD_OTHER,
            'amount' => $payment_hash->data->amount_with_fee,
            'transaction_reference' => $meta['transaction_reference'],
            'gateway_type_id' => GatewayType::CREDIT_CARD,
        ];

        $payment = $driver->createPayment($data, Payment::STATUS_COMPLETED);

        SystemLogger::dispatch(
            ['response' => $this->stripe_request, 'data' => $data],
            SystemLog::CATEGORY_GATEWAY_RESPONSE,
            SystemLog::EVENT_GATEWAY_SUCCESS,
            SystemLog::TYPE_STRIPE,
            $client,
            $client->company,
        );
    }
}<|MERGE_RESOLUTION|>--- conflicted
+++ resolved
@@ -89,19 +89,13 @@
 
         $charge_id = false;
 
-<<<<<<< HEAD
-        if(isset($this->stripe_request['object']['charges']) && optional($this->stripe_request['object']['charges']['data'][0])['id'])
-            $charge_id = $this->stripe_request['object']['charges']['data'][0]['id']; // API VERSION 2018
-        elseif (isset($this->stripe_request['object']['latest_charge']))
-            $charge_id = $this->stripe_request['object']['latest_charge']; // API VERSION 2022-11-15
-=======
+
         if (isset($this->stripe_request['object']['charges']) && optional($this->stripe_request['object']['charges']['data'][0])['id']) {
             $charge_id = $this->stripe_request['object']['charges']['data'][0]['id'];
         } // API VERSION 2018
         elseif (isset($this->stripe_request['object']['latest_charge'])) {
             $charge_id = $this->stripe_request['object']['latest_charge'];
         } // API VERSION 2022-11-15
->>>>>>> c400dc7b
 
 
         if (!$charge_id) {
@@ -126,13 +120,9 @@
                          ->where('transaction_reference', $charge['id'])
                          ->first();
 
-<<<<<<< HEAD
          //return early
         if($payment && $payment->status_id == Payment::STATUS_COMPLETED){
-=======
-        //return early
-        if ($payment && $payment->status_id == Payment::STATUS_COMPLETED) {
->>>>>>> c400dc7b
+
             nlog(" payment found and status correct - returning ");
             return;
         } elseif ($payment) {
@@ -198,14 +188,11 @@
             }
 
             $this->updateAchPayment($payment_hash, $client, $meta);
-        }
-<<<<<<< HEAD
-        elseif(isset($pi['payment_method_types']) && in_array('bacs_debit', $pi['payment_method_types'])){
-            return;
-        }
-
-=======
->>>>>>> c400dc7b
+        } elseif(isset($pi['payment_method_types']) && in_array('bacs_debit', $pi['payment_method_types'])){
+            return;
+        }
+
+
     }
 
     private function updateAchPayment($payment_hash, $client, $meta)
@@ -273,54 +260,13 @@
             }
 
             $driver->storeGatewayToken($data, $additional_data);
-<<<<<<< HEAD
-
-        }
-        catch(\Exception $e){
-=======
+
         } catch(\Exception $e) {
->>>>>>> c400dc7b
+
             nlog("failed to import payment methods");
             nlog($e->getMessage());
         }
     }
-
-<<<<<<< HEAD
-    // private function  updateSepaPayment($payment_hash, $client, $meta)
-    // {
-
-    //     $company_gateway = CompanyGateway::find($this->company_gateway_id);
-    //     $payment_method_type = GatewayType::SEPA;
-    //     $driver = $company_gateway->driver($client)->init()->setPaymentMethod($payment_method_type);
-
-    //     $payment_hash->data = array_merge((array) $payment_hash->data, $this->stripe_request);
-    //     $payment_hash->save();
-    //     $driver->setPaymentHash($payment_hash);
-
-    //     $data = [
-    //         'payment_method' => $payment_hash->data->object->payment_method,
-    //         'payment_type' => PaymentType::parseCardType(strtolower($meta['card_details'])) ?: PaymentType::CREDIT_CARD_OTHER,
-    //         'amount' => $payment_hash->data->amount_with_fee,
-    //         'transaction_reference' => $meta['transaction_reference'],
-    //         'gateway_type_id' => GatewayType::CREDIT_CARD,
-    //     ];
-
-    //     $payment = $driver->createPayment($data, Payment::STATUS_COMPLETED);
-
-    //     SystemLogger::dispatch(
-    //         ['response' => $this->stripe_request, 'data' => $data],
-    //         SystemLog::CATEGORY_GATEWAY_RESPONSE,
-    //         SystemLog::EVENT_GATEWAY_SUCCESS,
-    //         SystemLog::TYPE_STRIPE,
-    //         $client,
-    //         $client->company,
-    //     );
-
-
-    // }
-
-=======
->>>>>>> c400dc7b
 
     private function updateCreditCardPayment($payment_hash, $client, $meta)
     {
@@ -351,4 +297,5 @@
             $client->company,
         );
     }
+
 }