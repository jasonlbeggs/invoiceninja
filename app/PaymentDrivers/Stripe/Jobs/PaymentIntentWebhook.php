--- conflicted
+++ resolved
@@ -53,39 +53,46 @@
 
     public function handle()
     {
+        
         MultiDB::findAndSetDbByCompanyKey($this->company_key);
 
         $company = Company::where('company_key', $this->company_key)->first();
 
-        foreach ($this->stripe_request as $transaction) {
-            if (array_key_exists('payment_intent', $transaction)) {
-                $payment = Payment::query()
+            foreach ($this->stripe_request as $transaction) {
+
+                if(array_key_exists('payment_intent', $transaction))
+                {
+                    $payment = Payment::query()
                         ->where('company_id', $company->id)
                         ->where(function ($query) use ($transaction) {
                             $query->where('transaction_reference', $transaction['payment_intent'])
                                   ->orWhere('transaction_reference', $transaction['id']);
-                        })
+                                })
                         ->first();
-            } else {
-                $payment = Payment::query()
+                }
+                else
+                {
+                     $payment = Payment::query()
                         ->where('company_id', $company->id)
                         ->where('transaction_reference', $transaction['id'])
                         ->first();
+                }
+
+                if ($payment) {
+                    $payment->status_id = Payment::STATUS_COMPLETED;
+                    $payment->save();
+    
+                    $this->payment_completed = true;
+                }
             }
 
-            if ($payment) {
-                $payment->status_id = Payment::STATUS_COMPLETED;
-                $payment->save();
 
-                $this->payment_completed = true;
-            }
-        }
+        if($this->payment_completed)
+            return;
 
-        if ($this->payment_completed) {
-            return;
-        }
 
-        if (optional($this->stripe_request['object']['charges']['data'][0])['id']) {
+        if(optional($this->stripe_request['object']['charges']['data'][0])['id']){
+
             $company = Company::where('company_key', $this->company_key)->first();
 
             $payment = Payment::query()
@@ -93,31 +100,27 @@
                              ->where('transaction_reference', $this->stripe_request['object']['charges']['data'][0]['id'])
                              ->first();
 
-            //return early
-            if ($payment && $payment->status_id == Payment::STATUS_COMPLETED) {
-                nlog(' payment found and status correct - returning ');
-
+             //return early
+            if($payment && $payment->status_id == Payment::STATUS_COMPLETED){
+                nlog(" payment found and status correct - returning "); 
                 return;
-            } elseif ($payment) {
+            }
+            elseif($payment){
                 $payment->status_id = Payment::STATUS_COMPLETED;
                 $payment->save();
             }
+
 
             $hash = optional($this->stripe_request['object']['charges']['data'][0]['metadata'])['payment_hash'];
 
             $payment_hash = PaymentHash::where('hash', $hash)->first();
 
-            if (! $payment_hash) {
+            if(!$payment_hash)
                 return;
-            }
 
-            nlog('payment intent');
+            nlog("payment intent");
             nlog($this->stripe_request);
 
-<<<<<<< HEAD
-            if (optional($this->stripe_request['object']['charges']['data'][0]['metadata']['payment_hash']) && in_array('card', $this->stripe_request['object']['allowed_source_types'])) {
-                nlog('hash found');
-=======
             if(array_key_exists('allowed_source_types', $this->stripe_request['object']) && optional($this->stripe_request['object']['charges']['data'][0]['metadata']['payment_hash']) && in_array('card', $this->stripe_request['object']['allowed_source_types']))
             {
                 nlog("hash found");
@@ -133,7 +136,6 @@
             elseif(array_key_exists('payment_method_types', $this->stripe_request['object']) && optional($this->stripe_request['object']['charges']['data'][0]['metadata']['payment_hash']) && in_array('card', $this->stripe_request['object']['payment_method_types']))
             {
                 nlog("hash found");
->>>>>>> 76b307d2
 
                 $hash = $this->stripe_request['object']['charges']['data'][0]['metadata']['payment_hash'];
 
@@ -143,7 +145,9 @@
 
                 $this->updateCreditCardPayment($payment_hash, $client);
             }
+
         }
+
     }
 
     private function updateCreditCardPayment($payment_hash, $client)
@@ -163,7 +167,7 @@
             'transaction_reference' => $this->stripe_request['object']['charges']['data'][0]['id'],
             'gateway_type_id' => GatewayType::CREDIT_CARD,
         ];
-
+        
         $payment = $driver->createPayment($data, Payment::STATUS_COMPLETED);
 
         SystemLogger::dispatch(
@@ -174,5 +178,7 @@
             $client,
             $client->company,
         );
+
     }
+
 }