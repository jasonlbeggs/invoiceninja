<?php

/**
 * Invoice Ninja (https://invoiceninja.com).
 *
 * @link https://github.com/invoiceninja/invoiceninja source repository
 *
 * @copyright Copyright (c) 2021. Invoice Ninja LLC (https://invoiceninja.com)
 *
 * @license https://www.elastic.co/licensing/elastic-license
 */

namespace App\PaymentDrivers;

use App\Exceptions\PaymentFailed;
use App\Exceptions\StripeConnectFailure;
use App\Factory\PaymentFactory;
use App\Http\Requests\Payments\PaymentWebhookRequest;
use App\Http\Requests\Request;
use App\Jobs\Util\SystemLogger;
use App\Models\ClientGatewayToken;
use App\Models\GatewayType;
use App\Models\Payment;
use App\Models\PaymentHash;
use App\Models\PaymentType;
use App\Models\SystemLog;
use App\PaymentDrivers\Stripe\ACH;
use App\PaymentDrivers\Stripe\Alipay;
use App\PaymentDrivers\Stripe\ApplePay;
use App\PaymentDrivers\Stripe\Charge;
use App\PaymentDrivers\Stripe\Connect\Verify;
use App\PaymentDrivers\Stripe\CreditCard;
use App\PaymentDrivers\Stripe\ImportCustomers;
use App\PaymentDrivers\Stripe\SOFORT;
use App\PaymentDrivers\Stripe\SEPA;
<<<<<<< HEAD
use App\PaymentDrivers\Stripe\PRZELEWY24;
=======
use App\PaymentDrivers\Stripe\GIROPAY;
use App\PaymentDrivers\Stripe\iDeal;
>>>>>>> 492015a7
use App\PaymentDrivers\Stripe\UpdatePaymentMethods;
use App\PaymentDrivers\Stripe\Utilities;
use App\Utils\Traits\MakesHash;
use Exception;
use Illuminate\Http\RedirectResponse;
use Illuminate\Support\Carbon;
use Laracasts\Presenter\Exceptions\PresenterException;
use Stripe\Account;
use Stripe\Customer;
use Stripe\Exception\ApiErrorException;
use Stripe\PaymentIntent;
use Stripe\PaymentMethod;
use Stripe\SetupIntent;
use Stripe\Stripe;
use Stripe\StripeClient;

class StripePaymentDriver extends BaseDriver
{
    use MakesHash, Utilities;

    public $refundable = true;

    public $token_billing = true;

    public $can_authorise_credit_card = true;

    /** @var StripeClient */
    public $stripe;

    protected $customer_reference = 'customerReferenceParam';

    public $payment_method;

    public $stripe_connect = false;

    public $stripe_connect_auth = [];

    public static $methods = [
        GatewayType::CREDIT_CARD => CreditCard::class,
        GatewayType::BANK_TRANSFER => ACH::class,
        GatewayType::ALIPAY => Alipay::class,
        GatewayType::SOFORT => SOFORT::class,
        GatewayType::APPLE_PAY => ApplePay::class,
        GatewayType::SEPA => SEPA::class,
<<<<<<< HEAD
        GatewayType::PRZELEWY24 => PRZELEWY24::class,
=======
        GatewayType::GIROPAY => GIROPAY::class,
        GatewayType::IDEAL => iDeal::class,
>>>>>>> 492015a7

    ];

    const SYSTEM_LOG_TYPE = SystemLog::TYPE_STRIPE;

    /**
     * Initializes the Stripe API.
     * @return void
     */
    public function init()
    {
        if($this->stripe_connect)
        {
            Stripe::setApiKey(config('ninja.ninja_stripe_key'));

            if(strlen($this->company_gateway->getConfigField('account_id')) > 1)
                $this->stripe_connect_auth = ["stripe_account" => $this->company_gateway->getConfigField('account_id')];
            else
                throw new StripeConnectFailure('Stripe Connect has not been configured');
        }
        else
        {
            $this->stripe = new StripeClient(
                $this->company_gateway->getConfigField('apiKey')
            );

            Stripe::setApiKey($this->company_gateway->getConfigField('apiKey'));

        }

        return $this;
    }

    public function setPaymentMethod($payment_method_id)
    {
        $class = self::$methods[$payment_method_id];

        $this->payment_method = new $class($this);

        return $this;
    }

    /**
     * Returns the gateway types.
     */
    public function gatewayTypes(): array
    {
        $types = [
            // GatewayType::CRYPTO,
            GatewayType::CREDIT_CARD
        ];

        if ($this->client
            && isset($this->client->country)
            && in_array($this->client->country->iso_3166_3, ['AUT', 'BEL', 'DEU', 'ITA', 'NLD', 'ESP'])) {
            $types[] = GatewayType::SOFORT;
        }

        if ($this->client
            && isset($this->client->country)
            && in_array($this->client->country->iso_3166_3, ['USA'])
            ) {
            $types[] = GatewayType::BANK_TRANSFER;
        }

        if ($this->client
            && isset($this->client->country)
            && in_array($this->client->country->iso_3166_3, ['AUS', 'DNK', 'DEU', 'ITA', 'LUX', 'NOR', 'SVN', 'GBR', 'AUT', 'EST', 'GRC', 'JPN', 'MYS', 'PRT', 'ESP', 'USA', 'BEL', 'FIN', 'HKG', 'LVA', 'NLD', 'SGP', 'SWE', 'CAN', 'FRA', 'IRL', 'LTU', 'NZL', 'SVK', 'CHE'])) {
            $types[] = GatewayType::ALIPAY;
        }

        if ($this->client
            && $this->client->currency()
            && ($this->client->currency()->code == 'EUR')
            && isset($this->client->country)
            && in_array($this->client->country->iso_3166_3, ['AUS', 'DNK', 'DEU', 'ITA', 'LUX', 'NOR', 'SVN', 'GBR', 'EST', 'GRC', 'JPN', 'PRT', 'ESP', 'USA', 'BEL', 'FIN'])) { // TODO: More has to be added https://stripe.com/docs/payments/sepa-debit
            $types[] = GatewayType::SEPA;
        }

        if ($this->client
<<<<<<< HEAD
            && isset($this->client->country)
            && in_array($this->client->country->iso_3166_3, ['POL'])){
            $types[] = GatewayType::PRZELEWY24;
        }
=======
            && $this->client->currency()
            && ($this->client->currency()->code == 'EUR')
            && isset($this->client->country)
            && in_array($this->client->country->iso_3166_3, ["DEU"]))
            $types[] = GatewayType::GIROPAY;

        if ($this->client
            && $this->client->currency()
            && ($this->client->currency()->code == 'EUR')
            && isset($this->client->country)
            && in_array($this->client->country->iso_3166_3, ["NLD"]))
            $types[] = GatewayType::IDEAL;
>>>>>>> 492015a7

        return $types;
    }

    public function viewForType($gateway_type_id)
    {
        switch ($gateway_type_id) {
            case GatewayType::CREDIT_CARD:
                return 'gateways.stripe.credit_card';
                break;
            case GatewayType::SOFORT:
                return 'gateways.stripe.sofort';
                break;
            case GatewayType::BANK_TRANSFER:
                return 'gateways.stripe.ach';
                break;
            case GatewayType::SEPA:
                return 'gateways.stripe.sepa';
                break;
            case GatewayType::PRZELEWY24:
                return 'gateways.stripe.przelewy24';
                break;
            case GatewayType::CRYPTO:
            case GatewayType::ALIPAY:
            case GatewayType::APPLE_PAY:
                return 'gateways.stripe.other';
                break;
            case GatewayType::GIROPAY:
                return 'gateways.stripe.giropay';
                break;
            case GatewayType::IDEAL:
                return 'gateways.stripe.ideal';
            default:
                break;
        }
    }

    public function getClientRequiredFields(): array
    {
        $fields = [];

        if ($this->company_gateway->require_client_name) {
            $fields[] = ['name' => 'client_name', 'label' => ctrans('texts.client_name'), 'type' => 'text', 'validation' => 'required'];
        }

        if ($this->company_gateway->require_contact_name) {
            $fields[] = ['name' => 'contact_first_name', 'label' => ctrans('texts.first_name'), 'type' => 'text', 'validation' => 'required'];
            $fields[] = ['name' => 'contact_last_name', 'label' => ctrans('texts.last_name'), 'type' => 'text', 'validation' => 'required'];
        }

        if ($this->company_gateway->require_contact_email) {
            $fields[] = ['name' => 'contact_email', 'label' => ctrans('texts.email'), 'type' => 'text', 'validation' => 'required,email:rfc'];
        }

        if ($this->company_gateway->require_client_phone) {
            $fields[] = ['name' => 'client_phone', 'label' => ctrans('texts.client_phone'), 'type' => 'tel', 'validation' => 'required'];
        }

        if ($this->company_gateway->require_billing_address) {
            $fields[] = ['name' => 'client_address_line_1', 'label' => ctrans('texts.address1'), 'type' => 'text', 'validation' => 'required'];
//            $fields[] = ['name' => 'client_address_line_2', 'label' => ctrans('texts.address2'), 'type' => 'text', 'validation' => 'nullable'];
            $fields[] = ['name' => 'client_city', 'label' => ctrans('texts.city'), 'type' => 'text', 'validation' => 'required'];
            $fields[] = ['name' => 'client_state', 'label' => ctrans('texts.state'), 'type' => 'text', 'validation' => 'required'];
            $fields[] = ['name' => 'client_country_id', 'label' => ctrans('texts.country'), 'type' => 'text', 'validation' => 'required'];
        }

        if($this->company_gateway->require_postal_code) {
            $fields[] = ['name' => 'client_postal_code', 'label' => ctrans('texts.postal_code'), 'type' => 'text', 'validation' => 'required'];
        }

        if ($this->company_gateway->require_shipping_address) {
            $fields[] = ['name' => 'client_shipping_address_line_1', 'label' => ctrans('texts.shipping_address1'), 'type' => 'text', 'validation' => 'required'];
//            $fields[] = ['name' => 'client_shipping_address_line_2', 'label' => ctrans('texts.shipping_address2'), 'type' => 'text', 'validation' => 'sometimes'];
            $fields[] = ['name' => 'client_shipping_city', 'label' => ctrans('texts.shipping_city'), 'type' => 'text', 'validation' => 'required'];
            $fields[] = ['name' => 'client_shipping_state', 'label' => ctrans('texts.shipping_state'), 'type' => 'text', 'validation' => 'required'];
            $fields[] = ['name' => 'client_shipping_postal_code', 'label' => ctrans('texts.shipping_postal_code'), 'type' => 'text', 'validation' => 'required'];
            $fields[] = ['name' => 'client_shipping_country_id', 'label' => ctrans('texts.shipping_country'), 'type' => 'text', 'validation' => 'required'];
        }


        return $fields;
    }

    /**
     * Proxy method to pass the data into payment method authorizeView().
     *
     * @param array $data
     * @return RedirectResponse|mixed
     */
    public function authorizeView(array $data)
    {
        return $this->payment_method->authorizeView($data);
    }

    /**
     * Processes the gateway response for credit card authorization.
     *
     * @param \Illuminate\Http\Request $request
     * @return RedirectResponse|mixed
     */
    public function authorizeResponse($request)
    {
        return $this->payment_method->authorizeResponse($request);
    }

    /**
     * Process the payment with gateway.
     *
     * @param array $data
     * @return RedirectResponse|mixed
     */
    public function processPaymentView(array $data)
    {
        return $this->payment_method->paymentView($data);
    }

    public function processPaymentResponse($request)
    {
        return $this->payment_method->paymentResponse($request);
    }

    /**
     * Creates a new String Payment Intent.
     *
     * @param array $data The data array to be passed to Stripe
     * @return PaymentIntent       The Stripe payment intent object
     * @throws ApiErrorException
     */
    public function createPaymentIntent($data): ?PaymentIntent
    {
        $this->init();

        $meta = $this->stripe_connect_auth;

        return PaymentIntent::create($data, $meta);
    }

    /**
     * Returns a setup intent that allows the user
     * to enter card details without initiating a transaction.
     *
     * @return SetupIntent
     * @throws ApiErrorException
     */
    public function getSetupIntent(): SetupIntent
    {
        $this->init();

        $params = [];
        $meta = $this->stripe_connect_auth;

        return SetupIntent::create($params, $meta);
    }

    /**
     * Returns the Stripe publishable key.
     * @return null|string The stripe publishable key
     */
    public function getPublishableKey(): ?string
    {
        return $this->company_gateway->getPublishableKey();
    }

    /**
     * Finds or creates a Stripe Customer object.
     *
     * @return null|Customer A Stripe customer object
     * @throws PresenterException
     * @throws ApiErrorException
     */
    public function findOrCreateCustomer(): ?Customer
    {
        $customer = null;

        $this->init();

        $client_gateway_token = ClientGatewayToken::whereClientId($this->client->id)
                                                  ->whereCompanyGatewayId($this->company_gateway->id)
                                                  ->first();

        //Search by customer reference
        if ($client_gateway_token && $client_gateway_token->gateway_customer_reference) {

            $customer = Customer::retrieve($client_gateway_token->gateway_customer_reference, $this->stripe_connect_auth);

            if($customer)
                return $customer;

        }

        //Search by email
        $searchResults = \Stripe\Customer::all([
                    "email" => $this->client->present()->email(),
                    "limit" => 2,
                    "starting_after" => null
        ],$this->stripe_connect_auth);

        if(count($searchResults) == 1)
            return $searchResults->data[0];

        //Else create a new record
        $data['name'] = $this->client->present()->name();
        $data['phone'] = $this->client->present()->phone();

        if (filter_var($this->client->present()->email(), FILTER_VALIDATE_EMAIL)) {
            $data['email'] = $this->client->present()->email();
        }

        $customer = Customer::create($data, $this->stripe_connect_auth);

        if (!$customer) {
            throw new Exception('Unable to create gateway customer');
        }

        return $customer;
    }

    public function refund(Payment $payment, $amount, $return_client_response = false)
    {
        $this->init();

        $meta = $this->stripe_connect_auth;

        /** Response from Stripe SDK/API. */
        $response = null;

        try {
            // $response = $this->stripe
            //     ->refunds
            //     ->create(['charge' => $payment->transaction_reference, 'amount' => $this->convertToStripeAmount($amount, $this->client->currency()->precision, $this->client->currency())], $meta);

            $response = \Stripe\Refund::create([
                'charge' => $payment->transaction_reference,
                'amount' => $this->convertToStripeAmount($amount, $this->client->currency()->precision, $this->client->currency())
            ], $meta);

            if ($response->status == $response::STATUS_SUCCEEDED) {
                SystemLogger::dispatch(['server_response' => $response, 'data' => request()->all(),], SystemLog::CATEGORY_GATEWAY_RESPONSE, SystemLog::EVENT_GATEWAY_SUCCESS, SystemLog::TYPE_STRIPE, $this->client, $this->client->company);

                return [
                    'transaction_reference' => $response->charge,
                    'transaction_response' => json_encode($response),
                    'success' => $response->status == $response::STATUS_SUCCEEDED ? true : false,
                    'description' => $response->metadata,
                    'code' => $response,
                ];
            }

            SystemLogger::dispatch(['server_response' => $response, 'data' => request()->all(),], SystemLog::CATEGORY_GATEWAY_RESPONSE, SystemLog::EVENT_GATEWAY_FAILURE, SystemLog::TYPE_STRIPE, $this->client, $this->client->company);

            return [
                'transaction_reference' => null,
                'transaction_response' => json_encode($response),
                'success' => false,
                'description' => $response->failure_reason,
                'code' => 422,
            ];
        } catch (Exception $e) {
            SystemLogger::dispatch(['server_response' => $response, 'data' => request()->all(),], SystemLog::CATEGORY_GATEWAY_RESPONSE, SystemLog::EVENT_GATEWAY_FAILURE, SystemLog::TYPE_STRIPE, $this->client, $this->client->company);

            nlog($e->getMessage());

            return [
                'transaction_reference' => null,
                'transaction_response' => json_encode($response),
                'success' => false,
                'description' => $e->getMessage(),
                'code' => 422,
            ];
        }
    }

    public function verificationView(ClientGatewayToken $payment_method)
    {
        return $this->payment_method->verificationView($payment_method);
    }

    public function processVerification(Request $request, ClientGatewayToken $payment_method)
    {
        return $this->payment_method->processVerification($request, $payment_method);
    }

    public function processWebhookRequest(PaymentWebhookRequest $request)
    {
        // Allow app to catch up with webhook request.
        sleep(2);

        if ($request->type === 'charge.succeeded' || $request->type === 'payment_intent.succeeded') {

            foreach ($request->data as $transaction) {
                $payment = Payment::query()
                        ->where('transaction_reference', $transaction['id'])
                        ->where('company_id', $request->getCompany()->id)
                        ->first();

                if ($payment) {
                    $payment->status_id = Payment::STATUS_COMPLETED;
                    $payment->save();
                }
            }
        } elseif ($request->type === 'source.chargeable') {
            $this->init();

            foreach ($request->data as $transaction) {
                $charge = \Stripe\Charge::create([
                    'amount' => $request->data['object']['amount'],
                    'currency' => $request->data['object']['currency'],
                    'source' => $request->data['object']['id'],
                ], $this->stripe_connect_auth);

                if ($charge->captured) {
                    $payment = Payment::query()
                        ->where('transaction_reference', $transaction['id'])
                        ->where('company_id', $request->getCompany()->id)
                        ->first();

                    if ($payment) {
                        $payment->status_id = Payment::STATUS_COMPLETED;
                        $payment->save();
                    }
                }
            }
        }

        return response()->json([], 200);
    }

    public function tokenBilling(ClientGatewayToken $cgt, PaymentHash $payment_hash)
    {
        return (new Charge($this))->tokenBilling($cgt, $payment_hash);
    }

    /**
     * Attach Stripe payment method to Stripe client.
     *
     * @param string $payment_method
     * @param mixed $customer
     *
     * @return void
     */
    public function attach(string $payment_method, $customer): void
    {
        $this->init();

        try {

            $stripe_payment_method = $this->getStripePaymentMethod($payment_method);
            $stripe_payment_method->attach(['customer' => $customer->id], $this->stripe_connect_auth);

        } catch (ApiErrorException | Exception $e) {

            nlog($e->getMessage());

            SystemLogger::dispatch([
                'server_response' => $e->getMessage(),
                'data' => request()->all(),
            ],
            SystemLog::CATEGORY_GATEWAY_RESPONSE,
            SystemLog::EVENT_GATEWAY_FAILURE,
            SystemLog::TYPE_STRIPE,
            $this->client, $this->client->company);

        }
    }

    /**
     * Detach payment method from the Stripe.
     * https://stripe.com/docs/api/payment_methods/detach
     *
     * @param ClientGatewayToken $token
     * @return void
     */
    public function detach(ClientGatewayToken $token)
    {

        $this->init();

        try{

            $pm = $this->getStripePaymentMethod($token->token);
            $pm->detach([], $this->stripe_connect_auth);

        } catch (ApiErrorException | Exception $e) {

            nlog($e->getMessage());

            SystemLogger::dispatch([
                'server_response' => $e->getMessage(),
                'data' => request()->all(),
            ],
            SystemLog::CATEGORY_GATEWAY_RESPONSE,
            SystemLog::EVENT_GATEWAY_FAILURE,
            SystemLog::TYPE_STRIPE,
            $this->client, $this->client->company);

        }
    }

    public function getCompanyGatewayId(): int
    {
        return $this->company_gateway->id;
    }

    /**
     * Retrieve payment method from Stripe.
     *
     * @param string $source
     *
     * @return PaymentMethod|void
     */
    public function getStripePaymentMethod(string $source)
    {
        try {

            return PaymentMethod::retrieve($source, $this->stripe_connect_auth);

        } catch (ApiErrorException | Exception $e) {
            throw new PaymentFailed($e->getMessage(), $e->getCode());
        }
    }

    public function getAllConnectedAccounts()
    {
        $this->init();

        return Account::all();
    }

    public function setClientFromCustomer($customer)
    {
        $this->client = ClientGatewayToken::where('gateway_customer_reference', $customer)->client;
    }

    /**
     * Pull all client payment methods and update
     * the respective tokens in the system.
     *
     */
    public function updateAllPaymentMethods()
    {
        return (new UpdatePaymentMethods($this))->run();
    }

    /**
     * Imports stripe customers and their payment methods
     * Matches users in the system based on the $match_on_record
     * ie. email
     *
     * Phone
     * Email
     */
    public function importCustomers()
    {

        return (new ImportCustomers($this))->run();
        //match clients based on the gateway_customer_reference column

    }

    public function importMatchedClients()
    {
        return (new ImportCustomers($this))->match();
    }

    public function importCustomer($customer_id)
    {
        return (new ImportCustomers($this))->importCustomer($customer_id);
    }

    public function verifyConnect()
    {
        return (new Verify($this))->run();
    }

    public function disconnect()
    {
        if(!$this->stripe_connect)
            return true;

        if(!strlen($this->company_gateway->getConfigField('account_id')) > 1 )
            throw new StripeConnectFailure('Stripe Connect has not been configured');

        Stripe::setApiKey(config('ninja.ninja_stripe_key'));

        try {

            \Stripe\OAuth::deauthorize([
              'client_id' => config('ninja.ninja_stripe_client_id'),
              'stripe_user_id' => $this->company_gateway->getConfigField('account_id'),
            ]);

            $config = $this->company_gateway->getConfig();
            $config->account_id = "";
            $this->company_gateway->setConfig($config);
            $this->company_gateway->save();

        }
        catch(\Exception $e){
            throw new StripeConnectFailure('Unable to disconnect Stripe Connect');
        }

        return response()->json(['message' => 'success'], 200);
    }

    public function decodeUnicodeString($string)
    {
        return html_entity_decode($string, ENT_QUOTES, 'UTF-8');
        // return iconv("UTF-8", "ISO-8859-1//TRANSLIT", $this->decode_encoded_utf8($string));
    }

    public function decode_encoded_utf8($string){
        return preg_replace_callback('#\\\\u([0-9a-f]{4})#ism', function($matches) { return mb_convert_encoding(pack("H*", $matches[1]), "UTF-8", "UCS-2BE"); }, $string);
    }
}<|MERGE_RESOLUTION|>--- conflicted
+++ resolved
@@ -33,12 +33,9 @@
 use App\PaymentDrivers\Stripe\ImportCustomers;
 use App\PaymentDrivers\Stripe\SOFORT;
 use App\PaymentDrivers\Stripe\SEPA;
-<<<<<<< HEAD
 use App\PaymentDrivers\Stripe\PRZELEWY24;
-=======
 use App\PaymentDrivers\Stripe\GIROPAY;
 use App\PaymentDrivers\Stripe\iDeal;
->>>>>>> 492015a7
 use App\PaymentDrivers\Stripe\UpdatePaymentMethods;
 use App\PaymentDrivers\Stripe\Utilities;
 use App\Utils\Traits\MakesHash;
@@ -83,13 +80,9 @@
         GatewayType::SOFORT => SOFORT::class,
         GatewayType::APPLE_PAY => ApplePay::class,
         GatewayType::SEPA => SEPA::class,
-<<<<<<< HEAD
         GatewayType::PRZELEWY24 => PRZELEWY24::class,
-=======
         GatewayType::GIROPAY => GIROPAY::class,
         GatewayType::IDEAL => iDeal::class,
->>>>>>> 492015a7
-
     ];
 
     const SYSTEM_LOG_TYPE = SystemLog::TYPE_STRIPE;
@@ -169,25 +162,25 @@
         }
 
         if ($this->client
-<<<<<<< HEAD
             && isset($this->client->country)
             && in_array($this->client->country->iso_3166_3, ['POL'])){
             $types[] = GatewayType::PRZELEWY24;
         }
-=======
+
+        if($this->client
             && $this->client->currency()
             && ($this->client->currency()->code == 'EUR')
             && isset($this->client->country)
-            && in_array($this->client->country->iso_3166_3, ["DEU"]))
+            && in_array($this->client->country->iso_3166_3, ["DEU"])){
             $types[] = GatewayType::GIROPAY;
-
+        }
+      
         if ($this->client
             && $this->client->currency()
             && ($this->client->currency()->code == 'EUR')
             && isset($this->client->country)
             && in_array($this->client->country->iso_3166_3, ["NLD"]))
             $types[] = GatewayType::IDEAL;
->>>>>>> 492015a7
 
         return $types;
     }
