<?php

/**
 * Invoice Ninja (https://invoiceninja.com).
 *
 * @link https://github.com/invoiceninja/invoiceninja source repository
 *
 * @copyright Copyright (c) 2021. Invoice Ninja LLC (https://invoiceninja.com)
 *
 * @license https://www.elastic.co/licensing/elastic-license
 */

namespace App\PaymentDrivers;

use App\Exceptions\PaymentFailed;
use App\Exceptions\StripeConnectFailure;
use App\Factory\PaymentFactory;
use App\Http\Requests\Payments\PaymentWebhookRequest;
use App\Http\Requests\Request;
use App\Jobs\Util\SystemLogger;
use App\Models\ClientGatewayToken;
use App\Models\GatewayType;
use App\Models\Payment;
use App\Models\PaymentHash;
use App\Models\PaymentType;
use App\Models\SystemLog;
use App\PaymentDrivers\Stripe\ACH;
use App\PaymentDrivers\Stripe\Alipay;
use App\PaymentDrivers\Stripe\ApplePay;
use App\PaymentDrivers\Stripe\Charge;
use App\PaymentDrivers\Stripe\Connect\Verify;
use App\PaymentDrivers\Stripe\CreditCard;
use App\PaymentDrivers\Stripe\ImportCustomers;
use App\PaymentDrivers\Stripe\SOFORT;
use App\PaymentDrivers\Stripe\UpdatePaymentMethods;
use App\PaymentDrivers\Stripe\Utilities;
use App\Utils\Traits\MakesHash;
use Exception;
use Illuminate\Http\RedirectResponse;
use Illuminate\Support\Carbon;
use Laracasts\Presenter\Exceptions\PresenterException;
use Stripe\Account;
use Stripe\Customer;
use Stripe\Exception\ApiErrorException;
use Stripe\PaymentIntent;
use Stripe\PaymentMethod;
use Stripe\SetupIntent;
use Stripe\Stripe;
use Stripe\StripeClient;

class StripePaymentDriver extends BaseDriver
{
    use MakesHash, Utilities;

    public $refundable = true;

    public $token_billing = true;

    public $can_authorise_credit_card = true;

    /** @var StripeClient */
    public $stripe;

    protected $customer_reference = 'customerReferenceParam';

    public $payment_method;

    public $stripe_connect = false;

    public $stripe_connect_auth = [];

    public static $methods = [
        GatewayType::CREDIT_CARD => CreditCard::class,
        GatewayType::BANK_TRANSFER => ACH::class,
        GatewayType::ALIPAY => Alipay::class,
        GatewayType::SOFORT => SOFORT::class,
        GatewayType::APPLE_PAY => ApplePay::class,
        GatewayType::SEPA => 1, // TODO
    ];

    const SYSTEM_LOG_TYPE = SystemLog::TYPE_STRIPE;

    /**
     * Initializes the Stripe API.
     * @return void
     */
    public function init()
    {
        if($this->stripe_connect)
        {
            Stripe::setApiKey(config('ninja.ninja_stripe_key'));

            if(strlen($this->company_gateway->getConfigField('account_id')) > 1)
                $this->stripe_connect_auth = ["stripe_account" => $this->company_gateway->getConfigField('account_id')];
            else
                throw new StripeConnectFailure('Stripe Connect has not been configured');
        }
        else
        {
            $this->stripe = new StripeClient(
                $this->company_gateway->getConfigField('apiKey')
            );

            Stripe::setApiKey($this->company_gateway->getConfigField('apiKey'));

        }

        return $this;
    }

    public function setPaymentMethod($payment_method_id)
    {
        $class = self::$methods[$payment_method_id];

        $this->payment_method = new $class($this);

        return $this;
    }

    /**
     * Returns the gateway types.
     */
    public function gatewayTypes(): array
    {
        $types = [
            // GatewayType::CRYPTO,
            GatewayType::CREDIT_CARD
        ];        

        if ($this->client
            && isset($this->client->country)
            && in_array($this->client->country->iso_3166_3, ['AUT', 'BEL', 'DEU', 'ITA', 'NLD', 'ESP'])) {
            $types[] = GatewayType::SOFORT;
        }

        if ($this->client
            && isset($this->client->country)
            && in_array($this->client->country->iso_3166_3, ['USA'])
            ) {
            $types[] = GatewayType::BANK_TRANSFER;
        }

        if ($this->client
            && isset($this->client->country)
            && in_array($this->client->country->iso_3166_3, ['AUS', 'DNK', 'DEU', 'ITA', 'LUX', 'NOR', 'SVN', 'GBR', 'AUT', 'EST', 'GRC', 'JPN', 'MYS', 'PRT', 'ESP', 'USA', 'BEL', 'FIN', 'HKG', 'LVA', 'NLD', 'SGP', 'SWE', 'CAN', 'FRA', 'IRL', 'LTU', 'NZL', 'SVK', 'CHE'])) {
            $types[] = GatewayType::ALIPAY;
        }

        return $types;
    }

    public function viewForType($gateway_type_id)
    {
        switch ($gateway_type_id) {
            case GatewayType::CREDIT_CARD:
                return 'gateways.stripe.credit_card';
                break;
            case GatewayType::SOFORT:
                return 'gateways.stripe.sofort';
                break;
            case GatewayType::BANK_TRANSFER:
                return 'gateways.stripe.ach';
                break;
            case GatewayType::SEPA:
                return 'gateways.stripe.sepa';
                break;
            case GatewayType::CRYPTO:
            case GatewayType::ALIPAY:
            case GatewayType::APPLE_PAY:
                return 'gateways.stripe.other';
                break;

            default:
                break;
        }
    }

    public function getClientRequiredFields(): array
    {
        $fields = [];

        if ($this->company_gateway->require_client_name) {
            $fields[] = ['name' => 'client_name', 'label' => ctrans('texts.client_name'), 'type' => 'text', 'validation' => 'required'];
        }

        if ($this->company_gateway->require_contact_name) {
            $fields[] = ['name' => 'contact_first_name', 'label' => ctrans('texts.first_name'), 'type' => 'text', 'validation' => 'required'];
            $fields[] = ['name' => 'contact_last_name', 'label' => ctrans('texts.last_name'), 'type' => 'text', 'validation' => 'required'];
        }

        if ($this->company_gateway->require_contact_email) {
            $fields[] = ['name' => 'contact_email', 'label' => ctrans('texts.email'), 'type' => 'text', 'validation' => 'required,email:rfc'];
        }

        if ($this->company_gateway->require_client_phone) {
            $fields[] = ['name' => 'client_phone', 'label' => ctrans('texts.client_phone'), 'type' => 'tel', 'validation' => 'required'];
        }

        if ($this->company_gateway->require_billing_address) {
            $fields[] = ['name' => 'client_address_line_1', 'label' => ctrans('texts.address1'), 'type' => 'text', 'validation' => 'required'];
//            $fields[] = ['name' => 'client_address_line_2', 'label' => ctrans('texts.address2'), 'type' => 'text', 'validation' => 'nullable'];
            $fields[] = ['name' => 'client_city', 'label' => ctrans('texts.city'), 'type' => 'text', 'validation' => 'required'];
            $fields[] = ['name' => 'client_state', 'label' => ctrans('texts.state'), 'type' => 'text', 'validation' => 'required'];
            $fields[] = ['name' => 'client_country_id', 'label' => ctrans('texts.country'), 'type' => 'text', 'validation' => 'required'];
        }

        if($this->company_gateway->require_postal_code) {
            $fields[] = ['name' => 'client_postal_code', 'label' => ctrans('texts.postal_code'), 'type' => 'text', 'validation' => 'required'];
        }

        if ($this->company_gateway->require_shipping_address) {
            $fields[] = ['name' => 'client_shipping_address_line_1', 'label' => ctrans('texts.shipping_address1'), 'type' => 'text', 'validation' => 'required'];
//            $fields[] = ['name' => 'client_shipping_address_line_2', 'label' => ctrans('texts.shipping_address2'), 'type' => 'text', 'validation' => 'sometimes'];
            $fields[] = ['name' => 'client_shipping_city', 'label' => ctrans('texts.shipping_city'), 'type' => 'text', 'validation' => 'required'];
            $fields[] = ['name' => 'client_shipping_state', 'label' => ctrans('texts.shipping_state'), 'type' => 'text', 'validation' => 'required'];
            $fields[] = ['name' => 'client_shipping_postal_code', 'label' => ctrans('texts.shipping_postal_code'), 'type' => 'text', 'validation' => 'required'];
            $fields[] = ['name' => 'client_shipping_country_id', 'label' => ctrans('texts.shipping_country'), 'type' => 'text', 'validation' => 'required'];
        }


        return $fields;
    }

    /**
     * Proxy method to pass the data into payment method authorizeView().
     *
     * @param array $data
     * @return RedirectResponse|mixed
     */
    public function authorizeView(array $data)
    {
        return $this->payment_method->authorizeView($data);
    }

    /**
     * Processes the gateway response for credit card authorization.
     *
     * @param \Illuminate\Http\Request $request
     * @return RedirectResponse|mixed
     */
    public function authorizeResponse($request)
    {
        return $this->payment_method->authorizeResponse($request);
    }

    /**
     * Process the payment with gateway.
     *
     * @param array $data
     * @return RedirectResponse|mixed
     */
    public function processPaymentView(array $data)
    {
        return $this->payment_method->paymentView($data);
    }

    public function processPaymentResponse($request)
    {
        return $this->payment_method->paymentResponse($request);
    }

    /**
     * Creates a new String Payment Intent.
     *
     * @param array $data The data array to be passed to Stripe
     * @return PaymentIntent       The Stripe payment intent object
     * @throws ApiErrorException
     */
    public function createPaymentIntent($data): ?PaymentIntent
    {
        $this->init();

        $meta = $this->stripe_connect_auth;

        return PaymentIntent::create($data, $meta);
    }

    /**
     * Returns a setup intent that allows the user
     * to enter card details without initiating a transaction.
     *
     * @return SetupIntent
     * @throws ApiErrorException
     */
    public function getSetupIntent(): SetupIntent
    {
        $this->init();

        $params = [];
        $meta = $this->stripe_connect_auth;

        return SetupIntent::create($params, $meta);
    }

    /**
     * Returns the Stripe publishable key.
     * @return null|string The stripe publishable key
     */
    public function getPublishableKey(): ?string
    {
        return $this->company_gateway->getPublishableKey();
    }

    /**
     * Finds or creates a Stripe Customer object.
     *
     * @return null|Customer A Stripe customer object
     * @throws PresenterException
     * @throws ApiErrorException
     */
    public function findOrCreateCustomer(): ?Customer
    {
        $customer = null;

        $this->init();

        $client_gateway_token = ClientGatewayToken::whereClientId($this->client->id)->whereCompanyGatewayId($this->company_gateway->id)->first();

        //Search by customer reference
        if ($client_gateway_token && $client_gateway_token->gateway_customer_reference) {

            $customer = Customer::retrieve($client_gateway_token->gateway_customer_reference, $this->stripe_connect_auth);

            if($customer)
                return $customer;

        } 

        //Search by email
        $searchResults = \Stripe\Customer::all([
                    "email" => $this->client->present()->email(),
                    "limit" => 2,
                    "starting_after" => null
        ],$this->stripe_connect_auth);

        if(count($searchResults) == 1)
            return $searchResults->data[0];
        
        //Else create a new record
        $data['name'] = $this->client->present()->name();
        $data['phone'] = $this->client->present()->phone();
        
        if (filter_var($this->client->present()->email(), FILTER_VALIDATE_EMAIL)) {
            $data['email'] = $this->client->present()->email();
        }

        $customer = Customer::create($data, $this->stripe_connect_auth);

        if (!$customer) {
            throw new Exception('Unable to create gateway customer');
        }

        return $customer;
    }

    public function refund(Payment $payment, $amount, $return_client_response = false)
    {
        $this->init();

        $meta = $this->stripe_connect_auth;

        /** Response from Stripe SDK/API. */
        $response = null;

        try {
            // $response = $this->stripe
            //     ->refunds
            //     ->create(['charge' => $payment->transaction_reference, 'amount' => $this->convertToStripeAmount($amount, $this->client->currency()->precision, $this->client->currency())], $meta);

            $response = \Stripe\Refund::create([
                'charge' => $payment->transaction_reference, 
                'amount' => $this->convertToStripeAmount($amount, $this->client->currency()->precision, $this->client->currency())
            ], $meta);

            if ($response->status == $response::STATUS_SUCCEEDED) {
                SystemLogger::dispatch(['server_response' => $response, 'data' => request()->all(),], SystemLog::CATEGORY_GATEWAY_RESPONSE, SystemLog::EVENT_GATEWAY_SUCCESS, SystemLog::TYPE_STRIPE, $this->client, $this->client->company);

                return [
                    'transaction_reference' => $response->charge,
                    'transaction_response' => json_encode($response),
                    'success' => $response->status == $response::STATUS_SUCCEEDED ? true : false,
                    'description' => $response->metadata,
                    'code' => $response,
                ];
            }

            SystemLogger::dispatch(['server_response' => $response, 'data' => request()->all(),], SystemLog::CATEGORY_GATEWAY_RESPONSE, SystemLog::EVENT_GATEWAY_FAILURE, SystemLog::TYPE_STRIPE, $this->client, $this->client->company);

            return [
                'transaction_reference' => null,
                'transaction_response' => json_encode($response),
                'success' => false,
                'description' => $response->failure_reason,
                'code' => 422,
            ];
        } catch (Exception $e) {
            SystemLogger::dispatch(['server_response' => $response, 'data' => request()->all(),], SystemLog::CATEGORY_GATEWAY_RESPONSE, SystemLog::EVENT_GATEWAY_FAILURE, SystemLog::TYPE_STRIPE, $this->client, $this->client->company);

            nlog($e->getMessage());

            return [
                'transaction_reference' => null,
                'transaction_response' => json_encode($response),
                'success' => false,
                'description' => $e->getMessage(),
                'code' => 422,
            ];
        }
    }

    public function verificationView(ClientGatewayToken $payment_method)
    {
        return $this->payment_method->verificationView($payment_method);
    }

    public function processVerification(Request $request, ClientGatewayToken $payment_method)
    {
        return $this->payment_method->processVerification($request, $payment_method);
    }

    public function processWebhookRequest(PaymentWebhookRequest $request)
    {
        // Allow app to catch up with webhook request.
        sleep(2);

<<<<<<< HEAD
        if ($request->type === 'charge.succeeded') {
=======
        if ($request->type === 'charge.succeeded' || $request->type === 'payment_intent.succeeded') {
>>>>>>> 62c1e248
            foreach ($request->data as $transaction) {
                $payment = Payment::query()
                        ->where('transaction_reference', $transaction['id'])
                        ->where('company_id', $request->getCompany()->id)
                        ->first();

                if ($payment) {
                    $payment->status_id = Payment::STATUS_COMPLETED;
                    $payment->save();
                }
            }
        }
        elseif($request->type === 'source.chargeable'){

            $this->init();

            $charge = \Stripe\Charge::create([
              'amount' => $request->amount,
              'currency' => $request->currency,
              'source' => $request->id,
            ], $this->stripe_connect_auth);

            if($charge->captured)
            {
                $this->setClientFromCustomer($request->customer);
                
                $data = [
                'payment_method' => $request->id,
                'payment_type' => PaymentType::SOFORT,
                'amount' => $this->convertFromStripeAmount($request->amount, $this->client->currency()->precision, $this->client->currency()),
                'transaction_reference' => $charge->id,
                'gateway_type_id' => GatewayType::SOFORT,
                ];

                $payment = $this->createPayment($data, Payment::STATUS_COMPLETED);

            }

        }

        return response()->json([], 200);
    }

    public function tokenBilling(ClientGatewayToken $cgt, PaymentHash $payment_hash)
    {
        return (new Charge($this))->tokenBilling($cgt, $payment_hash);
    }

    /**
     * Attach Stripe payment method to Stripe client.
     *
     * @param string $payment_method
     * @param mixed $customer
     *
     * @return void
     */
    public function attach(string $payment_method, $customer): void
    {
        $this->init();

        try {

            $stripe_payment_method = $this->getStripePaymentMethod($payment_method);
            $stripe_payment_method->attach(['customer' => $customer->id], $this->stripe_connect_auth);

        } catch (ApiErrorException | Exception $e) {

            nlog($e->getMessage());

            SystemLogger::dispatch([
                'server_response' => $e->getMessage(),
                'data' => request()->all(),
            ],
            SystemLog::CATEGORY_GATEWAY_RESPONSE,
            SystemLog::EVENT_GATEWAY_FAILURE,
            SystemLog::TYPE_STRIPE,
            $this->client, $this->client->company);

        }
    }

    /**
     * Detach payment method from the Stripe.
     * https://stripe.com/docs/api/payment_methods/detach
     *
     * @param ClientGatewayToken $token
     * @return void
     */
    public function detach(ClientGatewayToken $token)
    {

        $this->init();

        try{

            $pm = $this->getStripePaymentMethod($token->token);
            $pm->detach([], $this->stripe_connect_auth);

        } catch (ApiErrorException | Exception $e) {

            nlog($e->getMessage());

            SystemLogger::dispatch([
                'server_response' => $e->getMessage(),
                'data' => request()->all(),
            ],
            SystemLog::CATEGORY_GATEWAY_RESPONSE,
            SystemLog::EVENT_GATEWAY_FAILURE,
            SystemLog::TYPE_STRIPE,
            $this->client, $this->client->company);

        }
    }

    public function getCompanyGatewayId(): int
    {
        return $this->company_gateway->id;
    }

    /**
     * Retrieve payment method from Stripe.
     *
     * @param string $source
     *
     * @return PaymentMethod|void
     */
    public function getStripePaymentMethod(string $source)
    {
        try {

            return PaymentMethod::retrieve($source, $this->stripe_connect_auth);

        } catch (ApiErrorException | Exception $e) {
            throw new PaymentFailed($e->getMessage(), $e->getCode());
        }
    }

    public function getAllConnectedAccounts()
    {
        $this->init();

        return Account::all();
    }

    public function setClientFromCustomer($customer)
    {
        $this->client = ClientGatewayToken::where('gateway_customer_reference', $customer)->client;
    }

    /**
     * Pull all client payment methods and update
     * the respective tokens in the system.
     *
     */
    public function updateAllPaymentMethods()
    {
        return (new UpdatePaymentMethods($this))->run();
    }

    /**
     * Imports stripe customers and their payment methods
     * Matches users in the system based on the $match_on_record
     * ie. email
     *
     * Phone
     * Email
     */
    public function importCustomers()
    {

        return (new ImportCustomers($this))->run();
        //match clients based on the gateway_customer_reference column

    }

    public function importMatchedClients()
    {
        return (new ImportCustomers($this))->match();
    }

    public function importCustomer($customer_id)
    {
        return (new ImportCustomers($this))->importCustomer($customer_id);
    }

    public function verifyConnect()
    {
        return (new Verify($this))->run();
    }

    public function disconnect()
    {
        if(!$this->stripe_connect)
            return true;

        if(!strlen($this->company_gateway->getConfigField('account_id')) > 1 )
            throw new StripeConnectFailure('Stripe Connect has not been configured');

        Stripe::setApiKey(config('ninja.ninja_stripe_key'));

        try {

            \Stripe\OAuth::deauthorize([
              'client_id' => config('ninja.ninja_stripe_client_id'),
              'stripe_user_id' => $this->company_gateway->getConfigField('account_id'),
            ]);

        }
        catch(\Exception $e){
            throw new StripeConnectFailure('Unable to disconnect Stripe Connect');
        }

        return response()->json(['message' => 'success'], 200);
    }
}<|MERGE_RESOLUTION|>--- conflicted
+++ resolved
@@ -423,11 +423,8 @@
         // Allow app to catch up with webhook request.
         sleep(2);
 
-<<<<<<< HEAD
         if ($request->type === 'charge.succeeded') {
-=======
-        if ($request->type === 'charge.succeeded' || $request->type === 'payment_intent.succeeded') {
->>>>>>> 62c1e248
+
             foreach ($request->data as $transaction) {
                 $payment = Payment::query()
                         ->where('transaction_reference', $transaction['id'])
