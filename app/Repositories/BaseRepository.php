--- conflicted
+++ resolved
@@ -29,10 +29,9 @@
     use MakesHash;
     use SavesDocuments;
 
-    public bool $import_mode = false;
+	public bool $import_mode = false;
 
     private bool $new_model = false;
-
     /**
      * @param $entity
      * @param $type
@@ -138,10 +137,9 @@
     /* Returns an invoice if defined as a key in the $resource array*/
     public function getInvitation($invitation, $resource)
     {
-        if (is_array($invitation) && ! array_key_exists('key', $invitation)) {
+        if (is_array($invitation) && ! array_key_exists('key', $invitation))
             return false;
-        }
-
+        
         $invitation_class = sprintf('App\\Models\\%sInvitation', $resource);
 
         $invitation = $invitation_class::where('key', $invitation['key'])->first();
@@ -153,20 +151,20 @@
     private function resolveEntityKey($model)
     {
         switch ($model) {
-            case $model instanceof RecurringInvoice:
+            case ($model instanceof RecurringInvoice):
                 return 'recurring_invoice_id';
-            case $model instanceof Invoice:
+            case ($model instanceof Invoice):
                 return 'invoice_id';
-            case $model instanceof Quote:
-                return 'quote_id';
-            case $model instanceof Credit:
-                return 'credit_id';
+            case ($model instanceof Quote):
+                return 'quote_id';            
+            case ($model instanceof Credit):
+                return 'credit_id';        
         }
     }
 
     /**
      * Alternative save used for Invoices, Recurring Invoices, Quotes & Credits.
-     *
+     * 
      * @param $data
      * @param $model
      * @return mixed
@@ -175,11 +173,10 @@
     protected function alternativeSave($data, $model)
     {
         //forces the client_id if it doesn't exist
-        if (array_key_exists('client_id', $data)) {
+        if(array_key_exists('client_id', $data)) 
             $model->client_id = $data['client_id'];
-        }
-
-        $client = Client::where('id', $model->client_id)->withTrashed()->firstOrFail();
+
+        $client = Client::where('id', $model->client_id)->withTrashed()->firstOrFail();    
 
         $state = [];
 
@@ -198,14 +195,12 @@
         $tmp_data = $data; //preserves the $data array
 
         /* We need to unset some variable as we sometimes unguard the model */
-        if (isset($tmp_data['invitations'])) {
+        if (isset($tmp_data['invitations'])) 
             unset($tmp_data['invitations']);
-        }
-
-        if (isset($tmp_data['client_contacts'])) {
+        
+        if (isset($tmp_data['client_contacts'])) 
             unset($tmp_data['client_contacts']);
-        }
-
+        
         $model->fill($tmp_data);
 
         $model->custom_surcharge_tax1 = $client->company->custom_surcharge_taxes1;
@@ -213,26 +208,22 @@
         $model->custom_surcharge_tax3 = $client->company->custom_surcharge_taxes3;
         $model->custom_surcharge_tax4 = $client->company->custom_surcharge_taxes4;
 
-        if (! $model->id) {
+        if(!$model->id)
             $this->new_model = true;
-        }
-
+        
         $model->saveQuietly();
 
         /* Model now persisted, now lets do some child tasks */
 
-        if ($model instanceof Invoice) {
+        if($model instanceof Invoice)
             $model->service()->setReminder()->save();
-        }
 
         /* Save any documents */
-        if (array_key_exists('documents', $data)) {
+        if (array_key_exists('documents', $data)) 
             $this->saveDocuments($data['documents'], $model);
-        }
-
-        if (array_key_exists('file', $data)) {
+
+        if (array_key_exists('file', $data)) 
             $this->saveDocuments($data['file'], $model);
-        }
 
         /* If invitations are present we need to filter existing invitations with the new ones */
         if (isset($data['invitations'])) {
@@ -243,23 +234,24 @@
                 $invitation_class = sprintf('App\\Models\\%sInvitation', $resource);
                 $invitation = $invitation_class::where('key', $invitation)->first();
 
-                if ($invitation) {
+                if ($invitation) 
                     $invitation->delete();
-                }
+                
             });
 
             foreach ($data['invitations'] as $invitation) {
 
                 //if no invitations are present - create one.
                 if (! $this->getInvitation($invitation, $resource)) {
-                    if (isset($invitation['id'])) {
+
+                    if (isset($invitation['id'])) 
                         unset($invitation['id']);
-                    }
 
                     //make sure we are creating an invite for a contact who belongs to the client only!
                     $contact = ClientContact::find($invitation['client_contact_id']);
 
                     if ($contact && $model->client_id == $contact->client_id) {
+
                         $invitation_class = sprintf('App\\Models\\%sInvitation', $resource);
 
                         $new_invitation = $invitation_class::withTrashed()
@@ -268,14 +260,18 @@
                                             ->first();
 
                         if ($new_invitation && $new_invitation->trashed()) {
+
                             $new_invitation->restore();
+
                         } else {
+
                             $invitation_factory_class = sprintf('App\\Factory\\%sInvitationFactory', $resource);
                             $new_invitation = $invitation_factory_class::create($model->company_id, $model->user_id);
                             $new_invitation->{$lcfirst_resource_id} = $model->id;
                             $new_invitation->client_contact_id = $contact->id;
                             $new_invitation->key = $this->createDbHash($model->company->db);
                             $new_invitation->save();
+
                         }
                     }
                 }
@@ -283,9 +279,8 @@
         }
 
         /* If no invitations have been created, this is our fail safe to maintain state*/
-        if ($model->invitations()->count() == 0) {
+        if ($model->invitations()->count() == 0) 
             $model->service()->createInvitations();
-        }
 
         /* Recalculate invoice amounts */
         $model = $model->calc()->getInvoice();
@@ -297,91 +292,82 @@
         $model = $model->service()->applyNumber()->save();
 
         /* Handle attempts where the deposit is greater than the amount/balance of the invoice */
-        if ((int) $model->balance != 0 && $model->partial > $model->amount) {
+        if((int)$model->balance != 0 && $model->partial > $model->amount)
             $model->partial = min($model->amount, $model->balance);
-        }
 
         /* Update product details if necessary - if we are inside a transaction - do nothing */
-        if ($model->company->update_products && $model->id && \DB::transactionLevel() == 0) {
+        if ($model->company->update_products && $model->id && \DB::transactionLevel() == 0) 
             UpdateOrCreateProduct::dispatch($model->line_items, $model, $model->company);
-        }
 
         /* Perform model specific tasks */
         if ($model instanceof Invoice) {
+
             if (($state['finished_amount'] != $state['starting_amount']) && ($model->status_id != Invoice::STATUS_DRAFT)) {
-<<<<<<< HEAD
-=======
 
                 //10-07-2022
->>>>>>> 76b307d2
                 $model->service()->updateStatus()->save();
                 $model->client->service()->updateBalance(($state['finished_amount'] - $state['starting_amount']))->save();
-<<<<<<< HEAD
-=======
                 $model->ledger()->updateInvoiceBalance(($state['finished_amount'] - $state['starting_amount']), "Update adjustment for invoice {$model->number}");
 
 
->>>>>>> 76b307d2
             }
 
-            if (! $model->design_id) {
+            if (! $model->design_id) 
                 $model->design_id = $this->decodePrimaryKey($client->getSetting('invoice_design_id'));
-            }
 
             //links tasks and expenses back to the invoice.
             $model->service()->linkEntities()->save();
 
-            if ($this->new_model) {
+            if($this->new_model)
                 event('eloquent.created: App\Models\Invoice', $model);
-            } else {
+            else
                 event('eloquent.updated: App\Models\Invoice', $model);
-            }
+
         }
 
         if ($model instanceof Credit) {
+
             $model = $model->calc()->getCredit();
 
-            if (! $model->design_id) {
+            if (! $model->design_id) 
                 $model->design_id = $this->decodePrimaryKey($client->getSetting('credit_design_id'));
-            }
-
-            if (array_key_exists('invoice_id', $data) && $data['invoice_id']) {
+
+            if(array_key_exists('invoice_id', $data) && $data['invoice_id'])
                 $model->invoice_id = $data['invoice_id'];
-            }
-
-            if ($this->new_model) {
-                event('eloquent.created: App\Models\Credit', $model);
-            } else {
+
+            if($this->new_model)
+                event('eloquent.created: App\Models\Credit', $model);            
+            else
                 event('eloquent.updated: App\Models\Credit', $model);
-            }
+
         }
 
         if ($model instanceof Quote) {
-            if (! $model->design_id) {
+
+            if (! $model->design_id) 
                 $model->design_id = $this->decodePrimaryKey($client->getSetting('quote_design_id'));
-            }
 
             $model = $model->calc()->getQuote();
 
-            if ($this->new_model) {
+
+            if($this->new_model)
                 event('eloquent.created: App\Models\Quote', $model);
-            } else {
+            else
                 event('eloquent.updated: App\Models\Quote', $model);
-            }
         }
 
         if ($model instanceof RecurringInvoice) {
-            if (! $model->design_id) {
+
+            if (! $model->design_id) 
                 $model->design_id = $this->decodePrimaryKey($client->getSetting('invoice_design_id'));
-            }
-
+            
             $model = $model->calc()->getRecurringInvoice();
 
-            if ($this->new_model) {
+
+            if($this->new_model)
                 event('eloquent.created: App\Models\RecurringInvoice', $model);
-            } else {
+            else
                 event('eloquent.updated: App\Models\RecurringInvoice', $model);
-            }
         }
 
         $model->save();
