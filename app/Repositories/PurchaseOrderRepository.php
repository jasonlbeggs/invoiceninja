--- conflicted
+++ resolved
@@ -11,14 +11,9 @@
 
 namespace App\Repositories;
 
-use App\Factory\PurchaseOrderFactory;
+
 use App\Models\PurchaseOrder;
-<<<<<<< HEAD
-use App\Models\Vendor;
-use App\Models\VendorContact;
-=======
 use App\Models\PurchaseOrderInvitation;
->>>>>>> 3949429b
 use App\Utils\Traits\MakesHash;
 
 class PurchaseOrderRepository extends BaseRepository
@@ -31,148 +26,14 @@
 
     public function save(array $data, PurchaseOrder $purchase_order) : ?PurchaseOrder
     {
-
-        if(array_key_exists('vendor_id', $data)) 
-            $purchase_order->vendor_id = $data['vendor_id'];
-
-        $vendor = Vendor::where('id', $purchase_order->vendor_id)->withTrashed()->firstOrFail();    
-
-        $state = [];
-
-        $resource = class_basename($purchase_order); //ie Invoice
-
-        if (! $purchase_order->id) {
-            $company_defaults = $vendor->setCompanyDefaults($data, lcfirst($resource));
-            $purchase_order->uses_inclusive_taxes = $vendor->getSetting('inclusive_taxes');
-            $data = array_merge($company_defaults, $data);
-        }
-
-        $tmp_data = $data; //preserves the $data array
-
-        /* We need to unset some variable as we sometimes unguard the model */
-        if (isset($tmp_data['invitations'])) 
-            unset($tmp_data['invitations']);
-        
-        if (isset($tmp_data['vendor_contacts'])) 
-            unset($tmp_data['vendor_contacts']);
-        
-        $purchase_order->fill($tmp_data);
-
-        $purchase_order->custom_surcharge_tax1 = $vendor->company->custom_surcharge_taxes1;
-        $purchase_order->custom_surcharge_tax2 = $vendor->company->custom_surcharge_taxes2;
-        $purchase_order->custom_surcharge_tax3 = $vendor->company->custom_surcharge_taxes3;
-        $purchase_order->custom_surcharge_tax4 = $vendor->company->custom_surcharge_taxes4;
-
-        if(!$purchase_order->id)
-            $this->new_model = true;
-        
-        $purchase_order->saveQuietly();
-
-        /* Save any documents */
-        if (array_key_exists('documents', $data)) 
-            $this->saveDocuments($data['documents'], $purchase_order);
-
-        if (array_key_exists('file', $data)) 
-            $this->saveDocuments($data['file'], $purchase_order);
-
-        /* If invitations are present we need to filter existing invitations with the new ones */
-        if (isset($data['invitations'])) {
-            $invitations = collect($data['invitations']);
-
-            /* Get array of Keys which have been removed from the invitations array and soft delete each invitation */
-            $purchase_order->invitations->pluck('key')->diff($invitations->pluck('key'))->each(function ($invitation) {
-                $invitation = PurchaseOrderInvitation::where('key', $invitation)->first();
-
-                if ($invitation) 
-                    $invitation->delete();
-                
-            });
-
-            foreach ($data['invitations'] as $invitation) {
-
-                //if no invitations are present - create one.
-                if (! $this->getInvitation($invitation, $resource)) {
-
-                    if (isset($invitation['id'])) 
-                        unset($invitation['id']);
-
-                    //make sure we are creating an invite for a contact who belongs to the client only!
-                    $contact = VendorContact::find($invitation['vendor_contact_id']);
-
-                    if ($contact && $purchase_order->client_id == $contact->client_id) {
-
-                        $new_invitation = PurchaseOrderInvitation::withTrashed()
-                                            ->where('vendor_contact_id', $contact->id)
-                                            ->where('purchase_order_id', $purchase_order->id)
-                                            ->first();
-
-                        if ($new_invitation && $new_invitation->trashed()) {
-
-                            $new_invitation->restore();
-
-                        } else {
-
-                            $new_invitation = PurchaseOrderFactory::create($purchase_order->company_id, $purchase_order->user_id);
-                            $new_invitation->purchase_order_id = $purchase_order->id;
-                            $new_invitation->vendor_contact_id = $contact->id;
-                            $new_invitation->key = $this->createDbHash($purchase_order->company->db);
-                            $new_invitation->save();
-
-                        }
-                    }
-                }
-            }
-        }
-
-        /* If no invitations have been created, this is our fail safe to maintain state*/
-        if ($purchase_order->invitations()->count() == 0) 
-            $purchase_order->service()->createInvitations();
-
-        /* Apply entity number */
-        $purchase_order = $purchase_order->service()->applyNumber()->save();
-
-        /* Handle attempts where the deposit is greater than the amount/balance of the invoice */
-        if((int)$purchase_order->balance != 0 && $purchase_order->partial > $purchase_order->amount)
-            $purchase_order->partial = min($purchase_order->amount, $purchase_order->balance);
-
-        $purchase_order = $purchase_order->calc()->getPurchaseOrder();
-
-        if (! $purchase_order->design_id) 
-            $purchase_order->design_id = $this->decodePrimaryKey($client->getSetting('credit_design_id'));
-
-        if(array_key_exists('invoice_id', $data) && $data['invoice_id'])
-            $purchase_order->invoice_id = $data['invoice_id'];
-
-        if($this->new_model)
-            event('eloquent.created: App\Models\PurchaseOrder', $purchase_order);            
-        else
-            event('eloquent.updated: App\Models\PurchaseOrder', $purchase_order);
-
-
+        $purchase_order->fill($data);
         $purchase_order->save();
 
-        return $purchase_order->fresh();
-
-
-        // $purchase_order->fill($data);
-        // $purchase_order->save();
-
-        // return $purchase_order;
+        return $purchase_order;
     }
     public function getInvitationByKey($key) :?PurchaseOrderInvitation
     {
         return PurchaseOrderInvitation::where('key', $key)->first();
     }
 
-    public function getInvitation($invitation, $resource)
-    {
-        // if (is_array($invitation) && ! array_key_exists('key', $invitation))
-        //     return false;
-        
-        // $invitation = PurchaseOrderInvitation::where('key', $invitation['key'])->first();
-
-        return $invitation;
-    }
-
-
 }