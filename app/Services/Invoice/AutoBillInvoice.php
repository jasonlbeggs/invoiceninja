--- conflicted
+++ resolved
@@ -114,10 +114,9 @@
         ]);
 
         nlog("Payment hash created => {$payment_hash->id}");
-
+      
         $payment = false;
 
-<<<<<<< HEAD
         $number_of_retries = $this->invoice->auto_bill_tries;
 
         try {
@@ -140,26 +139,6 @@
 
         if ($payment) {
             info("Auto Bill payment captured for " . $this->invoice->number);
-=======
-        //TODO check retries is not past threshold > 3. //return
-        // if threshold exceeded. set invoices.auto_bill_enabled = false.
-
-        try{
-        $payment = $gateway_token->gateway
-                                 ->driver($this->client)
-                                 ->setPaymentHash($payment_hash)
-                                 ->tokenBilling($gateway_token, $payment_hash);
-         }
-         catch(\Exception $e){
-            nlog("payment NOT captured for ". $this->invoice->number . " with error " . $e->getMessage());
-            //   $this->invoice->service()->removeUnpaidGatewayFees();
-
-            //@TODO increment auto_bill_tries here
-         }
-
-        if($payment){
-            info("Auto Bill payment captured for ".$this->invoice->number);
->>>>>>> fa3110f2
         }
 
         // return $this->invoice->fresh();
