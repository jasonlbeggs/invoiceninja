--- conflicted
+++ resolved
@@ -372,14 +372,9 @@
 
         if (!isset($this->invoice->terms)) 
             $this->invoice->terms = $settings->invoice_terms;
-<<<<<<< HEAD
-=======
-        }
-
-        if (!isset($this->invoice->public_notes)) {
+
+        if (!isset($this->invoice->public_notes)) 
             $this->invoice->public_notes = $this->invoice->client->public_notes;
-        }
->>>>>>> 1a4b5ed5
         
         /* If client currency differs from the company default currency, then insert the client exchange rate on the model.*/
         if(!isset($this->invoice->exchange_rate) && $this->invoice->client->currency()->id != (int) $this->invoice->company->settings->currency_id)
