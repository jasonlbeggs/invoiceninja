--- conflicted
+++ resolved
@@ -24,11 +24,6 @@
 class RefundPayment
 {
 
-<<<<<<< HEAD
-    public $refund_data;
-
-    private $credit_note;
-
     private float $total_refund = 0;
 
     private float $credits_used = 0;
@@ -36,9 +31,6 @@
     private $gateway_refund_status;
 
     private $activity_repository;
-=======
-    private float $total_refund = 0;
->>>>>>> d5339d08
 
     private bool $refund_failed = false;
     
@@ -46,16 +38,9 @@
 
     public function __construct(public Payment $payment, public array $refund_data)
     {
-<<<<<<< HEAD
-        $this->payment = $payment;
-
-        $this->refund_data = $refund_data;
-
         $this->gateway_refund_status = false;
 
         $this->activity_repository = new ActivityRepository();
-=======
->>>>>>> d5339d08
     }
 
     public function run()
