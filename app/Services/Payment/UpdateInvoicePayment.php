<?php
/**
 * Invoice Ninja (https://invoiceninja.com).
 *
 * @link https://github.com/invoiceninja/invoiceninja source repository
 *
 * @copyright Copyright (c) 2022. Invoice Ninja LLC (https://invoiceninja.com)
 *
 * @license https://www.elastic.co/licensing/elastic-license
 */

namespace App\Services\Payment;

use App\Events\Invoice\InvoiceWasUpdated;
use App\Jobs\Invoice\InvoiceWorkflowSettings;
use App\Jobs\Ninja\TransactionLog;
use App\Models\Client;
use App\Models\Invoice;
use App\Models\Payment;
use App\Models\PaymentHash;
use App\Models\TransactionEvent;
use App\Utils\Ninja;
use App\Utils\Traits\MakesHash;

class UpdateInvoicePayment
{
    use MakesHash;

    public $payment;

    public $payment_hash;

    public function __construct(Payment $payment, PaymentHash $payment_hash)
    {
        $this->payment = $payment;
        $this->payment_hash = $payment_hash;
    }

    public function run()
    {
        $paid_invoices = $this->payment_hash->invoices();

        $invoices = Invoice::whereIn('id', $this->transformKeys(array_column($paid_invoices, 'invoice_id')))->withTrashed()->get();

        $client = $this->payment->client;

        if ($client->trashed()) {
            $client->restore();
        }

        collect($paid_invoices)->each(function ($paid_invoice) use ($invoices, $client) {
<<<<<<< HEAD
            $client = $client->fresh();
=======
>>>>>>> 76b307d2

            $invoice = $invoices->first(function ($inv) use ($paid_invoice) {
                return $paid_invoice->invoice_id == $inv->hashed_id;
            });

            if ($invoice->trashed()) {
                $invoice->restore();
            }

            if ($invoice->id == $this->payment_hash->fee_invoice_id) {
                $paid_amount = $paid_invoice->amount + $this->payment_hash->fee_total;
            } else {
                $paid_amount = $paid_invoice->amount;
            }

            \DB::connection(config('database.default'))->transaction(function () use($client, $paid_amount){

                $update_client = Client::withTrashed()->where('id', $client->id)->lockForUpdate()->first();

                $update_client->paid_to_date += $paid_amount;
                $update_client->balance -= $paid_amount;
                $update_client->save();

            }, 1);

            /* Need to determine here is we have an OVER payment - if YES only apply the max invoice amount */
            if ($paid_amount > $invoice->partial && $paid_amount > $invoice->balance) {
                $paid_amount = $invoice->balance;
            }

            /*Improve performance here - 26-01-2022 - also change the order of events for invoice first*/
            //caution what if we amount paid was less than partial - we wipe it!
            $invoice->balance -= $paid_amount;
            $invoice->paid_to_date += $paid_amount;
            $invoice->save();

            $invoice = $invoice->service()
                                ->clearPartial()
                                // ->updateBalance($paid_amount * -1)
                                // ->updatePaidToDate($paid_amount)
                                ->updateStatus()
                                ->touchPdf()
                                ->save();

            $invoice->service()
                ->workFlow()
                ->save();

            /* Updates the company ledger */
            $this->payment
                 ->ledger()
                 ->updatePaymentBalance($paid_amount * -1);

            $pivot_invoice = $this->payment->invoices->first(function ($inv) use ($paid_invoice) {
                return $inv->hashed_id == $paid_invoice->invoice_id;
            });

            /*update paymentable record*/
            $pivot_invoice->pivot->amount = $paid_amount;
            $pivot_invoice->pivot->save();

            $this->payment->applied += $paid_amount;

            $transaction = [
                'invoice' => $invoice->transaction_event(),
                'payment' => $this->payment->transaction_event(),
                'client' => $client->transaction_event(),
                'credit' => [],
                'metadata' => [],
            ];

            TransactionLog::dispatch(TransactionEvent::GATEWAY_PAYMENT_MADE, $transaction, $invoice->company->db);
        });

        /* Remove the event updater from within the loop to prevent race conditions */

        $this->payment->saveQuietly();

        $invoices->each(function ($invoice) {
            event(new InvoiceWasUpdated($invoice, $invoice->company, Ninja::eventVars(auth()->user() ? auth()->user()->id : null)));
        });

        return $this->payment->fresh();
    }
}<|MERGE_RESOLUTION|>--- conflicted
+++ resolved
@@ -41,26 +41,20 @@
         $paid_invoices = $this->payment_hash->invoices();
 
         $invoices = Invoice::whereIn('id', $this->transformKeys(array_column($paid_invoices, 'invoice_id')))->withTrashed()->get();
-
+        
         $client = $this->payment->client;
 
-        if ($client->trashed()) {
+        if($client->trashed())
             $client->restore();
-        }
 
         collect($paid_invoices)->each(function ($paid_invoice) use ($invoices, $client) {
-<<<<<<< HEAD
-            $client = $client->fresh();
-=======
->>>>>>> 76b307d2
 
             $invoice = $invoices->first(function ($inv) use ($paid_invoice) {
                 return $paid_invoice->invoice_id == $inv->hashed_id;
             });
 
-            if ($invoice->trashed()) {
+            if($invoice->trashed())
                 $invoice->restore();
-            }
 
             if ($invoice->id == $this->payment_hash->fee_invoice_id) {
                 $paid_amount = $paid_invoice->amount + $this->payment_hash->fee_total;
@@ -79,9 +73,8 @@
             }, 1);
 
             /* Need to determine here is we have an OVER payment - if YES only apply the max invoice amount */
-            if ($paid_amount > $invoice->partial && $paid_amount > $invoice->balance) {
+            if($paid_amount > $invoice->partial && $paid_amount > $invoice->balance)
                 $paid_amount = $invoice->balance;
-            }
 
             /*Improve performance here - 26-01-2022 - also change the order of events for invoice first*/
             //caution what if we amount paid was less than partial - we wipe it!
@@ -89,14 +82,14 @@
             $invoice->paid_to_date += $paid_amount;
             $invoice->save();
 
-            $invoice = $invoice->service()
+            $invoice =  $invoice->service() 
                                 ->clearPartial()
                                 // ->updateBalance($paid_amount * -1)
                                 // ->updatePaidToDate($paid_amount)
                                 ->updateStatus()
                                 ->touchPdf()
                                 ->save();
-
+            
             $invoice->service()
                 ->workFlow()
                 ->save();
@@ -125,14 +118,18 @@
             ];
 
             TransactionLog::dispatch(TransactionEvent::GATEWAY_PAYMENT_MADE, $transaction, $invoice->company->db);
+
+
         });
-
+        
         /* Remove the event updater from within the loop to prevent race conditions */
 
         $this->payment->saveQuietly();
 
         $invoices->each(function ($invoice) {
+            
             event(new InvoiceWasUpdated($invoice, $invoice->company, Ninja::eventVars(auth()->user() ? auth()->user()->id : null)));
+        
         });
 
         return $this->payment->fresh();
