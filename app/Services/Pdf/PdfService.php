<?php
/**
 * Invoice Ninja (https://invoiceninja.com).
 *
 * @link https://github.com/invoiceninja/invoiceninja source repository
 *
 * @copyright Copyright (c) 2022. Invoice Ninja LLC (https://invoiceninja.com)
 *
 * @license https://www.elastic.co/licensing/elastic-license
 */

namespace App\Services\Pdf;

use App\Models\Company;
use App\Models\Invoice;
use App\Utils\HtmlEngine;
use App\Models\QuoteInvitation;
use App\Utils\VendorHtmlEngine;
use App\Models\CreditInvitation;
use App\Utils\PhantomJS\Phantom;
use App\Models\InvoiceInvitation;
use App\Utils\HostedPDF\NinjaPdf;
use App\Utils\Traits\Pdf\PdfMaker;
use App\Jobs\Invoice\CreateEInvoice;
use App\Models\PurchaseOrderInvitation;
use App\Utils\Traits\Pdf\PageNumbering;
use App\Models\RecurringInvoiceInvitation;
use horstoeko\zugferd\ZugferdDocumentPdfBuilder;

class PdfService
{
    use PdfMaker, PageNumbering;

    public InvoiceInvitation | QuoteInvitation | CreditInvitation | RecurringInvoiceInvitation | PurchaseOrderInvitation $invitation;

    public Company $company;

    public PdfConfiguration $config;

    public PdfBuilder $builder;

    public PdfDesigner $designer;

    public array $html_variables;

    public string $document_type;

    public array $options;

    private float $start_time;

    public float $execution_time;

    const DELIVERY_NOTE = 'delivery_note';
    const STATEMENT = 'statement';
    const PURCHASE_ORDER = 'purchase_order';
    const PRODUCT = 'product';

    public function __construct($invitation, $document_type = 'product', $options = [])
    {
        $this->invitation = $invitation;

        $this->company = $invitation->company;

        $this->document_type = $document_type;

        $this->options = $options;

        $this->start_time = microtime(true);
<<<<<<< HEAD

    }

    public function boot(): self
    {   
=======
    }

    public function boot(): self
    {
>>>>>>> c4a0a8ee

        $this->init();

        return $this;
    }

    /**
     * Resolves the PDF generation type and
     * attempts to generate a PDF from the HTML
     * string.
     *
     * @return mixed | Exception
     *
     */
    public function getPdf()
    {
        try {
            $pdf = $this->resolvePdfEngine($this->getHtml());

            $numbered_pdf = $this->pageNumbering($pdf, $this->company);

            if ($numbered_pdf) {
                $pdf = $numbered_pdf;
            }

            if($this->config->entity_string == "invoice" && $this->config->settings->enable_e_invoice) {
                $pdf = $this->checkEInvoice($pdf);
            }

        } catch (\Exception $e) {
            nlog(print_r($e->getMessage(), 1));
            throw new \Exception($e->getMessage(), $e->getCode());
        }

        $this->execution_time = microtime(true) - $this->start_time;
        
        return $pdf;
    }

    /**
     * Renders the dom document to HTML
     *
     * @return string
     *
     */
    public function getHtml(): string
    {

        $html = $this->builder->getCompiledHTML();

        if (config('ninja.log_pdf_html')) {
            nlog($html);
        }

        $this->execution_time = microtime(true) - $this->start_time;

        return $html;
    }
        
    /**
     * Initialize all the services to build the PDF
     *
     * @return self
     */
    public function init(): self
    {
        $this->start_time = microtime(true);

        $this->config = (new PdfConfiguration($this))->init();


        $this->html_variables = $this->config->client ?
                                    (new HtmlEngine($this->invitation))->generateLabelsAndValues() :
                                    (new VendorHtmlEngine($this->invitation))->generateLabelsAndValues();

        $this->designer = (new PdfDesigner($this))->build();

        $this->builder = (new PdfBuilder($this))->build();

        return $this;
    }

    /**
     * resolvePdfEngine
     *
     * @return mixed
     */
    public function resolvePdfEngine(string $html): mixed
    {
        if (config('ninja.phantomjs_pdf_generation') || config('ninja.pdf_generator') == 'phantom') {
            $pdf = (new Phantom)->convertHtmlToPdf($html);
        } elseif (config('ninja.invoiceninja_hosted_pdf_generation') || config('ninja.pdf_generator') == 'hosted_ninja') {
            $pdf = (new NinjaPdf())->build($html);
        } else {
            $pdf = $this->makePdf(null, null, $html);
        }

        return $pdf;
    }

    /**
     * Switch to determine if we need to embed the xml into the PDF itself
     *
     * @param  string $pdf
     * @return string
     */
    private function checkEInvoice(string $pdf): string
    {
        if(!$this->config->entity instanceof Invoice)
            return $pdf;

        $e_invoice_type = $this->config->settings->e_invoice_type;

        switch ($e_invoice_type) {
            case "EN16931":
            case "XInvoice_2_2":
            case "XInvoice_2_1":
            case "XInvoice_2_0":
            case "XInvoice_1_0":
            case "XInvoice-Extended":
            case "XInvoice-BasicWL":
            case "XInvoice-Basic":
                return $this->embedEInvoiceZuGFerD($pdf) ?? $pdf;
                //case "Facturae_3.2":
                //case "Facturae_3.2.1":
                //case "Facturae_3.2.2":
                //
            default:
                return $pdf;
        }

    }
    
    /**
     * Embed the .xml file into the PDF
     *
     * @param  string $pdf
     * @return string
     */
    private function embedEInvoiceZuGFerD(string $pdf): string
    {
        try {

            $e_rechnung = (new CreateEInvoice($this->config->entity, true))->handle();
            $pdfBuilder = new ZugferdDocumentPdfBuilder($e_rechnung, $pdf);
            $pdfBuilder->generateDocument();
            
            return $pdfBuilder->downloadString(basename($this->config->entity->getFileName()));

        } catch (\Exception $e) {
            nlog("E_Invoice Merge failed - " . $e->getMessage());
        }

        return $pdf;
    }

}<|MERGE_RESOLUTION|>--- conflicted
+++ resolved
@@ -67,18 +67,14 @@
         $this->options = $options;
 
         $this->start_time = microtime(true);
-<<<<<<< HEAD
-
+
+
+        $this->start_time = microtime(true);
     }
 
     public function boot(): self
     {   
-=======
-    }
-
-    public function boot(): self
-    {
->>>>>>> c4a0a8ee
+    {
 
         $this->init();
 
