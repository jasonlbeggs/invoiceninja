<?php
/**
 * Invoice Ninja (https://invoiceninja.com).
 *
 * @link https://github.com/invoiceninja/invoiceninja source repository
 *
 * @copyright Copyright (c) 2022. Invoice Ninja LLC (https://invoiceninja.com)
 *
 * @license https://www.elastic.co/licensing/elastic-license
 */

namespace App\Services\PurchaseOrder;

use App\Jobs\Vendor\CreatePurchaseOrderPdf;
use App\Models\PurchaseOrder;
use App\Services\PurchaseOrder\ApplyNumber;
use App\Services\PurchaseOrder\CreateInvitations;
use App\Services\PurchaseOrder\GetPurchaseOrderPdf;
use App\Services\PurchaseOrder\PurchaseOrderExpense;
use App\Services\PurchaseOrder\TriggeredActions;
use App\Utils\Traits\MakesHash;

class PurchaseOrderService
{
    use MakesHash;

    public PurchaseOrder $purchase_order;

    public function __construct(PurchaseOrder $purchase_order)
    {
        $this->purchase_order = $purchase_order;
    }

    public function createInvitations()
    {
        $this->purchase_order = (new CreateInvitations($this->purchase_order))->run();

        return $this;
    }

    public function applyNumber()
    {
        $this->purchase_order = (new ApplyNumber($this->purchase_order->vendor, $this->purchase_order))->run();

        return $this;
    }

    public function fillDefaults()
    {

        $settings = $this->purchase_order->company->settings;

<<<<<<< HEAD
        // /* If client currency differs from the company default currency, then insert the client exchange rate on the model.*/
        // if (!isset($this->purchase_order->exchange_rate) && $this->purchase_order->client->currency()->id != (int)$this->purchase_order->company->settings->currency_id)
        //     $this->purchase_order->exchange_rate = $this->purchase_order->client->currency()->exchange_rate;

        // if (!isset($this->purchase_order->public_notes))
        //     $this->purchase_order->public_notes = $this->purchase_order->client->public_notes;

=======
        if (! $this->purchase_order->design_id) 
            $this->purchase_order->design_id = $this->decodePrimaryKey($settings->invoice_design_id);
        
        if (!isset($this->invoice->footer) || empty($this->invoice->footer)) 
            $this->purchase_order->footer = $settings->purchase_order_footer;

        if (!isset($this->purchase_order->terms)  || empty($this->purchase_order->terms)) 
            $this->purchase_order->terms = $settings->purchase_order_terms;

        if (!isset($this->purchase_order->public_notes)  || empty($this->purchase_order->public_notes)) 
            $this->purchase_order->public_notes = $this->purchase_order->vendor->public_notes;
        
        if($settings->counter_number_applied == 'when_saved'){
            $this->applyNumber()->save();
        }

>>>>>>> 76b307d2
        return $this;

    }

    public function triggeredActions($request)
    {
        $this->purchase_order = (new TriggeredActions($this->purchase_order->load('invitations'), $request))->run();

        return $this;
    }

    public function getPurchaseOrderPdf($contact = null)
    {
        return (new GetPurchaseOrderPdf($this->purchase_order, $contact))->run();
    }

    public function setStatus($status)
    {
        $this->purchase_order->status_id = $status;

        return $this;
    }

    public function markSent()
    {
        $this->purchase_order = (new MarkSent($this->purchase_order->vendor, $this->purchase_order))->run();

        return $this;
    }

    public function touchPdf($force = false)
    {
        try {
            if ($force) {
                $this->purchase_order->invitations->each(function ($invitation) {
                    CreatePurchaseOrderPdf::dispatchSync($invitation);
                });

                return $this;
            }

            $this->purchase_order->invitations->each(function ($invitation) {
                CreatePurchaseOrderPdf::dispatch($invitation);
            });
        } catch (\Exception $e) {
            nlog('failed creating purchase orders in Touch PDF');
        }

        return $this;
    }

    public function add_to_inventory()
    {
        if($this->purchase_order->status_id >= PurchaseOrder::STATUS_RECEIVED)
            return $this->purchase_order;

        $this->purchase_order = (new PurchaseOrderInventory($this->purchase_order))->run();

        return $this;
    }

    public function expense()
    {
        $this->markSent();
        
        if($this->purchase_order->expense()->exists())
            return $this;

        $expense = (new PurchaseOrderExpense($this->purchase_order))->run();

        return $expense;
    }

    /**
     * Saves the purchase order.
     * @return \App\Models\PurchaseOrder object
     */
    public function save(): ?PurchaseOrder
    {
        $this->purchase_order->saveQuietly();

        return $this->purchase_order;
    }
}<|MERGE_RESOLUTION|>--- conflicted
+++ resolved
@@ -33,6 +33,7 @@
 
     public function createInvitations()
     {
+
         $this->purchase_order = (new CreateInvitations($this->purchase_order))->run();
 
         return $this;
@@ -50,15 +51,6 @@
 
         $settings = $this->purchase_order->company->settings;
 
-<<<<<<< HEAD
-        // /* If client currency differs from the company default currency, then insert the client exchange rate on the model.*/
-        // if (!isset($this->purchase_order->exchange_rate) && $this->purchase_order->client->currency()->id != (int)$this->purchase_order->company->settings->currency_id)
-        //     $this->purchase_order->exchange_rate = $this->purchase_order->client->currency()->exchange_rate;
-
-        // if (!isset($this->purchase_order->public_notes))
-        //     $this->purchase_order->public_notes = $this->purchase_order->client->public_notes;
-
-=======
         if (! $this->purchase_order->design_id) 
             $this->purchase_order->design_id = $this->decodePrimaryKey($settings->invoice_design_id);
         
@@ -75,7 +67,6 @@
             $this->applyNumber()->save();
         }
 
->>>>>>> 76b307d2
         return $this;
 
     }
@@ -109,9 +100,11 @@
     public function touchPdf($force = false)
     {
         try {
-            if ($force) {
+        
+            if($force){
+
                 $this->purchase_order->invitations->each(function ($invitation) {
-                    CreatePurchaseOrderPdf::dispatchSync($invitation);
+                    CreatePurchaseOrderPdf::dispatchNow($invitation);
                 });
 
                 return $this;
@@ -120,8 +113,12 @@
             $this->purchase_order->invitations->each(function ($invitation) {
                 CreatePurchaseOrderPdf::dispatch($invitation);
             });
-        } catch (\Exception $e) {
-            nlog('failed creating purchase orders in Touch PDF');
+        
+        }
+        catch(\Exception $e){
+
+            nlog("failed creating purchase orders in Touch PDF");
+        
         }
 
         return $this;
@@ -159,4 +156,5 @@
 
         return $this->purchase_order;
     }
+
 }