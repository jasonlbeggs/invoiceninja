--- conflicted
+++ resolved
@@ -167,18 +167,13 @@
         
         if (!isset($this->quote->terms)) 
             $this->quote->terms = $settings->quote_terms;
-<<<<<<< HEAD
         
         /* If client currency differs from the company default currency, then insert the client exchange rate on the model.*/
         if(!isset($this->quote->exchange_rate) && $this->quote->client->currency()->id != (int) $this->quote->company->settings->currency_id)
             $this->quote->exchange_rate = $this->quote->client->currency()->exchange_rate;
-=======
-        }
 
-        if (!isset($this->quote->public_notes)) {
+        if (!isset($this->quote->public_notes)) 
             $this->quote->public_notes = $this->quote->client->public_notes;
-        }
->>>>>>> 1a4b5ed5
         
         return $this;
     }
