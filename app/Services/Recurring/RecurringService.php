--- conflicted
+++ resolved
@@ -27,7 +27,7 @@
     }
 
     //set schedules - update next_send_dates
-
+    
     /**
      * Stops a recurring invoice
      *
@@ -35,9 +35,8 @@
      */
     public function stop()
     {
-        if ($this->recurring_entity->status_id < RecurringInvoice::STATUS_PAUSED) {
+        if($this->recurring_entity->status_id < RecurringInvoice::STATUS_PAUSED)
             $this->recurring_entity->status_id = RecurringInvoice::STATUS_PAUSED;
-        }
 
         return $this;
     }
@@ -51,12 +50,13 @@
 
     public function start()
     {
+
         if ($this->recurring_entity->remaining_cycles == 0) {
             return $this;
         }
 
         $this->setStatus(RecurringInvoice::STATUS_ACTIVE);
-
+        
         return $this;
     }
 
@@ -85,15 +85,20 @@
 
     public function deletePdf()
     {
-        $this->recurring_entity->invitations->each(function ($invitation) {
-            UnlinkFile::dispatchSync(config('filesystems.default'), $this->recurring_entity->client->recurring_invoice_filepath($invitation).$this->recurring_entity->numberFormatter().'.pdf');
+
+        $this->recurring_entity->invitations->each(function ($invitation){
+
+        UnlinkFile::dispatchNow(config('filesystems.default'), $this->recurring_entity->client->recurring_invoice_filepath($invitation) . $this->recurring_entity->numberFormatter().'.pdf');
+        
         });
+
 
         return $this;
     }
-
+    
     public function triggeredActions($request)
     {
+
         if ($request->has('start') && $request->input('start') == 'true') {
             $this->start();
         }
@@ -101,10 +106,6 @@
         if ($request->has('stop') && $request->input('stop') == 'true') {
             $this->stop();
         }
-<<<<<<< HEAD
-
-        if (isset($this->recurring_entity->client)) {
-=======
         
         if ($request->has('send_now') && $request->input('send_now') == 'true' && $this->recurring_entity->invoices()->count() == 0) {
             $this->sendNow();
@@ -112,7 +113,6 @@
 
         if(isset($this->recurring_entity->client))
         {
->>>>>>> 76b307d2
             $offset = $this->recurring_entity->client->timezone_offset();
             $this->recurring_entity->next_send_date = Carbon::parse($this->recurring_entity->next_send_date_client)->startOfDay()->addSeconds($offset);
         }
@@ -134,9 +134,10 @@
 
     public function fillDefaults()
     {
+
         return $this;
     }
-
+    
     public function save()
     {
         $this->recurring_entity->saveQuietly();
