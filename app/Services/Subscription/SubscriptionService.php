--- conflicted
+++ resolved
@@ -181,7 +181,6 @@
         return $this->handleRedirect('/client/recurring_invoices/'.$recurring_invoice->hashed_id);
     }
 
-<<<<<<< HEAD
     /**
      * Returns an upgrade price when moving between plans
      *
@@ -193,8 +192,6 @@
      * 
      * @return float                              
      */
-=======
->>>>>>> fdeb74e7
     public function calculateUpgradePrice(RecurringInvoice $recurring_invoice, Subscription $target) :?float
     {
         //calculate based on daily prices
@@ -233,15 +230,12 @@
 
     }
 
-<<<<<<< HEAD
     /**
      * We refund unused days left.
      * 
      * @param  Invoice $invoice 
      * @return float 
      */
-=======
->>>>>>> fdeb74e7
     private function calculateProRataRefund($invoice) :float
     {
         
