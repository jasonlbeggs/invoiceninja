--- conflicted
+++ resolved
@@ -37,16 +37,6 @@
             foreach ($invoice->allDocuments() as $document) {
                 $documentsHTML .= '<li><a href="'.HTML::entities($document->getClientUrl($invitation)).'">'.HTML::entities($document->name).'</a></li>';
             }
-<<<<<<< HEAD
-            foreach ($invoice->expenses as $expense) {
-                if ($expense->invoice_documents) {
-                    foreach ($expense->documents as $document) {
-                        $documentsHTML .= '<li><a href="'.HTML::entities($document->getClientUrl($invitation)).'">'.HTML::entities($document->name).'</a></li>';
-                    }
-                }
-            }
-=======
->>>>>>> aaad1bff
             $documentsHTML .= '</ul>';
         }
 
