--- conflicted
+++ resolved
@@ -64,11 +64,7 @@
             'custom_value4' => $company_gateway->custom_value4 ?: '',
             'label' => (string)$company_gateway->label ?: '',
             'token_billing' => (string)$company_gateway->token_billing,
-<<<<<<< HEAD
-            'test_mode' => (bool) $company_gateway->isTestMode(),
-=======
             'test_mode' => (bool)$company_gateway->isTestMode(),
->>>>>>> 36c54d8c
         ];
     }
 
