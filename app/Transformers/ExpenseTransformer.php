--- conflicted
+++ resolved
@@ -23,7 +23,7 @@
 {
     use MakesHash;
     use SoftDeletes;
-
+    
     protected $defaultIncludes = [
         'documents',
     ];
@@ -78,12 +78,7 @@
             'transaction_reference' => (string) $expense->transaction_reference ?: '',
             'transaction_id' => (string) $expense->transaction_id ?: '',
             'date' => $expense->date ?: '',
-<<<<<<< HEAD
-            //'expense_date' => $expense->date ?: '',
-            'number' => (string) $expense->number ?: '',
-=======
             'number' => (string)$expense->number ?: '',
->>>>>>> 76b307d2
             'payment_date' => $expense->payment_date ?: '',
             'custom_value1' => $expense->custom_value1 ?: '',
             'custom_value2' => $expense->custom_value2 ?: '',
