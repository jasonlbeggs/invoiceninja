<?php
/**
 * Invoice Ninja (https://invoiceninja.com).
 *
 * @link https://github.com/invoiceninja/invoiceninja source repository
 *
 * @copyright Copyright (c) 2022. Invoice Ninja LLC (https://invoiceninja.com)
 *
 * @license https://www.elastic.co/licensing/elastic-license
 */

namespace App\Transformers;

use App\Models\Client;
use App\Models\Document;
use App\Models\Invoice;
use App\Models\Payment;
use App\Models\Paymentable;
use App\Utils\Traits\MakesHash;

class PaymentTransformer extends EntityTransformer
{
    use MakesHash;

    protected $serializer;

    protected $defaultIncludes = [
        'paymentables',
        'documents',
    ];

    protected $availableIncludes = [
        'client',
        'invoices',
    ];

    public function __construct($serializer = null)
    {
        parent::__construct();

        $this->serializer = $serializer;
    }

    public function includeInvoices(Payment $payment)
    {
        $transformer = new InvoiceTransformer($this->serializer);

        return $this->includeCollection($payment->invoices, $transformer, Invoice::class);
    }

    public function includeClient(Payment $payment)
    {
        $transformer = new ClientTransformer($this->serializer);

        return $this->includeItem($payment->client, $transformer, Client::class);
    }

    public function includePaymentables(Payment $payment)
    {
        $transformer = new PaymentableTransformer($this->serializer);

        return $this->includeCollection($payment->paymentables, $transformer, Paymentable::class);
    }

    public function includeDocuments(Payment $payment)
    {
        $transformer = new DocumentTransformer($this->serializer);

        return $this->includeCollection($payment->documents, $transformer, Document::class);
    }

    public function transform(Payment $payment)
    {
        return  [
            'id' => $this->encodePrimaryKey($payment->id),
            'user_id' => $this->encodePrimaryKey($payment->user_id),
            'assigned_user_id' => $this->encodePrimaryKey($payment->assigned_user_id),
            'amount' => (float) $payment->amount,
            'refunded' => (float) $payment->refunded,
            'applied' => (float) $payment->applied,
            'transaction_reference' => $payment->transaction_reference ?: '',
<<<<<<< HEAD
            'transaction_id' => $payment->transaction_id ?: '',
=======
            'transaction_id' => $this->decodePrimaryKey($payment->transaction_id) ?: '',
>>>>>>> 867b9605
            'date' => $payment->date ?: '',
            'is_manual' => (bool) $payment->is_manual,
            'created_at' => (int) $payment->created_at,
            'updated_at' => (int) $payment->updated_at,
            'archived_at' => (int) $payment->deleted_at,
            'is_deleted' => (bool) $payment->is_deleted,
            'type_id' => (string) $payment->type_id ?: '',
            'invitation_id' => (string) $payment->invitation_id ?: '',
            'private_notes' => (string) $payment->private_notes ?: '',
            'number' => (string) $payment->number ?: '',
            'custom_value1' => (string) $payment->custom_value1 ?: '',
            'custom_value2' => (string) $payment->custom_value2 ?: '',
            'custom_value3' => (string) $payment->custom_value3 ?: '',
            'custom_value4' => (string) $payment->custom_value4 ?: '',
            'client_id' => (string) $this->encodePrimaryKey($payment->client_id),
            'client_contact_id' => (string) $this->encodePrimaryKey($payment->client_contact_id),
            'company_gateway_id' => (string) $this->encodePrimaryKey($payment->company_gateway_id),
            'status_id'=> (string) $payment->status_id,
            'project_id' => (string) $this->encodePrimaryKey($payment->project_id),
            'vendor_id' => (string) $this->encodePrimaryKey($payment->vendor_id),
            'currency_id' => (string) $payment->currency_id ?: '',
            'exchange_rate' => (float) $payment->exchange_rate ?: 1,
            'exchange_currency_id' => (string) $payment->exchange_currency_id ?: '',
        ];
    }
}<|MERGE_RESOLUTION|>--- conflicted
+++ resolved
@@ -79,11 +79,7 @@
             'refunded' => (float) $payment->refunded,
             'applied' => (float) $payment->applied,
             'transaction_reference' => $payment->transaction_reference ?: '',
-<<<<<<< HEAD
-            'transaction_id' => $payment->transaction_id ?: '',
-=======
             'transaction_id' => $this->decodePrimaryKey($payment->transaction_id) ?: '',
->>>>>>> 867b9605
             'date' => $payment->date ?: '',
             'is_manual' => (bool) $payment->is_manual,
             'created_at' => (int) $payment->created_at,
