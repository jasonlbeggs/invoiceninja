<?php

/**
 * Invoice Ninja (https://invoiceninja.com).
 *
 * @link https://github.com/invoiceninja/invoiceninja source repository
 *
 * @copyright Copyright (c) 2021. Invoice Ninja LLC (https://invoiceninja.com)
 *
 * @license https://www.elastic.co/licensing/elastic-license
 */

namespace App\Utils;

use App\Models\Client;
use App\Utils\Traits\MakesDates;
use Carbon\Carbon;
use Illuminate\Support\Str;
use stdClass;

class Helpers
{
    use MakesDates;

    public static function sharedEmailVariables(?Client $client, array $settings = null): array
    {
        if (!$client) {
            $elements['signature'] = '';
            $elements['settings'] = new stdClass;
            $elements['whitelabel'] = true;
            $elements['company'] = '';
            return $elements;
        }

        $_settings = is_null($settings) ? $client->getMergedSettings() : $settings;

        $elements['signature'] = $_settings->email_signature;
        $elements['settings'] = $_settings;
        $elements['whitelabel'] = $client->company->account->isPaid() ? true : false;
        $elements['company'] = $client->company;
        
        return $elements;
    }

    /**
     * A centralised method to format the custom fields content.
     *
     * @param mixed|null $custom_fields
     * @param mixed $field
     * @param mixed $value
     * @param \App\Models\Client|null $client
     *
     * @return null|string
     */
    public function formatCustomFieldValue($custom_fields, $field, $value, Client $client = null): ?string
    {
        $custom_field = '';

        if ($custom_fields && property_exists($custom_fields, $field)) {
            $custom_field = $custom_fields->{$field};
            $custom_field_parts = explode('|', $custom_field);

            if (count($custom_field_parts) >= 2) {
                $custom_field = $custom_field_parts[1];
            }
        }

        switch ($custom_field) {
            case 'date':
                return is_null($client) ? $value : $this->translateDate($value, $client->date_format(), $client->locale());
                break;

            case 'switch':
                return trim($value) == 'yes' ? ctrans('texts.yes') : ctrans('texts.no');
                break;

            default:
                return is_null($value) ? '' : $value;
                break;
        }
    }

    /**
     * A centralised method to make custom field.
     * @param mixed|null $custom_fields
     * @param mixed $field
     *
     * @return string
     */
    public function makeCustomField($custom_fields, $field): string
    {
        if ($custom_fields && property_exists($custom_fields, $field)) {
            $custom_field = $custom_fields->{$field};

            $custom_field_parts = explode('|', $custom_field);

            return $custom_field_parts[0];
        }

        return '';
    }

    /**
     * Process reserved keywords on PDF.
     *  
     * @param string $value 
     * @param Client $client 
     * @return null|string 
     */
    public static function processReservedKeywords(?string $value, Client $client): ?string
    {
        if(!$value)
            return '';
        
        Carbon::setLocale($client->locale());

        $replacements = [
            'literal' => [
                ':MONTH' => Carbon::createFromDate(now()->year, now()->month)->translatedFormat('F'),
                ':YEAR' => now()->year,
                ':QUARTER' => 'Q' . now()->quarter,
                ':WEEK_BEFORE' => \sprintf(
                    '%s %s %s',
                    Carbon::now()->subDays(7)->translatedFormat($client->date_format()),
                    ctrans('texts.to'),
                    Carbon::now()->translatedFormat($client->date_format())
                ),
                ':WEEK_AHEAD' => \sprintf(
                    '%s %s %s',
                    Carbon::now()->addDays(7)->translatedFormat($client->date_format()),
                    ctrans('texts.to'),
                    Carbon::now()->addDays(14)->translatedFormat($client->date_format())
                ),
                ':WEEK' => \sprintf(
                    '%s %s %s', 
                    Carbon::now()->translatedFormat($client->date_format()), 
                    ctrans('texts.to'), 
                    Carbon::now()->addDays(7)->translatedFormat($client->date_format())
                ),
            ],
            'raw' => [
                ':MONTH' => now()->month,
                ':YEAR' => now()->year,
                ':QUARTER' => now()->quarter,
            ],
            'ranges' => [
              'MONTHYEAR' => Carbon::createFromDate(now()->year, now()->month),
            ],
            'ranges_raw' => [
                'MONTH' => now()->month,
                'YEAR' => now()->year,
            ],
        ];

        // First case, with ranges.
        preg_match_all('/\[(.*?)]/', $value, $ranges);

        $matches = array_shift($ranges);

        foreach ($matches as $match) {
            if (!Str::contains($match, '|')) {
                continue;
            }

            if (Str::contains($match, '|')) {
                $parts = explode('|', $match); // [ '[MONTH', 'MONTH+2]' ]

                $left = substr($parts[0], 1); // 'MONTH'
                $right = substr($parts[1], 0, -1); // MONTH+2

                // If left side is not part of replacements, skip.
                if (!array_key_exists($left, $replacements['ranges'])) {
                    continue;
                }

                $_left = Carbon::createFromDate(now()->year, now()->month)->translatedFormat('F Y');
                $_right = '';

                // If right side doesn't have any calculations, replace with raw ranges keyword.
                if (!Str::contains($right, ['-', '+', '/', '*'])) {
                    $_right = Carbon::createFromDate(now()->year, now()->month)->translatedFormat('F Y');
                }

                // If right side contains one of math operations, calculate.
                if (Str::contains($right, ['+'])) {
                    $operation = preg_match_all('/(?!^-)[+*\/-](\s?-)?/', $right, $_matches);

                    $_operation = array_shift($_matches)[0]; // + -

                    $_value = explode($_operation, $right); // [MONTHYEAR, 4]

                    $_right = Carbon::createFromDate(now()->year, now()->month)->addMonths($_value[1])->translatedFormat('F Y');
                }

                $replacement = sprintf('%s to %s', $_left, $_right);

                $value = preg_replace(
                    sprintf('/%s/', preg_quote($match)), $replacement, $value, 1
                );
            }
        }


        // Second case with more common calculations.
        preg_match_all('/:([^:\s]+)/', $value, $common);

        $matches = array_shift($common);

        foreach ($matches as $match) {
            $matches = collect($replacements['literal'])->filter(function ($value, $key) use ($match) {
                return Str::startsWith($match, $key);
            });

            if ($matches->count() === 0) {
                continue;
            }

            if (!Str::contains($match, ['-', '+', '/', '*'])) {
                $value = preg_replace(
                    sprintf('/%s/', $matches->keys()->first()), $replacements['literal'][$matches->keys()->first()], $value, 1
                );
            }

            if (Str::contains($match, ['-', '+', '/', '*'])) {
                $operation = preg_match_all('/(?!^-)[+*\/-](\s?-)?/', $match, $_matches);

                $_operation = array_shift($_matches)[0];

                $_value = explode($_operation, $match); // [:MONTH, 4]

                $raw = strtr($matches->keys()->first(), $replacements['raw']); // :MONTH => 1

                $number = $res = preg_replace("/[^0-9]/", '', $_value[1]); // :MONTH+1. || :MONTH+2! => 1 || 2

                $target = "/{$matches->keys()->first()}\\{$_operation}{$number}/"; // /:$KEYWORD\\$OPERATION$VALUE => /:MONTH\\+1

                $output = (int) $raw + (int)$_value[1];

                if ($operation == '+') {
                    $output = (int) $raw + (int)$_value[1]; // 1 (:MONTH) + 4
                }

                if ($_operation == '-') {
                    $output = (int)$raw - (int)$_value[1]; // 1 (:MONTH) - 4
                }

                if ($_operation == '/' && (int)$_value[1] != 0) {
                    $output = (int)$raw / (int)$_value[1]; // 1 (:MONTH) / 4
                }

                if ($_operation == '*') {
                    $output = (int)$raw * (int)$_value[1]; // 1 (:MONTH) * 4
                }

                if ($matches->keys()->first() == ':MONTH') {
                    $output = \Carbon\Carbon::create()->month($output)->translatedFormat('F');
                }

                $value = preg_replace(
                    $target, $output, $value, 1
                );
            }
        }

        return $value;
<<<<<<< HEAD
        // $x = str_replace(["\n", "<br>"], ["\r", "<br>"], $value);

=======

        // $x = str_replace(["\n", "<br>"], ["\r", "<br>"], $value);

>>>>>>> 7933f3ff
        // return $x;
    }

    /**
     * Resolve the font from the supported fonts array.
     * 
     * @param string $font 
     * @return array 
     */
    public static function resolveFont(string $font = 'Arial'): array
    {
        return $font
            ? ['name' => str_replace('_', ' ', $font), 'url' => sprintf('https://fonts.googleapis.com/css2?family=%s&display=swap', str_replace('_', '+', $font))]
            : ['name' => 'Arial', 'url' => ''];
    }
}<|MERGE_RESOLUTION|>--- conflicted
+++ resolved
@@ -263,14 +263,7 @@
         }
 
         return $value;
-<<<<<<< HEAD
         // $x = str_replace(["\n", "<br>"], ["\r", "<br>"], $value);
-
-=======
-
-        // $x = str_replace(["\n", "<br>"], ["\r", "<br>"], $value);
-
->>>>>>> 7933f3ff
         // return $x;
     }
 
