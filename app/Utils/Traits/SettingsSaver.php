<?php
/**
 * Invoice Ninja (https://invoiceninja.com).
 *
 * @link https://github.com/invoiceninja/invoiceninja source repository
 *
 * @copyright Copyright (c) 2022. Invoice Ninja LLC (https://invoiceninja.com)
 *
 * @license https://www.elastic.co/licensing/elastic-license
 */

namespace App\Utils\Traits;

use App\DataMapper\CompanySettings;

/**
 * Class SettingsSaver.
 */
trait SettingsSaver
{
    /**
     * Used for custom validation of inbound
     * settings request.
     *
     * Returns an array of errors, or boolean TRUE
     * on successful validation
     * @param  array $settings The request() settings array
     * @return array|bool      Array on failure, boolean TRUE on success
     */
    public function validateSettings($settings)
    {
        $settings = (object) $settings;
        $casts = CompanySettings::$casts;

        ksort($casts);

        foreach ($casts as $key => $value) {

            //try casting floats here
            if ($value == 'float' && property_exists($settings, $key)) {
                $settings->{$key} = floatval($settings->{$key});
            }

            if (in_array($key, CompanySettings::$string_casts)) {
                $value = 'string';
                if (! property_exists($settings, $key)) {
                    continue;
                } elseif (! $this->checkAttribute($value, $settings->{$key})) {
                    return [$key, $value, $settings->{$key}];
                }

                continue;
            }
            /*Separate loop if it is a _id field which is an integer cast as a string*/
            elseif (substr($key, -3) == '_id' || substr($key, -14) == 'number_counter' || ($key == 'payment_terms' && strlen($settings->{$key}) >= 1) || ($key == 'valid_until' && strlen($settings->{$key}) >= 1)) {
                $value = 'integer';

<<<<<<< HEAD
                if ($key == 'gmail_sending_user_id') {
=======
                if($key == 'gmail_sending_user_id' || $key == 'besr_id')
>>>>>>> 76b307d2
                    $value = 'string';
                }

                if (! property_exists($settings, $key)) {
                    continue;
                } elseif (! $this->checkAttribute($value, $settings->{$key})) {
                    return [$key, $value, $settings->{$key}];
                }

                continue;
            } elseif ($key == 'pdf_variables') {
                continue;
            }

            /* Handles unset settings or blank strings */
            if (! property_exists($settings, $key) || is_null($settings->{$key}) || ! isset($settings->{$key}) || $settings->{$key} == '') {
                continue;
            }

            /*Catch all filter */
            if (! $this->checkAttribute($value, $settings->{$key})) {
                return [$key, $value, $settings->{$key}];
            }
        }

        return true;
    }

    /**
     * Type checks a object property.
     * @param  string $key   The type
     * @param  string $value The object property
     * @return bool        TRUE if the property is the expected type
     */
    private function checkAttribute($key, $value) :bool
    {
        switch ($key) {
            case 'int':
            case 'integer':
                return is_numeric($value) && ctype_digit(strval(abs($value)));
            case 'real':
            case 'float':
            case 'double':
                return ! is_string($value) && (is_float($value) || is_numeric(strval($value)));
            case 'string':
                return ! is_int($value) || (is_string($value) && method_exists($value, '__toString')) || is_null($value) || is_string($value);
            case 'bool':
            case 'boolean':
                return is_bool($value) || (int) filter_var($value, FILTER_VALIDATE_BOOLEAN);
            case 'object':
                return is_object($value);
            case 'array':
                return is_array($value);
            case 'json':
                json_decode($value);

                    return json_last_error() == JSON_ERROR_NONE;
            default:
                return false;
        }
    }
}<|MERGE_RESOLUTION|>--- conflicted
+++ resolved
@@ -35,9 +35,9 @@
         ksort($casts);
 
         foreach ($casts as $key => $value) {
-
+            
             //try casting floats here
-            if ($value == 'float' && property_exists($settings, $key)) {
+            if($value == 'float' && property_exists($settings, $key)){
                 $settings->{$key} = floatval($settings->{$key});
             }
 
@@ -52,16 +52,11 @@
                 continue;
             }
             /*Separate loop if it is a _id field which is an integer cast as a string*/
-            elseif (substr($key, -3) == '_id' || substr($key, -14) == 'number_counter' || ($key == 'payment_terms' && strlen($settings->{$key}) >= 1) || ($key == 'valid_until' && strlen($settings->{$key}) >= 1)) {
+            elseif (substr($key, -3) == '_id' || substr($key, -14) == 'number_counter' || ($key == 'payment_terms' && strlen($settings->{$key}) >= 1) || ($key == 'valid_until' && strlen($settings->{$key}) >= 1)) {    
                 $value = 'integer';
 
-<<<<<<< HEAD
-                if ($key == 'gmail_sending_user_id') {
-=======
                 if($key == 'gmail_sending_user_id' || $key == 'besr_id')
->>>>>>> 76b307d2
                     $value = 'string';
-                }
 
                 if (! property_exists($settings, $key)) {
                     continue;
@@ -103,9 +98,9 @@
             case 'real':
             case 'float':
             case 'double':
-                return ! is_string($value) && (is_float($value) || is_numeric(strval($value)));
+                return !is_string($value) && (is_float($value) || is_numeric(strval($value)));
             case 'string':
-                return ! is_int($value) || (is_string($value) && method_exists($value, '__toString')) || is_null($value) || is_string($value);
+                return !is_int($value) || ( is_string( $value ) && method_exists($value, '__toString') ) || is_null($value) || is_string($value);
             case 'bool':
             case 'boolean':
                 return is_bool($value) || (int) filter_var($value, FILTER_VALIDATE_BOOLEAN);
