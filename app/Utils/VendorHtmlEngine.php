<?php

/**
 * Invoice Ninja (https://invoiceninja.com).
 *
 * @link https://github.com/invoiceninja/invoiceninja source repository
 *
 * @copyright Copyright (c) 2022. Invoice Ninja LLC (https://invoiceninja.com)
 *
 * @license https://www.elastic.co/licensing/elastic-license
 */

namespace App\Utils;

use App\Models\Country;
use App\Models\CreditInvitation;
use App\Models\GatewayType;
use App\Models\InvoiceInvitation;
use App\Models\PurchaseOrderInvitation;
use App\Models\QuoteInvitation;
use App\Models\RecurringInvoiceInvitation;
use App\Services\PdfMaker\Designs\Utilities\DesignHelpers;
use App\Utils\Ninja;
use App\Utils\Number;
use App\Utils\Traits\MakesDates;
use App\Utils\transformTranslations;
use Exception;
use Illuminate\Support\Facades\App;

class VendorHtmlEngine
{
    use MakesDates;

    public $entity;

    public $invitation;

    public $vendor;

    public $contact;

    public $company;

    public $settings;

    public $entity_calc;

    public $entity_string;

    private $helpers;

    public function __construct($invitation)
    {
        $this->invitation = $invitation;

        $this->entity_string = $this->resolveEntityString();

        $this->entity = $invitation->purchase_order;

        $this->company = $invitation->company;

        $this->contact = $invitation->contact->load('vendor');
<<<<<<< HEAD

        $this->vendor = $this->contact->vendor->load('company', 'country');
=======
        
        $this->vendor = $this->contact->vendor->load('company','country');
        
        if(!$this->vendor->currency_id){
            $this->vendor->currency_id = $this->company->settings->currency_id;
            $this->vendor->save();
        }
>>>>>>> 76b307d2

        $this->entity->load('vendor');

        $this->settings = $this->company->settings;

        $this->entity_calc = $this->entity->calc();

        $this->helpers = new Helpers();
    }

    ///////////////////////////////////////////////////////////////////////////////////////////////////////////////////

    private function resolveEntityString()
    {
        switch ($this->invitation) {
            case $this->invitation instanceof InvoiceInvitation:
                return 'invoice';
                break;
            case $this->invitation instanceof CreditInvitation:
                return 'credit';
                break;
            case $this->invitation instanceof QuoteInvitation:
                return 'quote';
                break;
            case $this->invitation instanceof RecurringInvoiceInvitation:
                return 'recurring_invoice';
                break;
            case $this->invitation instanceof PurchaseOrderInvitation:
                return 'purchase_order';
                break;
            default:
                // code...
                break;
        }
    }

    public function buildEntityDataArray() :array
    {
        if (! $this->vendor->currency()) {
            throw new Exception(debug_backtrace()[1]['function'], 1);
            exit;
        }

        App::forgetInstance('translator');
        $t = app('translator');
        App::setLocale($this->company->locale());
        $t->replace(Ninja::transformTranslations($this->settings));

        $data = [];
        $data['$global_margin'] = ['value' => '6.35mm', 'label' => ''];
        $data['$tax'] = ['value' => '', 'label' => ctrans('texts.tax')];
        $data['$app_url'] = ['value' => $this->generateAppUrl(), 'label' => ''];
        $data['$from'] = ['value' => '', 'label' => ctrans('texts.from')];
        $data['$to'] = ['value' => '', 'label' => ctrans('texts.to')];
        $data['$total_tax_labels'] = ['value' => $this->totalTaxLabels(), 'label' => ctrans('texts.taxes')];
        $data['$total_tax_values'] = ['value' => $this->totalTaxValues(), 'label' => ctrans('texts.taxes')];
        $data['$line_tax_labels'] = ['value' => $this->lineTaxLabels(), 'label' => ctrans('texts.taxes')];
        $data['$line_tax_values'] = ['value' => $this->lineTaxValues(), 'label' => ctrans('texts.taxes')];
        $data['$date'] = ['value' => $this->translateDate($this->entity->date, $this->company->date_format(), $this->company->locale()) ?: '&nbsp;', 'label' => ctrans('texts.date')];

        $data['$due_date'] = ['value' => $this->translateDate($this->entity->due_date, $this->company->date_format(), $this->company->locale()) ?: '&nbsp;', 'label' => ctrans('texts.due_date')];

        $data['$partial_due_date'] = ['value' => $this->translateDate($this->entity->partial_due_date, $this->company->date_format(), $this->company->locale()) ?: '&nbsp;', 'label' => ctrans('texts.'.$this->entity_string.'_due_date')];

        $data['$dueDate'] = &$data['$due_date'];

        $data['$payment_due'] = ['value' => $this->translateDate($this->entity->due_date, $this->company->date_format(), $this->company->locale()) ?: '&nbsp;', 'label' => ctrans('texts.payment_due')];
        $data['$poNumber'] = ['value' => $this->entity->po_number, 'label' => ctrans('texts.po_number')];

        $data['$entity.datetime'] = ['value' => $this->formatDatetime($this->entity->created_at, $this->company->date_format(), $this->company->locale()), 'label' => ctrans('texts.date')];

        $data['$entity'] = ['value' => '', 'label' => ctrans('texts.purchase_order')];
        $data['$number'] = ['value' => $this->entity->number ?: '&nbsp;', 'label' => ctrans('texts.purchase_order_number')];
        $data['$number_short'] = ['value' => $this->entity->number ?: '&nbsp;', 'label' => ctrans('texts.purchase_order_number_short')];
        $data['$entity.terms'] = ['value' => Helpers::processReservedKeywords(\nl2br($this->entity->terms), $this->company) ?: '', 'label' => ctrans('texts.invoice_terms')];
        $data['$terms'] = &$data['$entity.terms'];
        $data['$view_link'] = ['value' => '<a class="button" href="'.$this->invitation->getLink().'">'.ctrans('texts.view_purchase_order').'</a>', 'label' => ctrans('texts.view_purchase_order')];
        $data['$viewLink'] = &$data['$view_link'];
        $data['$viewButton'] = &$data['$view_link'];
        $data['$view_button'] = &$data['$view_link'];
        $data['$view_url'] = ['value' => $this->invitation->getLink(), 'label' => ctrans('texts.view_invoice')];
        $data['$date'] = ['value' => $this->translateDate($this->entity->date, $this->company->date_format(), $this->company->locale()) ?: '&nbsp;', 'label' => ctrans('texts.date')];

        $data['$purchase_order.number'] = &$data['$number'];
        $data['$purchase_order.date'] = &$data['$date'];
        $data['$purchase_order.po_number'] = &$data['$poNumber'];
        $data['$purchase_order.due_date'] = &$data['$due_date'];

        $data['$portal_url'] = ['value' => $this->invitation->getPortalLink(), 'label' =>''];

        $data['$entity_number'] = &$data['$number'];
        $data['$discount'] = ['value' => $this->entity->discount, 'label' => ctrans('texts.discount')];
        $data['$subtotal'] = ['value' => Number::formatMoney($this->entity_calc->getSubTotal(), $this->vendor) ?: '&nbsp;', 'label' => ctrans('texts.subtotal')];
        $data['$gross_subtotal'] = ['value' => Number::formatMoney($this->entity_calc->getGrossSubTotal(), $this->vendor) ?: '&nbsp;', 'label' => ctrans('texts.subtotal')];

        if ($this->entity->uses_inclusive_taxes) {
            $data['$net_subtotal'] = ['value' => Number::formatMoney(($this->entity_calc->getSubTotal() - $this->entity->total_taxes - $this->entity_calc->getTotalDiscount()), $this->vendor) ?: '&nbsp;', 'label' => ctrans('texts.net_subtotal')];
        } else {
            $data['$net_subtotal'] = ['value' => Number::formatMoney($this->entity_calc->getSubTotal() - $this->entity_calc->getTotalDiscount(), $this->vendor) ?: '&nbsp;', 'label' => ctrans('texts.net_subtotal')];
        }

        if ($this->entity->partial > 0) {
            $data['$balance_due'] = ['value' => Number::formatMoney($this->entity->partial, $this->vendor) ?: '&nbsp;', 'label' => ctrans('texts.partial_due')];
            $data['$balance_due_raw'] = ['value' => $this->entity->partial, 'label' => ctrans('texts.partial_due')];
            $data['$amount_raw'] = ['value' => $this->entity->partial, 'label' => ctrans('texts.partial_due')];
            $data['$due_date'] = ['value' => $this->translateDate($this->entity->partial_due_date, $this->company->date_format(), $this->company->locale()) ?: '&nbsp;', 'label' => ctrans('texts.'.$this->entity_string.'_due_date')];
        } else {
            if ($this->entity->status_id == 1) {
                $data['$balance_due'] = ['value' => Number::formatMoney($this->entity->amount, $this->vendor) ?: '&nbsp;', 'label' => ctrans('texts.balance_due')];
                $data['$balance_due_raw'] = ['value' => $this->entity->amount, 'label' => ctrans('texts.balance_due')];
                $data['$amount_raw'] = ['value' => $this->entity->amount, 'label' => ctrans('texts.amount')];
            } else {
                $data['$balance_due'] = ['value' => Number::formatMoney($this->entity->balance, $this->vendor) ?: '&nbsp;', 'label' => ctrans('texts.balance_due')];
                $data['$balance_due_raw'] = ['value' => $this->entity->balance, 'label' => ctrans('texts.balance_due')];
                $data['$amount_raw'] = ['value' => $this->entity->amount, 'label' => ctrans('texts.amount')];
            }
        }

        // $data['$balance_due'] = $data['$balance_due'];
        $data['$outstanding'] = &$data['$balance_due'];
        $data['$partial_due'] = ['value' => Number::formatMoney($this->entity->partial, $this->vendor) ?: '&nbsp;', 'label' => ctrans('texts.partial_due')];
        $data['$partial'] = &$data['$partial_due'];

        $data['$total'] = ['value' => Number::formatMoney($this->entity_calc->getTotal(), $this->vendor) ?: '&nbsp;', 'label' => ctrans('texts.total')];

        $data['$purchase_order.total'] = &$data['$total'];

        $data['$amount'] = &$data['$total'];
        $data['$amount_due'] = ['value' => &$data['$total']['value'], 'label' => ctrans('texts.amount_due')];
        $data['$balance'] = ['value' => Number::formatMoney($this->entity_calc->getBalance(), $this->vendor) ?: '&nbsp;', 'label' => ctrans('texts.balance')];

        $data['$taxes'] = ['value' => Number::formatMoney($this->entity_calc->getItemTotalTaxes(), $this->vendor) ?: '&nbsp;', 'label' => ctrans('texts.taxes')];

        $data['$user.name'] = ['value' => $this->entity->user->present()->name(), 'label' => ctrans('texts.name')];
        $data['$user.first_name'] = ['value' => $this->entity->user->first_name, 'label' => ctrans('texts.first_name')];
        $data['$user.last_name'] = ['value' => $this->entity->user->last_name, 'label' => ctrans('texts.last_name')];
        $data['$created_by_user'] = &$data['$user.name'];
        $data['$assigned_to_user'] = ['value' => $this->entity->assigned_user ? $this->entity->assigned_user->present()->name() : '', 'label' => ctrans('texts.name')];

        $data['$public_notes'] = ['value' => $this->entity->public_notes, 'label' => ctrans('texts.public_notes')];
        $data['$entity.public_notes'] = &$data['$public_notes'];
        $data['$notes'] = &$data['$public_notes'];

        $data['$purchase_order.custom1'] = ['value' => $this->helpers->formatCustomFieldValue($this->company->custom_fields, 'purchase_order1', $this->entity->custom_value1, $this->company) ?: '&nbsp;', 'label' => $this->helpers->makeCustomField($this->company->custom_fields, 'purchase_order1')];
        $data['$purchase_order.custom2'] = ['value' => $this->helpers->formatCustomFieldValue($this->company->custom_fields, 'purchase_order2', $this->entity->custom_value2, $this->company) ?: '&nbsp;', 'label' => $this->helpers->makeCustomField($this->company->custom_fields, 'purchase_order2')];
        $data['$purchase_order.custom3'] = ['value' => $this->helpers->formatCustomFieldValue($this->company->custom_fields, 'purchase_order3', $this->entity->custom_value3, $this->company) ?: '&nbsp;', 'label' => $this->helpers->makeCustomField($this->company->custom_fields, 'purchase_order3')];
        $data['$purchase_order.custom4'] = ['value' => $this->helpers->formatCustomFieldValue($this->company->custom_fields, 'purchase_order4', $this->entity->custom_value4, $this->company) ?: '&nbsp;', 'label' => $this->helpers->makeCustomField($this->company->custom_fields, 'purchase_order4')];

        $data['$vendor1'] = ['value' => $this->helpers->formatCustomFieldValue($this->company->custom_fields, 'vendor1', $this->vendor->custom_value1, $this->company) ?: '&nbsp;', 'label' => $this->helpers->makeCustomField($this->company->custom_fields, 'vendor1')];
        $data['$vendor2'] = ['value' => $this->helpers->formatCustomFieldValue($this->company->custom_fields, 'vendor2', $this->vendor->custom_value2, $this->company) ?: '&nbsp;', 'label' => $this->helpers->makeCustomField($this->company->custom_fields, 'vendor2')];
        $data['$vendor3'] = ['value' => $this->helpers->formatCustomFieldValue($this->company->custom_fields, 'vendor3', $this->vendor->custom_value3, $this->company) ?: '&nbsp;', 'label' => $this->helpers->makeCustomField($this->company->custom_fields, 'vendor3')];
        $data['$vendor4'] = ['value' => $this->helpers->formatCustomFieldValue($this->company->custom_fields, 'vendor4', $this->vendor->custom_value4, $this->company) ?: '&nbsp;', 'label' => $this->helpers->makeCustomField($this->company->custom_fields, 'vendor4')];
        $data['$vendor.custom1'] = &$data['$vendor1'];
        $data['$vendor.custom2'] = &$data['$vendor2'];
        $data['$vendor.custom3'] = &$data['$vendor3'];
        $data['$vendor.custom4'] = &$data['$vendor4'];
        $data['$address1'] = ['value' => $this->vendor->address1 ?: '&nbsp;', 'label' => ctrans('texts.address1')];
        $data['$address2'] = ['value' => $this->vendor->address2 ?: '&nbsp;', 'label' => ctrans('texts.address2')];
        $data['$id_number'] = ['value' => $this->vendor->id_number ?: '&nbsp;', 'label' => ctrans('texts.id_number')];
        $data['$vendor.number'] = ['value' => $this->vendor->number ?: '&nbsp;', 'label' => ctrans('texts.number')];
        $data['$vat_number'] = ['value' => $this->vendor->vat_number ?: '&nbsp;', 'label' => ctrans('texts.vat_number')];
        $data['$website'] = ['value' => $this->vendor->present()->website() ?: '&nbsp;', 'label' => ctrans('texts.website')];
        $data['$phone'] = ['value' => $this->vendor->present()->phone() ?: '&nbsp;', 'label' => ctrans('texts.phone')];
        $data['$country'] = ['value' => isset($this->vendor->country->name) ? ctrans('texts.country_'.$this->vendor->country->name) : '', 'label' => ctrans('texts.country')];
        $data['$country_2'] = ['value' => isset($this->vendor->country) ? $this->vendor->country->iso_3166_2 : '', 'label' => ctrans('texts.country')];
        $data['$email'] = ['value' => isset($this->contact) ? $this->contact->email : 'no contact email on record', 'label' => ctrans('texts.email')];

        if (str_contains($data['$email']['value'], 'example.com')) {
            $data['$email'] = ['value' => '', 'label' => ctrans('texts.email')];
        }

        $data['$vendor_name'] = ['value' => $this->vendor->present()->name() ?: '&nbsp;', 'label' => ctrans('texts.vendor_name')];
        $data['$vendor.name'] = &$data['$vendor_name'];
        $data['$vendor'] = &$data['$vendor_name'];

        $data['$vendor.address1'] = &$data['$address1'];
        $data['$vendor.address2'] = &$data['$address2'];
        $data['$vendor_address'] = ['value' => $this->vendor->present()->address() ?: '&nbsp;', 'label' => ctrans('texts.address')];
        $data['$vendor.address'] = &$data['$vendor_address'];
        $data['$vendor.postal_code'] = ['value' => $this->vendor->postal_code ?: '&nbsp;', 'label' => ctrans('texts.postal_code')];
        $data['$vendor.public_notes'] = ['value' => $this->vendor->public_notes ?: '&nbsp;', 'label' => ctrans('texts.notes')];
        $data['$vendor.city'] = ['value' => $this->vendor->city ?: '&nbsp;', 'label' => ctrans('texts.city')];
        $data['$vendor.state'] = ['value' => $this->vendor->state ?: '&nbsp;', 'label' => ctrans('texts.state')];
        $data['$vendor.id_number'] = &$data['$id_number'];
        $data['$vendor.vat_number'] = &$data['$vat_number'];
        $data['$vendor.website'] = &$data['$website'];
        $data['$vendor.phone'] = &$data['$phone'];
        $data['$city_state_postal'] = ['value' => $this->vendor->present()->cityStateZip($this->vendor->city, $this->vendor->state, $this->vendor->postal_code, false) ?: '&nbsp;', 'label' => ctrans('texts.city_state_postal')];
        $data['$vendor.city_state_postal'] = &$data['$city_state_postal'];
        $data['$postal_city_state'] = ['value' => $this->vendor->present()->cityStateZip($this->vendor->city, $this->vendor->state, $this->vendor->postal_code, true) ?: '&nbsp;', 'label' => ctrans('texts.postal_city_state')];
        $data['$vendor.postal_city_state'] = &$data['$postal_city_state'];
        $data['$vendor.country'] = &$data['$country'];
        $data['$vendor.email'] = &$data['$email'];

        $data['$vendor.billing_address'] = &$data['$vendor_address'];
        $data['$vendor.billing_address1'] = &$data['$vendor.address1'];
        $data['$vendor.billing_address2'] = &$data['$vendor.address2'];
        $data['$vendor.billing_city'] = &$data['$vendor.city'];
        $data['$vendor.billing_state'] = &$data['$vendor.state'];
        $data['$vendor.billing_postal_code'] = &$data['$vendor.postal_code'];
        $data['$vendor.billing_country'] = &$data['$vendor.country'];

        $data['$vendor.currency'] = ['value' => $this->vendor->currency()->code, 'label' => ''];

        $data['$paid_to_date'] = ['value' => Number::formatMoney($this->entity->paid_to_date, $this->vendor), 'label' => ctrans('texts.paid_to_date')];

        $data['$contact.full_name'] = ['value' => $this->contact->present()->name(), 'label' => ctrans('texts.name')];
        $data['$contact'] = &$data['$contact.full_name'];

        $data['$contact.email'] = &$data['$email'];
        $data['$contact.phone'] = ['value' => $this->contact->phone, 'label' => ctrans('texts.phone')];

        $data['$contact.name'] = ['value' => isset($this->contact) ? $this->contact->present()->name() : $this->vendor->present()->name(), 'label' => ctrans('texts.contact_name')];
        $data['$contact.first_name'] = ['value' => isset($this->contact) ? $this->contact->first_name : '', 'label' => ctrans('texts.first_name')];
        $data['$firstName'] = &$data['$contact.first_name'];

        $data['$contact.last_name'] = ['value' => isset($this->contact) ? $this->contact->last_name : '', 'label' => ctrans('texts.last_name')];

        $data['$contact.custom1'] = ['value' => isset($this->contact) ? $this->contact->custom_value1 : '&nbsp;', 'label' => $this->helpers->makeCustomField($this->company->custom_fields, 'contact1')];
        $data['$contact.custom2'] = ['value' => isset($this->contact) ? $this->contact->custom_value2 : '&nbsp;', 'label' => $this->helpers->makeCustomField($this->company->custom_fields, 'contact2')];
        $data['$contact.custom3'] = ['value' => isset($this->contact) ? $this->contact->custom_value3 : '&nbsp;', 'label' => $this->helpers->makeCustomField($this->company->custom_fields, 'contact3')];
        $data['$contact.custom4'] = ['value' => isset($this->contact) ? $this->contact->custom_value4 : '&nbsp;', 'label' => $this->helpers->makeCustomField($this->company->custom_fields, 'contact4')];

        $data['$company.city_state_postal'] = ['value' => $this->company->present()->cityStateZip($this->settings->city, $this->settings->state, $this->settings->postal_code, false) ?: '&nbsp;', 'label' => ctrans('texts.city_state_postal')];
        $data['$company.postal_city_state'] = ['value' => $this->company->present()->cityStateZip($this->settings->city, $this->settings->state, $this->settings->postal_code, true) ?: '&nbsp;', 'label' => ctrans('texts.postal_city_state')];
        $data['$company.name'] = ['value' => $this->settings->name ?: ctrans('texts.untitled_account'), 'label' => ctrans('texts.company_name')];
        $data['$account'] = &$data['$company.name'];

        $data['$company.address1'] = ['value' => $this->settings->address1 ?: '&nbsp;', 'label' => ctrans('texts.address1')];
        $data['$company.address2'] = ['value' => $this->settings->address2 ?: '&nbsp;', 'label' => ctrans('texts.address2')];
        $data['$company.city'] = ['value' => $this->settings->city ?: '&nbsp;', 'label' => ctrans('texts.city')];
        $data['$company.state'] = ['value' => $this->settings->state ?: '&nbsp;', 'label' => ctrans('texts.state')];
        $data['$company.postal_code'] = ['value' => $this->settings->postal_code ?: '&nbsp;', 'label' => ctrans('texts.postal_code')];
        $data['$company.country'] = ['value' => $this->getCountryName(), 'label' => ctrans('texts.country')];
        $data['$company.country_2'] = ['value' => $this->getCountryCode(), 'label' => ctrans('texts.country')];
        $data['$company.phone'] = ['value' => $this->settings->phone ?: '&nbsp;', 'label' => ctrans('texts.phone')];
        $data['$company.email'] = ['value' => $this->settings->email ?: '&nbsp;', 'label' => ctrans('texts.email')];
        $data['$company.vat_number'] = ['value' => $this->settings->vat_number ?: '&nbsp;', 'label' => ctrans('texts.vat_number')];
        $data['$company.id_number'] = ['value' => $this->settings->id_number ?: '&nbsp;', 'label' => ctrans('texts.id_number')];
        $data['$company.website'] = ['value' => $this->settings->website ?: '&nbsp;', 'label' => ctrans('texts.website')];
        $data['$company.address'] = ['value' => $this->company->present()->address($this->settings) ?: '&nbsp;', 'label' => ctrans('texts.address')];

        $data['$signature'] = ['value' => $this->settings->email_signature ?: '&nbsp;', 'label' => ''];
        $data['$emailSignature'] = &$data['$signature'];

        $logo = $this->company->present()->logo_base64($this->settings);

        $data['$company.logo'] = ['value' => $logo ?: '&nbsp;', 'label' => ctrans('texts.logo')];
        $data['$company_logo'] = &$data['$company.logo'];
        $data['$company1'] = ['value' => $this->helpers->formatCustomFieldValue($this->company->custom_fields, 'company1', $this->settings->custom_value1, $this->vendor) ?: '&nbsp;', 'label' => $this->helpers->makeCustomField($this->company->custom_fields, 'company1')];
        $data['$company2'] = ['value' => $this->helpers->formatCustomFieldValue($this->company->custom_fields, 'company2', $this->settings->custom_value2, $this->vendor) ?: '&nbsp;', 'label' => $this->helpers->makeCustomField($this->company->custom_fields, 'company2')];
        $data['$company3'] = ['value' => $this->helpers->formatCustomFieldValue($this->company->custom_fields, 'company3', $this->settings->custom_value3, $this->vendor) ?: '&nbsp;', 'label' => $this->helpers->makeCustomField($this->company->custom_fields, 'company3')];
        $data['$company4'] = ['value' => $this->helpers->formatCustomFieldValue($this->company->custom_fields, 'company4', $this->settings->custom_value4, $this->vendor) ?: '&nbsp;', 'label' => $this->helpers->makeCustomField($this->company->custom_fields, 'company4')];

        $data['$company.custom1'] = &$data['$company1'];
        $data['$company.custom2'] = &$data['$company2'];
        $data['$company.custom3'] = &$data['$company3'];
        $data['$company.custom4'] = &$data['$company4'];

        $data['$custom_surcharge1'] = ['value' => Number::formatMoney($this->entity->custom_surcharge1, $this->vendor) ?: '&nbsp;', 'label' => $this->helpers->makeCustomField($this->company->custom_fields, 'surcharge1')];
        $data['$custom_surcharge2'] = ['value' => Number::formatMoney($this->entity->custom_surcharge2, $this->vendor) ?: '&nbsp;', 'label' => $this->helpers->makeCustomField($this->company->custom_fields, 'surcharge2')];
        $data['$custom_surcharge3'] = ['value' => Number::formatMoney($this->entity->custom_surcharge3, $this->vendor) ?: '&nbsp;', 'label' => $this->helpers->makeCustomField($this->company->custom_fields, 'surcharge3')];
        $data['$custom_surcharge4'] = ['value' => Number::formatMoney($this->entity->custom_surcharge4, $this->vendor) ?: '&nbsp;', 'label' => $this->helpers->makeCustomField($this->company->custom_fields, 'surcharge4')];

        $data['$product.item'] = ['value' => '', 'label' => ctrans('texts.item')];
        $data['$product.date'] = ['value' => '', 'label' => ctrans('texts.date')];
        $data['$product.discount'] = ['value' => '', 'label' => ctrans('texts.discount')];
        $data['$product.product_key'] = ['value' => '', 'label' => ctrans('texts.product_key')];
        $data['$product.description'] = ['value' => '', 'label' => ctrans('texts.description')];
        $data['$product.unit_cost'] = ['value' => '', 'label' => ctrans('texts.unit_cost')];
        $data['$product.quantity'] = ['value' => '', 'label' => ctrans('texts.quantity')];
        $data['$product.tax_name1'] = ['value' => '', 'label' => ctrans('texts.tax')];
        $data['$product.tax'] = ['value' => '', 'label' => ctrans('texts.tax')];
        $data['$product.tax_name2'] = ['value' => '', 'label' => ctrans('texts.tax')];
        $data['$product.tax_name3'] = ['value' => '', 'label' => ctrans('texts.tax')];
        $data['$product.line_total'] = ['value' => '', 'label' => ctrans('texts.line_total')];
        $data['$product.gross_line_total'] = ['value' => '', 'label' => ctrans('texts.gross_line_total')];
        $data['$product.description'] = ['value' => '', 'label' => ctrans('texts.description')];
        $data['$product.unit_cost'] = ['value' => '', 'label' => ctrans('texts.unit_cost')];
        $data['$product.product1'] = ['value' => '', 'label' => $this->helpers->makeCustomField($this->company->custom_fields, 'product1')];
        $data['$product.product2'] = ['value' => '', 'label' => $this->helpers->makeCustomField($this->company->custom_fields, 'product2')];
        $data['$product.product3'] = ['value' => '', 'label' => $this->helpers->makeCustomField($this->company->custom_fields, 'product3')];
        $data['$product.product4'] = ['value' => '', 'label' => $this->helpers->makeCustomField($this->company->custom_fields, 'product4')];

        if ($this->settings->signature_on_pdf) {
            $data['$contact.signature'] = ['value' => $this->invitation->signature_base64, 'label' => ctrans('texts.signature')];
        } else {
            $data['$contact.signature'] = ['value' => '', 'label' => ''];
        }

        $data['$thanks'] = ['value' => '', 'label' => ctrans('texts.thanks')];
        $data['$from'] = ['value' => '', 'label' => ctrans('texts.from')];
        $data['$to'] = ['value' => '', 'label' => ctrans('texts.to')];
        $data['$details'] = ['value' => '', 'label' => ctrans('texts.details')];

        $data['_rate1'] = ['value' => '', 'label' => ctrans('texts.tax')];
        $data['_rate2'] = ['value' => '', 'label' => ctrans('texts.tax')];
        $data['_rate3'] = ['value' => '', 'label' => ctrans('texts.tax')];

        $data['$font_size'] = ['value' => $this->settings->font_size.'px', 'label' => ''];
        $data['$font_name'] = ['value' => Helpers::resolveFont($this->settings->primary_font)['name'], 'label' => ''];
        $data['$font_url'] = ['value' => Helpers::resolveFont($this->settings->primary_font)['url'], 'label' => ''];

        $data['$invoiceninja.whitelabel'] = ['value' => 'https://raw.githubusercontent.com/invoiceninja/invoiceninja/v5-develop/public/images/new_logo.png', 'label' => ''];

        $data['$primary_color'] = ['value' => $this->settings->primary_color, 'label' => ''];
        $data['$secondary_color'] = ['value' => $this->settings->secondary_color, 'label' => ''];

        $data['$item'] = ['value' => '', 'label' => ctrans('texts.item')];
        $data['$description'] = ['value' => '', 'label' => ctrans('texts.description')];

        $data['$entity_footer'] = ['value' => Helpers::processReservedKeywords(\nl2br($this->entity->footer), $this->company), 'label' => ''];
        $data['$footer'] = &$data['$entity_footer'];

        $data['$page_size'] = ['value' => $this->settings->page_size, 'label' => ''];
        $data['$page_layout'] = ['value' => property_exists($this->settings, 'page_layout') ? $this->settings->page_layout : 'Portrait', 'label' => ''];

        $data['$tech_hero_image'] = ['value' => asset('images/pdf-designs/tech-hero-image.jpg'), 'label' => ''];
        $data['$autoBill'] = ['value' => ctrans('texts.auto_bill_notification_placeholder'), 'label' => ''];
        $data['$auto_bill'] = &$data['$autoBill'];

        $data['$dir'] = ['value' => $this->company->language()?->locale === 'ar' ? 'rtl' : 'ltr', 'label' => ''];
        $data['$dir_text_align'] = ['value' => $this->company->language()?->locale === 'ar' ? 'right' : 'left', 'label' => ''];

        $data['$payment.date'] = ['value' => '&nbsp;', 'label' => ctrans('texts.payment_date')];
        $data['$method'] = ['value' => '&nbsp;', 'label' => ctrans('texts.method')];

        $data['$statement_amount'] = ['value' => '', 'label' => ctrans('texts.amount')];
        $data['$statement'] = ['value' => '', 'label' => ctrans('texts.statement')];

        $data['$entity_images'] = ['value' => $this->generateEntityImagesMarkup(), 'label' => ''];

        $data['$payments'] = ['value' => '', 'label' => ctrans('texts.payments')];

        $arrKeysLength = array_map('strlen', array_keys($data));
        array_multisort($arrKeysLength, SORT_DESC, $data);

        return $data;
    }

    public function makeValues() :array
    {
        $data = [];

        $values = $this->buildEntityDataArray();

        foreach ($values as $key => $value) {
            $data[$key] = $value['value'];
        }

        return $data;
    }

    public function generateLabelsAndValues()
    {
        $data = [];

        $values = $this->buildEntityDataArray();

        foreach ($values as $key => $value) {
            $data['values'][$key] = $value['value'];
            $data['labels'][$key.'_label'] = $value['label'];
        }

        return $data;
    }

    private function totalTaxLabels() :string
    {
        $data = '';

        if (! $this->entity_calc->getTotalTaxMap()) {
            return $data;
        }

        foreach ($this->entity_calc->getTotalTaxMap() as $tax) {
            $data .= '<span>'.$tax['name'].'</span>';
        }

        return $data;
    }

    private function totalTaxValues() :string
    {
        $data = '';

        if (! $this->entity_calc->getTotalTaxMap()) {
            return $data;
        }

        foreach ($this->entity_calc->getTotalTaxMap() as $tax) {
            $data .= '<span>'.Number::formatMoney($tax['total'], $this->vendor).'</span>';
        }

        return $data;
    }

    private function lineTaxLabels() :string
    {
        $tax_map = $this->entity_calc->getTaxMap();

        $data = '';

        foreach ($tax_map as $tax) {
            $data .= '<span>'.$tax['name'].'</span>';
        }

        return $data;
    }

    private function getCountryName() :string
    {
        $country = Country::find($this->settings->country_id);

        if ($country) {
            return ctrans('texts.country_'.$country->name);
        }

        return '&nbsp;';
    }

    private function getCountryCode() :string
    {
        $country = Country::find($this->settings->country_id);

        if ($country) {
            return $country->iso_3166_2;
        }
        // if ($country) {
        //     return ctrans('texts.country_' . $country->iso_3166_2);
        // }

        return '&nbsp;';
    }

    /**
     * Due to the way we are compiling the blade template we
     * have no ability to iterate, so in the case
     * of line taxes where there are multiple rows,
     * we use this function to format a section of rows.
     *
     * @return string a collection of <tr> rows with line item
     * aggregate data
     */
    private function makeLineTaxes() :string
    {
        $tax_map = $this->entity_calc->getTaxMap();

        $data = '';

        foreach ($tax_map as $tax) {
            $data .= '<tr class="line_taxes">';
            $data .= '<td>'.$tax['name'].'</td>';
            $data .= '<td>'.Number::formatMoney($tax['total'], $this->vendor).'</td></tr>';
        }

        return $data;
    }

    private function lineTaxValues() :string
    {
        $tax_map = $this->entity_calc->getTaxMap();

        $data = '';

        foreach ($tax_map as $tax) {
            $data .= '<span>'.Number::formatMoney($tax['total'], $this->vendor).'</span>';
        }

        return $data;
    }

    private function makeTotalTaxes() :string
    {
        $data = '';

        if (! $this->entity_calc->getTotalTaxMap()) {
            return $data;
        }

        foreach ($this->entity_calc->getTotalTaxMap() as $tax) {
            $data .= '<tr>';
            $data .= '<td colspan="{ count($this->entity->company->settings->pdf_variables->total_columns) - 2 }"></td>';
            $data .= '<td>'.$tax['name'].'</td>';
            $data .= '<td>'.Number::formatMoney($tax['total'], $this->vendor).'</td></tr>';
        }

        return $data;
    }

    private function parseLabelsAndValues($labels, $values, $section) :string
    {
        $section = strtr($section, $labels);

        return strtr($section, $values);
    }

    /*
    | Ensures the URL doesn't have duplicated trailing slash
    */
    public function generateAppUrl()
    {
        //return rtrim(config('ninja.app_url'), "/");
        return config('ninja.app_url');
    }

    /**
     * Builds CSS to assist with the generation
     * of Repeating headers and footers on the PDF.
     * @return string The css string
     */
    private function generateCustomCSS() :string
    {
        $header_and_footer = '
.header, .header-space {
  height: 160px;
}

.footer, .footer-space {
  height: 160px;
}

.footer {
  position: fixed;
  bottom: 0;
  width: 100%;
}

.header {
  position: fixed;
  top: 0mm;
  width: 100%;
}

@media print {
   thead {display: table-header-group;}
   tfoot {display: table-footer-group;}
   button {display: none;}
   body {margin: 0;}
}';

        $header = '
.header, .header-space {
  height: 160px;
}

.header {
  position: fixed;
  top: 0mm;
  width: 100%;
}

@media print {
   thead {display: table-header-group;}
   button {display: none;}
   body {margin: 0;}
}';

        $footer = '

.footer, .footer-space {
  height: 160px;
}

.footer {
  position: fixed;
  bottom: 0;
  width: 100%;
}

@media print {
   tfoot {display: table-footer-group;}
   button {display: none;}
   body {margin: 0;}
}';
        $css = '';

        if ($this->settings->all_pages_header && $this->settings->all_pages_footer) {
            $css .= $header_and_footer;
        } elseif ($this->settings->all_pages_header && ! $this->settings->all_pages_footer) {
            $css .= $header;
        } elseif (! $this->settings->all_pages_header && $this->settings->all_pages_footer) {
            $css .= $footer;
        }

        $css .= '
.page {
  page-break-after: always;
}

@page {
  margin: 0mm
}

html {
        ';

        $css .= 'font-size:'.$this->settings->font_size.'px;';
//        $css .= 'font-size:14px;';

        $css .= '}';

        return $css;
    }

    /**
     * Generate markup for HTML images on entity.
     *
     * @return string|void
     */
    protected function generateEntityImagesMarkup()
    {
        if ($this->company->getSetting('embed_documents') === false) {
            return '';
        }

        $dom = new \DOMDocument('1.0', 'UTF-8');

        $container = $dom->createElement('div');
        $container->setAttribute('style', 'display:grid; grid-auto-flow: row; grid-template-columns: repeat(4, 1fr); grid-template-rows: repeat(2, 1fr);');

        foreach ($this->entity->documents as $document) {
            if (! $document->isImage()) {
                continue;
            }

            $image = $dom->createElement('img');

            $image->setAttribute('src', $document->generateUrl());
            $image->setAttribute('style', 'max-height: 100px; margin-top: 20px;');

            $container->appendChild($image);
        }

        $dom->appendChild($container);

        return $dom->saveHTML();
    }
}<|MERGE_RESOLUTION|>--- conflicted
+++ resolved
@@ -60,10 +60,6 @@
         $this->company = $invitation->company;
 
         $this->contact = $invitation->contact->load('vendor');
-<<<<<<< HEAD
-
-        $this->vendor = $this->contact->vendor->load('company', 'country');
-=======
         
         $this->vendor = $this->contact->vendor->load('company','country');
         
@@ -71,7 +67,6 @@
             $this->vendor->currency_id = $this->company->settings->currency_id;
             $this->vendor->save();
         }
->>>>>>> 76b307d2
 
         $this->entity->load('vendor');
 
@@ -82,35 +77,36 @@
         $this->helpers = new Helpers();
     }
 
+
     ///////////////////////////////////////////////////////////////////////////////////////////////////////////////////
 
     private function resolveEntityString()
     {
         switch ($this->invitation) {
-            case $this->invitation instanceof InvoiceInvitation:
+            case ($this->invitation instanceof InvoiceInvitation):
                 return 'invoice';
                 break;
-            case $this->invitation instanceof CreditInvitation:
+            case ($this->invitation instanceof CreditInvitation):
                 return 'credit';
                 break;
-            case $this->invitation instanceof QuoteInvitation:
+            case ($this->invitation instanceof QuoteInvitation):
                 return 'quote';
                 break;
-            case $this->invitation instanceof RecurringInvoiceInvitation:
+            case ($this->invitation instanceof RecurringInvoiceInvitation):
                 return 'recurring_invoice';
                 break;
-            case $this->invitation instanceof PurchaseOrderInvitation:
+            case ($this->invitation instanceof PurchaseOrderInvitation):
                 return 'purchase_order';
                 break;
             default:
-                // code...
+                # code...
                 break;
         }
     }
 
     public function buildEntityDataArray() :array
     {
-        if (! $this->vendor->currency()) {
+    if (! $this->vendor->currency()) {
             throw new Exception(debug_backtrace()[1]['function'], 1);
             exit;
         }
@@ -135,7 +131,7 @@
         $data['$due_date'] = ['value' => $this->translateDate($this->entity->due_date, $this->company->date_format(), $this->company->locale()) ?: '&nbsp;', 'label' => ctrans('texts.due_date')];
 
         $data['$partial_due_date'] = ['value' => $this->translateDate($this->entity->partial_due_date, $this->company->date_format(), $this->company->locale()) ?: '&nbsp;', 'label' => ctrans('texts.'.$this->entity_string.'_due_date')];
-
+        
         $data['$dueDate'] = &$data['$due_date'];
 
         $data['$payment_due'] = ['value' => $this->translateDate($this->entity->due_date, $this->company->date_format(), $this->company->locale()) ?: '&nbsp;', 'label' => ctrans('texts.payment_due')];
@@ -167,23 +163,25 @@
         $data['$subtotal'] = ['value' => Number::formatMoney($this->entity_calc->getSubTotal(), $this->vendor) ?: '&nbsp;', 'label' => ctrans('texts.subtotal')];
         $data['$gross_subtotal'] = ['value' => Number::formatMoney($this->entity_calc->getGrossSubTotal(), $this->vendor) ?: '&nbsp;', 'label' => ctrans('texts.subtotal')];
 
-        if ($this->entity->uses_inclusive_taxes) {
+        if($this->entity->uses_inclusive_taxes)
             $data['$net_subtotal'] = ['value' => Number::formatMoney(($this->entity_calc->getSubTotal() - $this->entity->total_taxes - $this->entity_calc->getTotalDiscount()), $this->vendor) ?: '&nbsp;', 'label' => ctrans('texts.net_subtotal')];
-        } else {
+        else
             $data['$net_subtotal'] = ['value' => Number::formatMoney($this->entity_calc->getSubTotal() - $this->entity_calc->getTotalDiscount(), $this->vendor) ?: '&nbsp;', 'label' => ctrans('texts.net_subtotal')];
-        }
 
         if ($this->entity->partial > 0) {
             $data['$balance_due'] = ['value' => Number::formatMoney($this->entity->partial, $this->vendor) ?: '&nbsp;', 'label' => ctrans('texts.partial_due')];
             $data['$balance_due_raw'] = ['value' => $this->entity->partial, 'label' => ctrans('texts.partial_due')];
             $data['$amount_raw'] = ['value' => $this->entity->partial, 'label' => ctrans('texts.partial_due')];
             $data['$due_date'] = ['value' => $this->translateDate($this->entity->partial_due_date, $this->company->date_format(), $this->company->locale()) ?: '&nbsp;', 'label' => ctrans('texts.'.$this->entity_string.'_due_date')];
+
         } else {
-            if ($this->entity->status_id == 1) {
+
+            if($this->entity->status_id == 1){
                 $data['$balance_due'] = ['value' => Number::formatMoney($this->entity->amount, $this->vendor) ?: '&nbsp;', 'label' => ctrans('texts.balance_due')];
                 $data['$balance_due_raw'] = ['value' => $this->entity->amount, 'label' => ctrans('texts.balance_due')];
                 $data['$amount_raw'] = ['value' => $this->entity->amount, 'label' => ctrans('texts.amount')];
-            } else {
+            }
+            else{
                 $data['$balance_due'] = ['value' => Number::formatMoney($this->entity->balance, $this->vendor) ?: '&nbsp;', 'label' => ctrans('texts.balance_due')];
                 $data['$balance_due_raw'] = ['value' => $this->entity->balance, 'label' => ctrans('texts.balance_due')];
                 $data['$amount_raw'] = ['value' => $this->entity->amount, 'label' => ctrans('texts.amount')];
@@ -211,7 +209,7 @@
         $data['$created_by_user'] = &$data['$user.name'];
         $data['$assigned_to_user'] = ['value' => $this->entity->assigned_user ? $this->entity->assigned_user->present()->name() : '', 'label' => ctrans('texts.name')];
 
-        $data['$public_notes'] = ['value' => $this->entity->public_notes, 'label' => ctrans('texts.public_notes')];
+        $data['$public_notes'] = ['value' => $this->entity->public_notes, 'label' => ctrans("texts.public_notes")];
         $data['$entity.public_notes'] = &$data['$public_notes'];
         $data['$notes'] = &$data['$public_notes'];
 
@@ -235,13 +233,12 @@
         $data['$vat_number'] = ['value' => $this->vendor->vat_number ?: '&nbsp;', 'label' => ctrans('texts.vat_number')];
         $data['$website'] = ['value' => $this->vendor->present()->website() ?: '&nbsp;', 'label' => ctrans('texts.website')];
         $data['$phone'] = ['value' => $this->vendor->present()->phone() ?: '&nbsp;', 'label' => ctrans('texts.phone')];
-        $data['$country'] = ['value' => isset($this->vendor->country->name) ? ctrans('texts.country_'.$this->vendor->country->name) : '', 'label' => ctrans('texts.country')];
+        $data['$country'] = ['value' => isset($this->vendor->country->name) ? ctrans('texts.country_' . $this->vendor->country->name) : '', 'label' => ctrans('texts.country')];
         $data['$country_2'] = ['value' => isset($this->vendor->country) ? $this->vendor->country->iso_3166_2 : '', 'label' => ctrans('texts.country')];
         $data['$email'] = ['value' => isset($this->contact) ? $this->contact->email : 'no contact email on record', 'label' => ctrans('texts.email')];
-
-        if (str_contains($data['$email']['value'], 'example.com')) {
+        
+        if(str_contains($data['$email']['value'], 'example.com'))
             $data['$email'] = ['value' => '', 'label' => ctrans('texts.email')];
-        }
 
         $data['$vendor_name'] = ['value' => $this->vendor->present()->name() ?: '&nbsp;', 'label' => ctrans('texts.vendor_name')];
         $data['$vendor.name'] = &$data['$vendor_name'];
@@ -265,7 +262,7 @@
         $data['$vendor.postal_city_state'] = &$data['$postal_city_state'];
         $data['$vendor.country'] = &$data['$country'];
         $data['$vendor.email'] = &$data['$email'];
-
+        
         $data['$vendor.billing_address'] = &$data['$vendor_address'];
         $data['$vendor.billing_address1'] = &$data['$vendor.address1'];
         $data['$vendor.billing_address2'] = &$data['$vendor.address2'];
@@ -371,7 +368,7 @@
         $data['_rate2'] = ['value' => '', 'label' => ctrans('texts.tax')];
         $data['_rate3'] = ['value' => '', 'label' => ctrans('texts.tax')];
 
-        $data['$font_size'] = ['value' => $this->settings->font_size.'px', 'label' => ''];
+        $data['$font_size'] = ['value' => $this->settings->font_size . 'px', 'label' => ''];
         $data['$font_name'] = ['value' => Helpers::resolveFont($this->settings->primary_font)['name'], 'label' => ''];
         $data['$font_url'] = ['value' => Helpers::resolveFont($this->settings->primary_font)['url'], 'label' => ''];
 
@@ -385,7 +382,7 @@
 
         $data['$entity_footer'] = ['value' => Helpers::processReservedKeywords(\nl2br($this->entity->footer), $this->company), 'label' => ''];
         $data['$footer'] = &$data['$entity_footer'];
-
+        
         $data['$page_size'] = ['value' => $this->settings->page_size, 'label' => ''];
         $data['$page_layout'] = ['value' => property_exists($this->settings, 'page_layout') ? $this->settings->page_layout : 'Portrait', 'label' => ''];
 
@@ -393,8 +390,8 @@
         $data['$autoBill'] = ['value' => ctrans('texts.auto_bill_notification_placeholder'), 'label' => ''];
         $data['$auto_bill'] = &$data['$autoBill'];
 
-        $data['$dir'] = ['value' => $this->company->language()?->locale === 'ar' ? 'rtl' : 'ltr', 'label' => ''];
-        $data['$dir_text_align'] = ['value' => $this->company->language()?->locale === 'ar' ? 'right' : 'left', 'label' => ''];
+        $data['$dir'] = ['value' => optional($this->company->language())->locale === 'ar' ? 'rtl' : 'ltr', 'label' => ''];
+        $data['$dir_text_align'] = ['value' => optional($this->company->language())->locale === 'ar' ? 'right' : 'left', 'label' => ''];
 
         $data['$payment.date'] = ['value' => '&nbsp;', 'label' => ctrans('texts.payment_date')];
         $data['$method'] = ['value' => '&nbsp;', 'label' => ctrans('texts.method')];
@@ -487,26 +484,25 @@
         $country = Country::find($this->settings->country_id);
 
         if ($country) {
-            return ctrans('texts.country_'.$country->name);
+            return ctrans('texts.country_' . $country->name);
         }
 
         return '&nbsp;';
     }
 
+
     private function getCountryCode() :string
     {
         $country = Country::find($this->settings->country_id);
 
-        if ($country) {
+        if($country)
             return $country->iso_3166_2;
-        }
         // if ($country) {
         //     return ctrans('texts.country_' . $country->iso_3166_2);
         // }
 
         return '&nbsp;';
     }
-
     /**
      * Due to the way we are compiling the blade template we
      * have no ability to iterate, so in the case
@@ -679,8 +675,8 @@
 
     /**
      * Generate markup for HTML images on entity.
-     *
-     * @return string|void
+     * 
+     * @return string|void 
      */
     protected function generateEntityImagesMarkup()
     {
@@ -690,11 +686,11 @@
 
         $dom = new \DOMDocument('1.0', 'UTF-8');
 
-        $container = $dom->createElement('div');
+        $container =  $dom->createElement('div');
         $container->setAttribute('style', 'display:grid; grid-auto-flow: row; grid-template-columns: repeat(4, 1fr); grid-template-rows: repeat(2, 1fr);');
 
         foreach ($this->entity->documents as $document) {
-            if (! $document->isImage()) {
+            if (!$document->isImage()) {
                 continue;
             }
 
