--- conflicted
+++ resolved
@@ -134,14 +134,10 @@
 		Currency::create(array('name' => 'Philippine Peso', 'code' => 'PHP', 'symbol' => 'P ', 'precision' => '2', 'thousand_separator' => ',', 'decimal_separator' => '.'));
 		Currency::create(array('name' => 'Indian Rupee', 'code' => 'INR', 'symbol' => 'Rs. ', 'precision' => '2', 'thousand_separator' => ',', 'decimal_separator' => '.'));
 		Currency::create(array('name' => 'Australian Dollar', 'code' => 'AUD', 'symbol' => '$', 'precision' => '2', 'thousand_separator' => ',', 'decimal_separator' => '.'));
-<<<<<<< HEAD
 		Currency::create(array('name' => 'Singapore Dollar', 'code' => 'SGD', 'symbol' => 'SGD ', 'precision' => '2', 'thousand_separator' => ',', 'decimal_separator' => '.'));
         Currency::create(array('name' => 'Norske Kroner', 'code' => 'NOK', 'symbol' => 'kr ', 'precision' => '2', 'thousand_separator' => ',', 'decimal_separator' => '.'));
         Currency::create(array('name' => 'New Zealand Dollar', 'code' => 'NZD', 'symbol' => '$', 'precision' => '2', 'thousand_separator' => ',', 'decimal_separator' => '.'));
-=======
-		Currency::create(array('name' => 'New Zealand Dollar', 'code' => 'NZD', 'symbol' => '$', 'precision' => '2', 'thousand_separator' => ',', 'decimal_separator' => '.'));
-		Currency::create(array('name' => 'VietNam Dong', 'code' => 'VND', 'symbol' => 'VND', 'precision' => '2', 'thousand_separator' => ',', 'decimal_separator' => '.'));
->>>>>>> e2a9079f
+		Currency::create(array('name' => 'VietNam Dong', 'code' => 'VND', 'symbol' => 'VND ', 'precision' => '0', 'thousand_separator' => ',', 'decimal_separator' => '.'));
 
 		DatetimeFormat::create(array('format' => 'd/M/Y g:i a', 'label' => '10/Mar/2013'));
 		DatetimeFormat::create(array('format' => 'd-M-Yk g:i a', 'label' => '10-Mar-2013'));
