@extends('header')

@section('content')


	<div class="pull-right">
		{{ Former::open('clients/bulk')->addClass('mainForm') }}
		<div style="display:none">
			{{ Former::text('action') }}
			{{ Former::text('id')->value($client->public_id) }}
		</div>

<<<<<<< HEAD
        @if ($gatewayLink)
            {{ Button::link($gatewayLink, trans('texts.view_in_stripe'), ['target' => '_blank']) }}
        @endif

		@if ($client->trashed())
=======
>>>>>>> 073cd4e9
		@if ($client->trashed())
			{{ Button::primary(trans('texts.restore_client'), ['onclick' => 'onRestoreClick()']) }}
		@else
		{{ DropdownButton::normal(trans('texts.edit_client'),
			  Navigation::links(
			    [
			      [trans('texts.edit_client'), URL::to('clients/' . $client->public_id . '/edit')],
			      [Navigation::DIVIDER],
			      [trans('texts.archive_client'), "javascript:onArchiveClick()"],
			      [trans('texts.delete_client'), "javascript:onDeleteClick()"],
			    ]
			  )
			, ['id'=>'normalDropDown'])->split(); }}

			{{ DropdownButton::primary(trans('texts.create_invoice'), Navigation::links($actionLinks), ['id'=>'primaryDropDown'])->split(); }}
		@endif
	  {{ Former::close() }}

	</div>


	<h2>{{ $client->getDisplayName() }}</h2>
	@if ($client->last_login > 0)
	<h3 style="margin-top:0px"><small>
		{{ trans('texts.last_logged_in') }} {{ Utils::timestampToDateTimeString(strtotime($client->last_login)); }}
	</small></h3>
	@endif

	<div class="row">

		<div class="col-md-3">
			<h3>{{ trans('texts.details') }}</h3>
                        <p>{{ $client->getIdNumber() }}</p>
		  	<p>{{ $client->getVatNumber() }}</p>
                        <p>{{ $client->getAddress() }}</p>
		  	<p>{{ $client->getCustomFields() }}</p>
		  	<p>{{ $client->getPhone() }}</p>
		  	<p>{{ $client->getNotes() }}</p>
		  	<p>{{ $client->getIndustry() }}</p>
		  	<p>{{ $client->getWebsite() }}</p>
		  	<p>{{ $client->payment_terms ? trans('texts.payment_terms') . ": Net " . $client->payment_terms : '' }}</p>
		</div>

		<div class="col-md-3">
			<h3>{{ trans('texts.contacts') }}</h3>
		  	@foreach ($client->contacts as $contact)
		  		{{ $contact->getDetails() }}
		  	@endforeach
		</div>

		<div class="col-md-6">
			<h3>{{ trans('texts.standing') }}
			<table class="table" style="width:300px">
				<tr>
					<td><small>{{ trans('texts.paid_to_date') }}</small></td>
					<td style="text-align: right">{{ Utils::formatMoney($client->paid_to_date, $client->currency_id); }}</td>
				</tr>
				<tr>
					<td><small>{{ trans('texts.balance') }}</small></td>
					<td style="text-align: right">{{ Utils::formatMoney($client->balance, $client->currency_id); }}</td>
				</tr>
				@if ($credit > 0)
				<tr>
					<td><small>{{ trans('texts.credit') }}</small></td>
					<td style="text-align: right">{{ Utils::formatMoney($credit, $client->currency_id); }}</td>
				</tr>
				@endif
			</table>
			</h3>

		</div>
	</div>

	<p>&nbsp;</p>

	<ul class="nav nav-tabs nav-justified">
		{{ HTML::tab_link('#activity', trans('texts.activity'), true) }}
		@if (Utils::isPro())
			{{ HTML::tab_link('#quotes', trans('texts.quotes')) }}
		@endif
		{{ HTML::tab_link('#invoices', trans('texts.invoices')) }}
		{{ HTML::tab_link('#payments', trans('texts.payments')) }}
		{{ HTML::tab_link('#credits', trans('texts.credits')) }}
	</ul>

	<div class="tab-content">

        <div class="tab-pane active" id="activity">

			{{ Datatable::table()
		    	->addColumn(
		    		trans('texts.date'),
		    		trans('texts.message'),
		    		trans('texts.balance'),
		    		trans('texts.adjustment'))
		    	->setUrl(url('api/activities/'. $client->public_id))
		    	->setOptions('sPaginationType', 'bootstrap')
		    	->setOptions('bFilter', false)
		    	->setOptions('aaSorting', [['0', 'desc']])
		    	->render('datatable') }}

        </div>

    @if (Utils::isPro())
        <div class="tab-pane" id="quotes">

			{{ Datatable::table()
		    	->addColumn(
	    			trans('texts.quote_number'),
	    			trans('texts.quote_date'),
	    			trans('texts.total'),
	    			trans('texts.due_date'),
	    			trans('texts.status'))
		    	->setUrl(url('api/quotes/'. $client->public_id))
		    	->setOptions('sPaginationType', 'bootstrap')
		    	->setOptions('bFilter', false)
		    	->setOptions('aaSorting', [['0', 'desc']])
		    	->render('datatable') }}

        </div>
    @endif

		<div class="tab-pane" id="invoices">

			@if ($hasRecurringInvoices)
				{{ Datatable::table()
			    	->addColumn(
			    		trans('texts.frequency_id'),
			    		trans('texts.start_date'),
			    		trans('texts.end_date'),
			    		trans('texts.invoice_total'))
			    	->setUrl(url('api/recurring_invoices/' . $client->public_id))
			    	->setOptions('sPaginationType', 'bootstrap')
			    	->setOptions('bFilter', false)
			    	->setOptions('aaSorting', [['0', 'asc']])
			    	->render('datatable') }}
			@endif

			{{ Datatable::table()
		    	->addColumn(
		    			trans('texts.invoice_number'),
		    			trans('texts.invoice_date'),
		    			trans('texts.invoice_total'),
		    			trans('texts.balance_due'),
		    			trans('texts.due_date'),
		    			trans('texts.status'))
		    	->setUrl(url('api/invoices/' . $client->public_id))
		    	->setOptions('sPaginationType', 'bootstrap')
		    	->setOptions('bFilter', false)
		    	->setOptions('aaSorting', [['0', 'asc']])
		    	->render('datatable') }}

        </div>
        <div class="tab-pane" id="payments">

	    	{{ Datatable::table()
						->addColumn(
			    			trans('texts.invoice'),
			    			trans('texts.transaction_reference'),
			    			trans('texts.method'),
			    			trans('texts.payment_amount'),
			    			trans('texts.payment_date'))
				->setUrl(url('api/payments/' . $client->public_id))
				->setOptions('sPaginationType', 'bootstrap')
				->setOptions('bFilter', false)
				->setOptions('aaSorting', [['0', 'asc']])
				->render('datatable') }}

        </div>
        <div class="tab-pane" id="credits">

	    	{{ Datatable::table()
						->addColumn(
								trans('texts.credit_amount'),
								trans('texts.credit_balance'),
								trans('texts.credit_date'),
								trans('texts.private_notes'))
				->setUrl(url('api/credits/' . $client->public_id))
				->setOptions('sPaginationType', 'bootstrap')
				->setOptions('bFilter', false)
				->setOptions('aaSorting', [['0', 'asc']])
				->render('datatable') }}

        </div>
    </div>

	<script type="text/javascript">

	$(function() {
		$('#normalDropDown > button:first').click(function() {
			window.location = '{{ URL::to('clients/' . $client->public_id . '/edit') }}';
		});
		$('#primaryDropDown > button:first').click(function() {
			window.location = '{{ URL::to('invoices/create/' . $client->public_id ) }}';
		});
	});

	function onArchiveClick() {
		$('#action').val('archive');
		$('.mainForm').submit();
	}

	function onRestoreClick() {
		$('#action').val('restore');
		$('.mainForm').submit();
	}

	function onDeleteClick() {
		if (confirm("{{ trans('texts.are_you_sure') }}")) {
			$('#action').val('delete');
			$('.mainForm').submit();
		}
	}

	</script>

@stop<|MERGE_RESOLUTION|>--- conflicted
+++ resolved
@@ -10,14 +10,6 @@
 			{{ Former::text('id')->value($client->public_id) }}
 		</div>
 
-<<<<<<< HEAD
-        @if ($gatewayLink)
-            {{ Button::link($gatewayLink, trans('texts.view_in_stripe'), ['target' => '_blank']) }}
-        @endif
-
-		@if ($client->trashed())
-=======
->>>>>>> 073cd4e9
 		@if ($client->trashed())
 			{{ Button::primary(trans('texts.restore_client'), ['onclick' => 'onRestoreClick()']) }}
 		@else
