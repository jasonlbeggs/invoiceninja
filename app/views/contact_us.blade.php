--- conflicted
+++ resolved
@@ -83,15 +83,9 @@
       <a class="brand" href="/"><img src=
         "images/invoiceninja-logo.png"></a>
         <ul class="navbar-list">
-<<<<<<< HEAD
-          <li>{{ link_to('about_us', 'About Us' ) }}</li>
-          <li>{{ link_to('contact_us', 'Contact Us' ) }}</li>
-          <li>{{ link_to('login', Auth::check() ? 'Continue' : 'Login' ) }}</li>
-=======
           <li>{{ link_to('about', 'About Us' ) }}</li>
           <li>{{ link_to('contact', 'Contact Us' ) }}</li>
           <li>{{ link_to('login', Auth::check() ? 'My Account' : 'Login' ) }}</li>
->>>>>>> 78be769c
         </ul>
       </div>
     </div>
