<!DOCTYPE html>
<html lang="en-US">
<head>
  <meta charset="utf-8">
</head>
<body>

  Dear {{ $userName }}, <p/>

  A payment of {{ $paymentAmount }} was made by client {{ $clientName }} towards invoice {{ $invoiceNumber }}. <p/>

  To view your client invoice click the link below: <br/>
  {{ $invoiceLink }} <p/>

  To adjust your email notification settings please <a href="http://www.invoiceninja.com/company/notifications">click here</a>.

<<<<<<< HEAD
  Regards,
=======
  Regards, <p/>
>>>>>>> c25e8217

  The InvoiceNinja Team
  
</body>
</html><|MERGE_RESOLUTION|>--- conflicted
+++ resolved
@@ -14,11 +14,7 @@
 
   To adjust your email notification settings please <a href="http://www.invoiceninja.com/company/notifications">click here</a>.
 
-<<<<<<< HEAD
-  Regards,
-=======
   Regards, <p/>
->>>>>>> c25e8217
 
   The InvoiceNinja Team
   
