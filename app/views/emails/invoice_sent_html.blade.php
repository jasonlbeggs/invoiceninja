--- conflicted
+++ resolved
@@ -9,15 +9,9 @@
 
   The following client {{ $clientName }} was emailed Invoice {{ $invoiceNumber }} for {{ $invoiceAmount}}.<p/>
 
-<<<<<<< HEAD
-  Regards,
-
-  The InvoiceNinja Team
-=======
   Regards, <p/>
 
   The InvoiceNinja Team <p/>
->>>>>>> c25e8217
 
   To adjust your email notification settings please <a href="http://www.invoiceninja.com/company/notifications">click here</a>.<p/>
 
