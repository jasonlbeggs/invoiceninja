--- conflicted
+++ resolved
@@ -425,11 +425,7 @@
 				<p>Examples of dynamic invoice variables:</p>
 				<ul>
 					<li>"Gym membership for the month of :MONTH" => "Gym membership for the month of July"</li>
-<<<<<<< HEAD
-					<li>":YEAR+1 yearly subscription" => "2014 Yearly Subscription"</li>
-=======
 					<li>":YEAR+1 yearly subscription" => "2015 Yearly Subscription"</li>
->>>>>>> c25e8217
 					<li>"Retainer payment for :QUARTER+1" => "Retainer payment for Q2"</li>
 				</ul>				
 	    	&nbsp;
