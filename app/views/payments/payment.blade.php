@extends('header')

@section('content')

  <style type="text/css">
  div > label.control-label
  {
    font-weight: normal !important;    
  }d
  </style>

  {{ Former::open('payment/' . $invitationKey)->rules(array(
      'first_name' => 'required',
      'last_name' => 'required',   
      'card_number' => 'required',
      'expiration_month' => 'required',
      'expiration_year' => 'required',
      'cvv' => 'required',
      'address1' => 'required',
      'city' => 'required',
      'state' => 'required',
      'postal_code' => 'required',
      'country' => 'required',
      'phone' => 'required',
      'email' => 'required'   
  )) }}
  {{ Former::populate($client) }}
  {{ Former::populateField('first_name', $contact->first_name) }}
  {{ Former::populateField('last_name', $contact->last_name) }}
  

  <div class="row">
    <div class="col-md-6 col-md-offset-2">

      {{ Former::legend('secure_payment') }}
      {{ Former::text('first_name') }}
      {{ Former::text('last_name') }}

      <p>&nbsp;<p/>
      
      {{ Former::text('card_number') }}
      {{ Former::select('expiration_month')->addOption('','')
            ->addOption('01 - January', '1')
            ->addOption('02 - February', '2')
            ->addOption('03 - March', '3')
            ->addOption('04 - April', '4')
            ->addOption('05 - May', '5')
            ->addOption('06 - June', '6')
            ->addOption('07 - July', '7')
            ->addOption('08 - August', '8')
            ->addOption('09 - September', '9')
            ->addOption('10 - October', '10')
            ->addOption('11 - November', '11')
            ->addOption('12 - December', '12')
      }}
      {{ Former::select('expiration_year')->addOption('','')
            ->addOption('2014', '2014')
            ->addOption('2015', '2015')
            ->addOption('2016', '2016')
            ->addOption('2017', '2017')
            ->addOption('2018', '2018')
            ->addOption('2019', '2019')
            ->addOption('2020', '2020')
      }}

      {{ Former::text('cvv') }}

      <p>&nbsp;<p/>

      {{ Former::text('address1')->label('Street') }}
      {{ Former::text('address2')->label('Apt/Suite') }}
      {{ Former::text('city') }}
      {{ Former::text('state')->label('State/Province') }}
      {{ Former::text('postal_code') }}
<<<<<<< HEAD
      
      <?php if(strtolower($gateway->name) == 'beanstream') { ?>
		{{ Former::select('country')->addOption('','')->label('Country')
			->fromQuery($countries, 'name', 'iso_3166_2') }}
	  	{{ Former::text('phone') }}
	  	{{ Former::text('email') }}
	  <?php } ?>
	  
	  <?php echo($gateway->name); ?>
      {{ Former::actions( Button::primary_submit_lg('Pay Now - ' . Utils::formatMoney($invoice->amount, $client->currency_id) )) }}
=======

      {{ Former::actions( Button::primary_submit_lg(trans('texts.pay_now') . ' - ' . Utils::formatMoney($invoice->amount, $client->currency_id) )) }}
>>>>>>> 5b323e04

    </div>
  </div>    


  {{ Former::close() }}

@stop<|MERGE_RESOLUTION|>--- conflicted
+++ resolved
@@ -72,7 +72,6 @@
       {{ Former::text('city') }}
       {{ Former::text('state')->label('State/Province') }}
       {{ Former::text('postal_code') }}
-<<<<<<< HEAD
       
       <?php if(strtolower($gateway->name) == 'beanstream') { ?>
 		{{ Former::select('country')->addOption('','')->label('Country')
@@ -82,11 +81,7 @@
 	  <?php } ?>
 	  
 	  <?php echo($gateway->name); ?>
-      {{ Former::actions( Button::primary_submit_lg('Pay Now - ' . Utils::formatMoney($invoice->amount, $client->currency_id) )) }}
-=======
-
       {{ Former::actions( Button::primary_submit_lg(trans('texts.pay_now') . ' - ' . Utils::formatMoney($invoice->amount, $client->currency_id) )) }}
->>>>>>> 5b323e04
 
     </div>
   </div>    
