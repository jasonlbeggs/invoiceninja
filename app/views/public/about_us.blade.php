--- conflicted
+++ resolved
@@ -16,16 +16,8 @@
       <div class="col-md-5 valign">          
           <div class="headline">
         <h2>What is Invoice Ninja?</h2>
-<<<<<<< HEAD
               </div>
-       <p class="first">Invoice Ninja is a free, open-source solution for invoicing and billing customers. With Invoice Ninja, you can easily build and send beautiful invoices from any device that has access to the web. Your clients can print your invoices, download them as pdf files, and even pay you online from within the system. </p>
-=======
-        <p>Invoice Ninja is a free, <a href="https://github.com/hillelcoren/invoice-ninja" 
-        target="_blank">open-source</a> solution for invoicing and billing 
-        customers. With Invoice Ninja, you can easily build and send beautiful invoices 
-        from any device that has access to the web. Your clients can print your invoices, 
-        download them as pdf files, and even pay you online from within the system. </p>
->>>>>>> 38008fa5
+       <p class="first">Invoice Ninja is a free, open-source solution for invoicing and billing customers. With Invoice Ninja, you can easily build and send beautiful invoices from any device that has access to the web. Your clients can print your invoices, download them as pdf files, and even pay you online from within the system.</p>
     </div>
         <div class="col-md-7">
              <img src="{{ asset('images/devices3.png') }}">
@@ -49,9 +41,9 @@
           <img src="images/shalomstark.jpg" alt="Shalom Stark">
               </div>
           <h2>Shalom Stark</h2>
-          <p class="blue-text">Co-Founder, CEO</p>
+          <p>Co-Founder, CEO</p>
           <p class="social blue"><a href="https://twitter.com/shalomstark" target="_blank"><img src="images/twitter.svg" alt="Twitter"></a>
-              <a href="http://shalomisraeltours.com/" target="_blank"><img src="images/website.svg" alt="Twitter"></a>
+              <a href="http://shalomisraeltours.com/" target="_blank"><img src="images/website.svg" alt="Website"></a>
           </p>
           <p>Shalom has specialized in small business development for nearly 10 years.  In addition to InvoiceNinja.com Shalom is CEO of a leading tour agency in Israel.</p>
       </div>
@@ -60,36 +52,41 @@
           <img src="images/hillelcoren.jpg" alt="Hillel Coren">
             </div>
           <h2>Hillel Coren</h2>
-          <p class="blue-text">Co-Founder, CTO</p>
+          <p>Co-Founder, CTO</p>
+            <p class="social green"><a href="https://twitter.com/hillelcoren" target="_blank"><img src="images/twitter.svg" alt="Twitter"></a>
+              <a href="http://www.linkedin.com/profile/view?id=105143214" target="_blank"><img src="images/linkedin.svg" alt=""></a>
+                 <a href="http://hillelcoren.com/" target="_blank"><img src="images/website.svg" alt="Website"></a>
+          </p>
           <p>Hillel has been developing enterprise applications for 15 years. His open-source <a href="http://www.adobe.com/cfusion/exchange/index.cfm?event=extensionDetail&extid=1721530" target="_blank">AutoComplete</a> component has been used by thousands of developers around the world.</p>
-          <p><span class="social"><a href="https://twitter.com/hillelcoren" target="_blank"><img src="images/twitter.svg" alt="Twitter"></a></span>
-          <span class="social"><a href="http://www.linkedin.com/profile/view?id=105143214" target="_blank"><img src="images/linkedin.svg" alt="LinkedIn"></a></span>
-          </p>
-          <p class="blue-text"><a href="http://hillelcoren.com/" target="_blank">hillelcoren.com</a></p>
       </div>
         
         <div class="col-md-3">
-          <img src="images/razikantorp.jpg" alt="Razi Kantorp" class="img-circle">
-          <h2>Razi Kantorp</h2>
-          <p class="blue-text">Designer</p>
+            <div class="img-team">
+          <img src="images/razikantorp.jpg" alt="Razi Kantorp">
+                </div>
+          <h2>Razi Kantorp-Weglin</h2>
+          <p>Designer</p>
+            <p class="social red"><a href="https://twitter.com/kantorpweglin" target="_blank"><img src="images/twitter.svg" alt="Twitter"></a>
+              <a href="https://www.linkedin.com/pub/razi-kantorp/35/368/973" target="_blank"><img src="images/linkedin.svg" alt=""></a>
+              <a href="http://instagram.com/kantorpweglin" target="_blank"><img src="images/instagram.svg" alt="Twitter"></a>
+                 <a href="http://kantorp-wegl.in/" target="_blank"><img src="images/website.svg" alt="Website"></a>
+          </p>
+            
           <p>Razi is a pixel nerd with a great deal of experience in design for web sites and applications. When she isn't busy with InvoiceNinja she runs a small web agency in Stockholm called kantorp-wegl.in</p>
-          <p><span class="social"><a href="https://twitter.com/kantorpweglin" target="_blank"><img src="images/twitter.svg" alt="Twitter"></a></span>
-          <span class="social"><a href="https://www.linkedin.com/pub/razi-kantorp/35/368/973" target="_blank"><img src="images/linkedin.svg" alt="LinkedIn"></a></span>
-              <span class="social"><a href="http://instagram.com/kantorpweglin" target="_blank"><img src="images/instagram.svg" alt="Twitter"></a>
-          </p>
-          <p class="blue-text"><a href="http://kantorp-wegl.in/" target="_blank">kantorp-wegl.in</a></p>
       </div>
          <div class="col-md-3">
-          <img src="images/benjacobson.jpg" alt="Ben Jacobsen" class="img-circle">
+             <div class="img-team">
+          <img src="images/benjacobson.jpg" alt="Ben Jacobsen">
+                 </div>
           <h2>Ben Jacobson</h2>
-          <p class="blue-text">Marketing</p>
+          <p>Marketing</p>
+             <p class="social yellow"><a href="https://twitter.com/osbennn" target="_blank"><img src="images/twitter.svg" alt="Twitter"></a>
+              <a href="http://www.linkedin.com/in/osbennn" target="_blank"><img src="images/linkedin.svg" alt=""></a>
+              <a href="http://about.me/osbennn" target="_blank"><img src="images/me.svg" alt="Me"></a>
+                 <a href="http://actionpackedmedia.com/" target="_blank"><img src="images/website.svg" alt="Website"></a>
+          </p>
           <p>A veteran digital marketer and content strategist, Ben specializes in building communities around brands that make business easier for freelancers, SMBs and micro-entrepreneurs.
 </p>
-          <p><span class="social"><a href="https://twitter.com/osbennn" target="_blank"><img src="images/twitter.svg" alt="Twitter"></a></span>
-          <span class="social"><a href="http://www.linkedin.com/in/osbennn" target="_blank"><img src="images/linkedin.svg" alt="LinkedIn"></a></span>
-          <span class="social"><a href="http://about.me/osbennn" target="_blank"><img src="images/me.svg" alt="about.me"></a></span>
-          </p>
-          <p class="blue-text"><a href="http://actionpackedmedia.com/" target="_blank">actionpackedmedia.com</a></p>
       </div>
       
     </div>
