--- conflicted
+++ resolved
@@ -23,11 +23,7 @@
     background-image: url({{ asset('/images/hero-bg-1.jpg') }});
 }
 .hero-about {
-<<<<<<< HEAD
     background-image: url({{ asset('/images/hero-bg-3.jpg') }});
-=======
-    background-image: url({{ asset('/images/hero-bg-4.jpg') }});
->>>>>>> upstream/master
 }
 .hero-plans {
     background-image: url({{ asset('/images/hero-bg-plans.jpg') }});
@@ -38,6 +34,9 @@
 .hero-features {
     background-image: url({{ asset('/images/hero-bg-3.jpg') }});
 }
+.hero-secure {
+    background-image: url({{ asset('/images/hero-bg-secure-pay.jpg') }});
+}    
 </style>
 
 @stop
@@ -114,10 +113,10 @@
 
 
 
-  <footer>
-    <div class="navbar" style="margin-bottom:0px">
+  <footer class="footer">
       <div class="container">
-        <div class="social">
+        <div class="row">
+            <div class="col-md-4">
           <!--<div class="fb-follow" data-href="https://www.facebook.com/invoiceninja" data-colorscheme="light" data-layout="button" data-show-faces="false"></div>-->
       
           <!--<a href="https://twitter.com/invoiceninja" class="twitter-follow-button" data-show-count="false" data-size="large">Follow @invoiceninja</a>
@@ -151,12 +150,9 @@
                     
           <!--<iframe src="http://ghbtns.com/github-btn.html?user=hillelcoren&repo=invoice-ninja&type=watch" allowtransparency="true" frameborder="0" scrolling="0" width="62" height="20"></iframe>-->
 
-  <p>&nbsp;</p>
-  <p>Copyright © 2014 InvoiceNinja. All rights reserved.</p>
-</div> 
-
-<div class="navbar-inner">
-  <ul class="navbar-list">
+  <img src="{{ asset('images/footer-logo.png') }}">
+                	<hr>
+  <ul class="navbar-vertical">
     <!-- <li>{{ link_to('features', 'Features' ) }}</li> -->
     <!-- <li>{{ link_to('faq', 'FAQ' ) }}</li> -->
     <li>{{ link_to('about', 'About Us' ) }}</li>
@@ -165,6 +161,42 @@
     <li>{{ link_to('http://blog.invoiceninja.com', 'Blog' ) }}</li>
     <li>{{ link_to('login', Auth::check() ? 'My Account' : 'Login' ) }}</li>
   </ul>
+</div> 
+            
+            <div class="col-md-4">
+                <h3><span class="glyphicon glyphicon-share-alt"></span>Connect with Us</h3>
+                <div class="social">
+                <div class="row1">
+                    <a href="https://www.facebook.com/invoiceninja"><img src="{{ asset('images/hex-facebook.png') }}"></a>
+                    <a href="https://www.facebook.com/invoiceninja"><img src="{{ asset('images/hex-twitter.png') }}"></a>
+                    <a href="https://www.facebook.com/invoiceninja"><img src="{{ asset('images/hex-linkedin.png') }}"></a>
+                    <a href="https://www.facebook.com/invoiceninja"><img src="{{ asset('images/hex-gplus.png') }}"></a>
+                    </div>
+                <div class="row2">
+                    <a href="https://www.facebook.com/invoiceninja"><img src="{{ asset('images/hex-github.png') }}"></a>
+                    <a href="https://www.facebook.com/invoiceninja"><img src="{{ asset('images/hex-pinterest.png') }}"></a>
+                    <a href="https://www.facebook.com/invoiceninja"><img src="{{ asset('images/hex-rss.png') }}"></a>
+                   
+                    </div>
+                </div>
+                <h3><span class="glyphicon glyphicon-envelope"></span>Join Our Free Newsletter</h3>
+                <form id="newsletter">
+                <div class="form-group">
+                    <input type="email" class="form-control" id="email" name="email" placeholder="Email Address">
+                    {{ Button::submit('')->append_with_icon('chevron-right') }}
+                    <span class="help-block" style="display: none;">Please enter a valid e-mail address.</span>
+            
+                </div>
+                </form>
+            
+            </div>
+            
+            <div class="col-md-4">
+                <h3><img src="{{ asset('images/icon-secure-footer.png') }}" style="margin-right: 8px; margin-top: -5px;"></span>Safe & Secure</h3>
+            <img src="{{ asset('images/ssl-footer.png') }}">
+            <hr>
+            <img src="{{ asset('images/opensource-footer.png') }}">
+                </div>
 
 <!--
 <ul class="navbar-list">
@@ -177,6 +209,7 @@
 </div>
 </div>
 </div>
+</div>
 </footer>
 
 <script type="text/javascript">
