--- conflicted
+++ resolved
@@ -30,11 +30,8 @@
     "fuse.js": "~2.0.2",
     "dropzone": "~4.3.0",
     "sweetalert": "~1.1.3",
-<<<<<<< HEAD
-    "nouislider": "~8.5.1"
-=======
+    "nouislider": "~8.5.1",
     "bootstrap-daterangepicker": "~2.1.24"
->>>>>>> 8f90e4ba
   },
   "resolutions": {
     "jquery": "~1.11"
