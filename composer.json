--- conflicted
+++ resolved
@@ -66,8 +66,6 @@
         "league/flysystem-aws-s3-v3": "~1.0",
         "league/flysystem-rackspace": "~1.0",
         "league/fractal": "0.13.*",
-<<<<<<< HEAD
-=======
         "maatwebsite/excel": "~2.0",
         "mashape/unirest-php": "^3.0.5",
         "mpdf/mpdf": "^8.0",
@@ -100,7 +98,6 @@
         "fotografde/omnipay-checkoutcom": "~2.0",
         "fruitcakestudio/omnipay-sisow": "~2.0",
         "justinbusschau/omnipay-secpay": "~2.0",
->>>>>>> 64674fea
         "lokielse/omnipay-alipay": "~1.4",
         "maatwebsite/excel": "dev-carbon#8b17952",
         "meebio/omnipay-creditcall": "dev-master",
@@ -227,7 +224,6 @@
         },
         {
             "type": "vcs",
-<<<<<<< HEAD
             "url": "https://github.com/turbo124/omnipay-common"
         },
         {
@@ -237,9 +233,6 @@
         {
             "type": "vcs",
             "url": "https://github.com/tainmar/Laravel-Excel"
-=======
-            "url": "https://github.com/loverg-c/unirest-php"
->>>>>>> 64674fea
         }
     ] 
 }