--- conflicted
+++ resolved
@@ -21,12 +21,8 @@
         "php": ">=7.3",
         "ext-json": "*",
         "asgrim/ofxparser": "^1.2",
-<<<<<<< HEAD
         "checkout/checkout-sdk-php": "^1.0",
-=======
         "authorizenet/authorizenet": "^2.0",
-        "beganovich/omnipay-checkout": "dev-master",
->>>>>>> 790b3ff6
         "cleverit/ubl_invoice": "^1.3",
         "composer/composer": "^1.10",
         "czproject/git-php": "^3.17",
