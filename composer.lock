--- conflicted
+++ resolved
@@ -4,13 +4,8 @@
         "Read more about it at https://getcomposer.org/doc/01-basic-usage.md#composer-lock-the-lock-file",
         "This file is @generated automatically"
     ],
-<<<<<<< HEAD
     "hash": "17cb78668cb504134b1dbd2816fb791f",
     "content-hash": "693e6b62fc426abd68893eca1b923ace",
-=======
-    "hash": "09fda381adad88df20782277ade92809",
-    "content-hash": "77223af5b09a5e08bf323379fe8e3f24",
->>>>>>> 4d1e4f0d
     "packages": [
         {
             "name": "agmscode/omnipay-agms",
@@ -328,7 +323,6 @@
         },
         {
             "name": "aws/aws-sdk-php",
-<<<<<<< HEAD
             "version": "3.18.33",
             "source": {
                 "type": "git",
@@ -339,18 +333,6 @@
                 "type": "zip",
                 "url": "https://api.github.com/repos/aws/aws-sdk-php/zipball/d787cfc514f77f5bee6990a466bc6922c0cf1526",
                 "reference": "d787cfc514f77f5bee6990a466bc6922c0cf1526",
-=======
-            "version": "3.19.1",
-            "source": {
-                "type": "git",
-                "url": "https://github.com/aws/aws-sdk-php.git",
-                "reference": "40d7696b738c1376d5c1d1462e113c2a5648156b"
-            },
-            "dist": {
-                "type": "zip",
-                "url": "https://api.github.com/repos/aws/aws-sdk-php/zipball/40d7696b738c1376d5c1d1462e113c2a5648156b",
-                "reference": "40d7696b738c1376d5c1d1462e113c2a5648156b",
->>>>>>> 4d1e4f0d
                 "shasum": ""
             },
             "require": {
@@ -417,11 +399,7 @@
                 "s3",
                 "sdk"
             ],
-<<<<<<< HEAD
             "time": "2016-07-26 18:19:04"
-=======
-            "time": "2016-08-18 22:54:26"
->>>>>>> 4d1e4f0d
         },
         {
             "name": "barracudanetworks/archivestream-php",
