--- conflicted
+++ resolved
@@ -4,13 +4,8 @@
         "Read more about it at https://getcomposer.org/doc/01-basic-usage.md#composer-lock-the-lock-file",
         "This file is @generated automatically"
     ],
-<<<<<<< HEAD
-    "hash": "959e373ec2049b8d396f90b313da08b5",
-    "content-hash": "0a191e645db4d3edd709ec706c26503d",
-=======
     "hash": "96184bcd2d0fb39c87a98b223efc5c1c",
     "content-hash": "361daf07da39682d74bdc2bfead14fb9",
->>>>>>> abe5a836
     "packages": [
         {
             "name": "agmscode/omnipay-agms",
@@ -132,13 +127,8 @@
             },
             "dist": {
                 "type": "zip",
-<<<<<<< HEAD
-                "url": "https://api.github.com/repos/formers/former/zipball/d97f907741323b390f43954a90a227921ecc6b96",
-                "reference": "d97f907741323b390f43954a90a227921ecc6b96",
-=======
                 "url": "https://api.github.com/repos/formers/former/zipball/37f6876a5d211427b5c445cd64f0eb637f42f685",
                 "reference": "37f6876a5d211427b5c445cd64f0eb637f42f685",
->>>>>>> abe5a836
                 "shasum": ""
             },
             "require": {
@@ -1907,54 +1897,6 @@
             "time": "2015-01-16 08:41:13"
         },
         {
-<<<<<<< HEAD
-            "name": "fzaninotto/faker",
-            "version": "v1.6.0",
-            "source": {
-                "type": "git",
-                "url": "https://github.com/fzaninotto/Faker.git",
-                "reference": "44f9a286a04b80c76a4e5fb7aad8bb539b920123"
-            },
-            "dist": {
-                "type": "zip",
-                "url": "https://api.github.com/repos/fzaninotto/Faker/zipball/44f9a286a04b80c76a4e5fb7aad8bb539b920123",
-                "reference": "44f9a286a04b80c76a4e5fb7aad8bb539b920123",
-                "shasum": ""
-            },
-            "require": {
-                "php": "^5.3.3|^7.0"
-            },
-            "require-dev": {
-                "ext-intl": "*",
-                "phpunit/phpunit": "~4.0",
-                "squizlabs/php_codesniffer": "~1.5"
-            },
-            "type": "library",
-            "extra": {
-                "branch-alias": []
-            },
-            "autoload": {
-                "psr-4": {
-                    "Faker\\": "src/Faker/"
-                }
-            },
-            "notification-url": "https://packagist.org/downloads/",
-            "license": [
-                "MIT"
-            ],
-            "authors": [
-                {
-                    "name": "François Zaninotto"
-                }
-            ],
-            "description": "Faker is a PHP library that generates fake data for you.",
-            "keywords": [
-                "data",
-                "faker",
-                "fixtures"
-            ],
-            "time": "2016-04-29 12:21:54"
-=======
             "name": "gatepay/FedACHdir",
             "version": "dev-master",
             "source": {
@@ -1964,7 +1906,6 @@
             },
             "type": "library",
             "time": "2016-06-03 12:00:26"
->>>>>>> abe5a836
         },
         {
             "name": "google/apiclient",
@@ -4180,13 +4121,8 @@
             },
             "dist": {
                 "type": "zip",
-<<<<<<< HEAD
-                "url": "https://api.github.com/repos/thephpleague/omnipay-bitpay/zipball/cf813f1d5436a1d2f942d3df6666695d1e2b5280",
-                "reference": "cf813f1d5436a1d2f942d3df6666695d1e2b5280",
-=======
                 "url": "https://api.github.com/repos/thephpleague/omnipay-bitpay/zipball/9cadfb7955bd361d1a00ac8f0570aee4c05c6bb4",
                 "reference": "9cadfb7955bd361d1a00ac8f0570aee4c05c6bb4",
->>>>>>> abe5a836
                 "shasum": ""
             },
             "require": {
@@ -6463,58 +6399,7 @@
         },
         {
             "name": "superbalist/flysystem-google-storage",
-<<<<<<< HEAD
-            "version": "1.0.3",
-            "source": {
-                "type": "git",
-                "url": "https://github.com/Superbalist/flysystem-google-storage.git",
-                "reference": "441a8529680986a2d2063a268ee2918f51db1b79"
-            },
-            "dist": {
-                "type": "zip",
-                "url": "https://api.github.com/repos/Superbalist/flysystem-google-storage/zipball/441a8529680986a2d2063a268ee2918f51db1b79",
-                "reference": "441a8529680986a2d2063a268ee2918f51db1b79",
-                "shasum": ""
-            },
-            "require": {
-                "google/apiclient": "~1.1|^2.0.0@RC",
-                "league/flysystem": "~1.0",
-                "php": ">=5.4.0"
-            },
-            "require-dev": {
-                "mockery/mockery": "0.9.*",
-                "phpunit/phpunit": "~4.0"
-            },
-            "type": "library",
-            "extra": {
-                "branch-alias": {
-                    "dev-master": "1.0-dev"
-                }
-            },
-            "autoload": {
-                "psr-4": {
-                    "Superbalist\\Flysystem\\GoogleStorage\\": "src/"
-                }
-            },
-            "notification-url": "https://packagist.org/downloads/",
-            "license": [
-                "MIT"
-            ],
-            "authors": [
-                {
-                    "name": "Superbalist.com a division of Takealot Online (Pty) Ltd",
-                    "email": "info@superbalist.com"
-                }
-            ],
-            "description": "Flysystem adapter for Google Cloud Storage",
-            "time": "2016-04-12 14:56:22"
-        },
-        {
-            "name": "swiftmailer/swiftmailer",
-            "version": "v5.4.1",
-=======
             "version": "1.0.4",
->>>>>>> abe5a836
             "source": {
                 "type": "git",
                 "url": "https://github.com/Superbalist/flysystem-google-storage.git",
@@ -7953,7 +7838,6 @@
         {
             "name": "websight/l5-google-cloud-storage",
             "version": "1.0.3",
-<<<<<<< HEAD
             "source": {
                 "type": "git",
                 "url": "https://github.com/websightgmbh/l5-google-cloud-storage.git",
@@ -7995,64 +7879,6 @@
             "time": "2016-03-04 11:57:00"
         },
         {
-            "name": "wildbit/laravel-postmark-provider",
-            "version": "3.0.0",
-=======
->>>>>>> abe5a836
-            "source": {
-                "type": "git",
-                "url": "https://github.com/websightgmbh/l5-google-cloud-storage.git",
-                "reference": "c1cac9985dfce60010234c9dca127f3543d2d594"
-            },
-            "dist": {
-                "type": "zip",
-                "url": "https://api.github.com/repos/websightgmbh/l5-google-cloud-storage/zipball/c1cac9985dfce60010234c9dca127f3543d2d594",
-                "reference": "c1cac9985dfce60010234c9dca127f3543d2d594",
-                "shasum": ""
-            },
-            "require": {
-                "illuminate/support": "~5.0.17|5.1.*|5.2.*",
-                "superbalist/flysystem-google-storage": "^1.0"
-            },
-            "type": "library",
-            "autoload": {
-                "psr-4": {
-                    "Websight\\GcsProvider\\": "src/Websight/GcsProvider/"
-                }
-            },
-            "notification-url": "https://packagist.org/downloads/",
-            "license": [
-                "MIT"
-            ],
-            "authors": [
-                {
-                    "name": "Cedric Ziel",
-                    "email": "ziel@websight.de"
-                }
-            ],
-            "description": "Laravel 5 Flysystem Google Cloud Storage  Service Provider",
-            "homepage": "https://github.com/websightgmbh/l5-google-cloud-storage",
-            "keywords": [
-                "Flysystem",
-                "laravel",
-                "laravel5"
-            ],
-            "time": "2016-03-04 11:57:00"
-        },
-        {
-<<<<<<< HEAD
-            "name": "wildbit/swiftmailer-postmark",
-            "version": "2.0.3",
-            "source": {
-                "type": "git",
-                "url": "https://github.com/wildbit/swiftmailer-postmark.git",
-                "reference": "4032d3336ff97761edad3d0a88769820fb84e56f"
-            },
-            "dist": {
-                "type": "zip",
-                "url": "https://api.github.com/repos/wildbit/swiftmailer-postmark/zipball/4032d3336ff97761edad3d0a88769820fb84e56f",
-                "reference": "4032d3336ff97761edad3d0a88769820fb84e56f",
-=======
             "name": "wepay/php-sdk",
             "version": "0.2.7",
             "source": {
@@ -8064,7 +7890,6 @@
                 "type": "zip",
                 "url": "https://api.github.com/repos/wepay/PHP-SDK/zipball/31bfcdd97d2c9c33c9c09129638ae31840822182",
                 "reference": "31bfcdd97d2c9c33c9c09129638ae31840822182",
->>>>>>> abe5a836
                 "shasum": ""
             },
             "require": {
@@ -9355,8 +9180,6 @@
             "time": "2016-06-10 09:48:41"
         },
         {
-<<<<<<< HEAD
-=======
             "name": "phpdocumentor/type-resolver",
             "version": "0.2",
             "source": {
@@ -9404,7 +9227,6 @@
             "time": "2016-06-10 07:14:17"
         },
         {
->>>>>>> abe5a836
             "name": "phpspec/php-diff",
             "version": "v1.0.2",
             "source": {
