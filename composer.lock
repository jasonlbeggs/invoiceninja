--- conflicted
+++ resolved
@@ -4,13 +4,8 @@
         "Read more about it at https://getcomposer.org/doc/01-basic-usage.md#composer-lock-the-lock-file",
         "This file is @generated automatically"
     ],
-<<<<<<< HEAD
-    "hash": "fbfb3917648a46ccef65c844badf17ee",
-    "content-hash": "b9932cd9393409a3367efc15023983b1",
-=======
     "hash": "203fc1c41f3ad9f522873e702396f582",
     "content-hash": "691448f1e372e52aa8da3da7ab115e55",
->>>>>>> 1e805b61
     "packages": [
         {
             "name": "agmscode/omnipay-agms",
@@ -9846,134 +9841,6 @@
             "time": "2016-10-14 15:16:51"
         },
         {
-            "name": "firebase/php-jwt",
-            "version": "v4.0.0",
-            "source": {
-                "type": "git",
-                "url": "https://github.com/firebase/php-jwt.git",
-                "reference": "dccf163dc8ed7ed6a00afc06c51ee5186a428d35"
-            },
-            "dist": {
-                "type": "zip",
-                "url": "https://api.github.com/repos/firebase/php-jwt/zipball/dccf163dc8ed7ed6a00afc06c51ee5186a428d35",
-                "reference": "dccf163dc8ed7ed6a00afc06c51ee5186a428d35",
-                "shasum": ""
-            },
-            "require": {
-                "php": ">=5.3.0"
-            },
-            "type": "library",
-            "autoload": {
-                "psr-4": {
-                    "Firebase\\JWT\\": "src"
-                }
-            },
-            "notification-url": "https://packagist.org/downloads/",
-            "license": [
-                "BSD-3-Clause"
-            ],
-            "authors": [
-                {
-                    "name": "Neuman Vong",
-                    "email": "neuman+pear@twilio.com",
-                    "role": "Developer"
-                },
-                {
-                    "name": "Anant Narayanan",
-                    "email": "anant@php.net",
-                    "role": "Developer"
-                }
-            ],
-            "description": "A simple library to encode and decode JSON Web Tokens (JWT) in PHP. Should conform to the current spec.",
-            "homepage": "https://github.com/firebase/php-jwt",
-            "time": "2016-07-18 04:51:16"
-        },
-        {
-            "name": "google/apiclient-services",
-            "version": "v0.11",
-            "source": {
-                "type": "git",
-                "url": "https://github.com/google/google-api-php-client-services.git",
-                "reference": "48c554aee06f2fd5700d7bdfa4fa6b82d184eb52"
-            },
-            "dist": {
-                "type": "zip",
-                "url": "https://api.github.com/repos/google/google-api-php-client-services/zipball/48c554aee06f2fd5700d7bdfa4fa6b82d184eb52",
-                "reference": "48c554aee06f2fd5700d7bdfa4fa6b82d184eb52",
-                "shasum": ""
-            },
-            "require": {
-                "php": ">=5.4"
-            },
-            "require-dev": {
-                "phpunit/phpunit": "~4.8"
-            },
-            "type": "library",
-            "autoload": {
-                "psr-0": {
-                    "Google_Service_": "src"
-                }
-            },
-            "notification-url": "https://packagist.org/downloads/",
-            "license": [
-                "Apache-2.0"
-            ],
-            "description": "Client library for Google APIs",
-            "homepage": "http://developers.google.com/api-client-library/php",
-            "keywords": [
-                "google"
-            ],
-            "time": "2017-03-13 17:40:44"
-        },
-        {
-            "name": "google/auth",
-            "version": "v0.11.1",
-            "source": {
-                "type": "git",
-                "url": "https://github.com/google/google-auth-library-php.git",
-                "reference": "a240674b08a09949fd5597f7590b3ed83663a12d"
-            },
-            "dist": {
-                "type": "zip",
-                "url": "https://api.github.com/repos/google/google-auth-library-php/zipball/a240674b08a09949fd5597f7590b3ed83663a12d",
-                "reference": "a240674b08a09949fd5597f7590b3ed83663a12d",
-                "shasum": ""
-            },
-            "require": {
-                "firebase/php-jwt": "~2.0|~3.0|~4.0",
-                "guzzlehttp/guzzle": "~5.3|~6.0",
-                "guzzlehttp/psr7": "~1.2",
-                "php": ">=5.4",
-                "psr/cache": "^1.0",
-                "psr/http-message": "^1.0"
-            },
-            "require-dev": {
-                "friendsofphp/php-cs-fixer": "^1.11",
-                "phpunit/phpunit": "3.7.*"
-            },
-            "type": "library",
-            "autoload": {
-                "classmap": [
-                    "src/"
-                ],
-                "psr-4": {
-                    "Google\\Auth\\": "src"
-                }
-            },
-            "notification-url": "https://packagist.org/downloads/",
-            "license": [
-                "Apache-2.0"
-            ],
-            "description": "Google Auth Library for PHP",
-            "homepage": "http://github.com/google/google-auth-library-php",
-            "keywords": [
-                "Authentication",
-                "google",
-                "oauth2"
-            ],
-            "time": "2016-11-02 14:59:14"
-        },
-        {
             "name": "phpdocumentor/reflection-common",
             "version": "1.0",
             "source": {
@@ -10118,98 +9985,6 @@
                 }
             ],
             "time": "2016-11-25 06:54:22"
-        },
-        {
-            "name": "phpseclib/phpseclib",
-            "version": "2.0.4",
-            "source": {
-                "type": "git",
-                "url": "https://github.com/phpseclib/phpseclib.git",
-                "reference": "ab8028c93c03cc8d9c824efa75dc94f1db2369bf"
-            },
-            "dist": {
-                "type": "zip",
-                "url": "https://api.github.com/repos/phpseclib/phpseclib/zipball/ab8028c93c03cc8d9c824efa75dc94f1db2369bf",
-                "reference": "ab8028c93c03cc8d9c824efa75dc94f1db2369bf",
-                "shasum": ""
-            },
-            "require": {
-                "php": ">=5.3.3"
-            },
-            "require-dev": {
-                "phing/phing": "~2.7",
-                "phpunit/phpunit": "~4.0",
-                "sami/sami": "~2.0",
-                "squizlabs/php_codesniffer": "~2.0"
-            },
-            "suggest": {
-                "ext-gmp": "Install the GMP (GNU Multiple Precision) extension in order to speed up arbitrary precision integer arithmetic operations.",
-                "ext-libsodium": "SSH2/SFTP can make use of some algorithms provided by the libsodium-php extension.",
-                "ext-mcrypt": "Install the Mcrypt extension in order to speed up a few other cryptographic operations.",
-                "ext-openssl": "Install the OpenSSL extension in order to speed up a wide variety of cryptographic operations."
-            },
-            "type": "library",
-            "autoload": {
-                "files": [
-                    "phpseclib/bootstrap.php"
-                ],
-                "psr-4": {
-                    "phpseclib\\": "phpseclib/"
-                }
-            },
-            "notification-url": "https://packagist.org/downloads/",
-            "license": [
-                "MIT"
-            ],
-            "authors": [
-                {
-                    "name": "Jim Wigginton",
-                    "email": "terrafrost@php.net",
-                    "role": "Lead Developer"
-                },
-                {
-                    "name": "Patrick Monnerat",
-                    "email": "pm@datasphere.ch",
-                    "role": "Developer"
-                },
-                {
-                    "name": "Andreas Fischer",
-                    "email": "bantu@phpbb.com",
-                    "role": "Developer"
-                },
-                {
-                    "name": "Hans-Jürgen Petrich",
-                    "email": "petrich@tronic-media.com",
-                    "role": "Developer"
-                },
-                {
-                    "name": "Graham Campbell",
-                    "email": "graham@alt-three.com",
-                    "role": "Developer"
-                }
-            ],
-            "description": "PHP Secure Communications Library - Pure-PHP implementations of RSA, AES, SSH2, SFTP, X.509 etc.",
-            "homepage": "http://phpseclib.sourceforge.net",
-            "keywords": [
-                "BigInteger",
-                "aes",
-                "asn.1",
-                "asn1",
-                "blowfish",
-                "crypto",
-                "cryptography",
-                "encryption",
-                "rsa",
-                "security",
-                "sftp",
-                "signature",
-                "signing",
-                "ssh",
-                "twofish",
-                "x.509",
-                "x509"
-            ],
-            "time": "2016-10-04 00:57:04"
         },
         {
             "name": "phpspec/php-diff",
@@ -10761,52 +10536,6 @@
                 "xunit"
             ],
             "time": "2015-10-02 06:51:40"
-        },
-        {
-            "name": "psr/cache",
-            "version": "1.0.1",
-            "source": {
-                "type": "git",
-                "url": "https://github.com/php-fig/cache.git",
-                "reference": "d11b50ad223250cf17b86e38383413f5a6764bf8"
-            },
-            "dist": {
-                "type": "zip",
-                "url": "https://api.github.com/repos/php-fig/cache/zipball/d11b50ad223250cf17b86e38383413f5a6764bf8",
-                "reference": "d11b50ad223250cf17b86e38383413f5a6764bf8",
-                "shasum": ""
-            },
-            "require": {
-                "php": ">=5.3.0"
-            },
-            "type": "library",
-            "extra": {
-                "branch-alias": {
-                    "dev-master": "1.0.x-dev"
-                }
-            },
-            "autoload": {
-                "psr-4": {
-                    "Psr\\Cache\\": "src/"
-                }
-            },
-            "notification-url": "https://packagist.org/downloads/",
-            "license": [
-                "MIT"
-            ],
-            "authors": [
-                {
-                    "name": "PHP-FIG",
-                    "homepage": "http://www.php-fig.org/"
-                }
-            ],
-            "description": "Common interface for caching libraries",
-            "keywords": [
-                "cache",
-                "psr",
-                "psr-6"
-            ],
-            "time": "2016-08-06 20:24:11"
         },
         {
             "name": "sebastian/comparator",
