{
    "_readme": [
        "This file locks the dependencies of your project to a known state",
        "Read more about it at https://getcomposer.org/doc/01-basic-usage.md#installing-dependencies",
        "This file is @generated automatically"
    ],
<<<<<<< HEAD
    "content-hash": "92303801b323e8ec67d40803e6b4127f",
=======
    "content-hash": "6441fc634b3600e7099ae8c02d6230b0",
>>>>>>> 790b3ff6
    "packages": [
        {
            "name": "asgrim/ofxparser",
            "version": "1.2.2",
            "source": {
                "type": "git",
                "url": "https://github.com/asgrim/ofxparser.git",
                "reference": "a7cc813eed19df612fc58bbe9fc89837ed98b3bf"
            },
            "dist": {
                "type": "zip",
                "url": "https://api.github.com/repos/asgrim/ofxparser/zipball/a7cc813eed19df612fc58bbe9fc89837ed98b3bf",
                "reference": "a7cc813eed19df612fc58bbe9fc89837ed98b3bf",
                "shasum": ""
            },
            "require": {
                "php": "~5.6|~7.0"
            },
            "require-dev": {
                "phpunit/phpunit": "~5.5",
                "squizlabs/php_codesniffer": "~2.6"
            },
            "type": "library",
            "autoload": {
                "psr-0": {
                    "OfxParser": "lib/"
                }
            },
            "notification-url": "https://packagist.org/downloads/",
            "license": [
                "MIT"
            ],
            "authors": [
                {
                    "name": "Guillaume Bailleul",
                    "email": "contact@guillaume-bailleul.fr",
                    "homepage": "http://www.guillaume-bailleul.fr"
                },
                {
                    "name": "James Titcumb",
                    "email": "hello@jamestitcumb.com",
                    "homepage": "http://www.jamestitcumb.com/"
                },
                {
                    "name": "Oliver Lowe",
                    "email": "mrtriangle@gmail.com"
                }
            ],
            "description": "Simple OFX file parser",
            "keywords": [
                "finance",
                "ofx",
                "open financial exchange",
                "parser"
            ],
            "time": "2018-10-29T10:10:13+00:00"
        },
        {
            "name": "authorizenet/authorizenet",
            "version": "2.0.0",
            "source": {
                "type": "git",
                "url": "https://github.com/AuthorizeNet/sdk-php.git",
                "reference": "7fa78e6397d363296e462c3b348573c17175b7a8"
            },
            "dist": {
                "type": "zip",
                "url": "https://api.github.com/repos/AuthorizeNet/sdk-php/zipball/7fa78e6397d363296e462c3b348573c17175b7a8",
                "reference": "7fa78e6397d363296e462c3b348573c17175b7a8",
                "shasum": ""
            },
            "require": {
                "ext-curl": "*",
                "ext-json": "*",
                "php": ">=5.6"
            },
            "require-dev": {
                "phpmd/phpmd": "~2.0",
                "phpunit/phpunit": "~4.0"
            },
            "type": "library",
            "autoload": {
                "classmap": [
                    "lib"
                ]
            },
            "notification-url": "https://packagist.org/downloads/",
            "license": [
                "proprietary"
            ],
            "description": "Official PHP SDK for Authorize.Net",
            "homepage": "http://developer.authorize.net",
            "keywords": [
                "authorize.net",
                "authorizenet",
                "ecommerce",
                "payment"
            ],
            "time": "2019-01-14T13:32:41+00:00"
        },
        {
            "name": "aws/aws-sdk-php",
            "version": "3.142.1",
            "source": {
                "type": "git",
                "url": "https://github.com/aws/aws-sdk-php.git",
                "reference": "ab92ec111132712417cc97be06275553b10a76ab"
            },
            "dist": {
                "type": "zip",
                "url": "https://api.github.com/repos/aws/aws-sdk-php/zipball/ab92ec111132712417cc97be06275553b10a76ab",
                "reference": "ab92ec111132712417cc97be06275553b10a76ab",
                "shasum": ""
            },
            "require": {
                "ext-json": "*",
                "ext-pcre": "*",
                "ext-simplexml": "*",
                "guzzlehttp/guzzle": "^5.3.3|^6.2.1|^7.0",
                "guzzlehttp/promises": "^1.0",
                "guzzlehttp/psr7": "^1.4.1",
                "mtdowling/jmespath.php": "^2.5",
                "php": ">=5.5"
            },
            "require-dev": {
                "andrewsville/php-token-reflection": "^1.4",
                "aws/aws-php-sns-message-validator": "~1.0",
                "behat/behat": "~3.0",
                "doctrine/cache": "~1.4",
                "ext-dom": "*",
                "ext-openssl": "*",
                "ext-pcntl": "*",
                "ext-sockets": "*",
                "nette/neon": "^2.3",
                "paragonie/random_compat": ">= 2",
                "phpunit/phpunit": "^4.8.35|^5.4.3",
                "psr/cache": "^1.0",
                "psr/simple-cache": "^1.0",
                "sebastian/comparator": "^1.2.3"
            },
            "suggest": {
                "aws/aws-php-sns-message-validator": "To validate incoming SNS notifications",
                "doctrine/cache": "To use the DoctrineCacheAdapter",
                "ext-curl": "To send requests using cURL",
                "ext-openssl": "Allows working with CloudFront private distributions and verifying received SNS messages",
                "ext-sockets": "To use client-side monitoring"
            },
            "type": "library",
            "extra": {
                "branch-alias": {
                    "dev-master": "3.0-dev"
                }
            },
            "autoload": {
                "psr-4": {
                    "Aws\\": "src/"
                },
                "files": [
                    "src/functions.php"
                ]
            },
            "notification-url": "https://packagist.org/downloads/",
            "license": [
                "Apache-2.0"
            ],
            "authors": [
                {
                    "name": "Amazon Web Services",
                    "homepage": "http://aws.amazon.com"
                }
            ],
            "description": "AWS SDK for PHP - Use Amazon Web Services in your PHP project",
            "homepage": "http://aws.amazon.com/sdkforphp",
            "keywords": [
                "amazon",
                "aws",
                "cloud",
                "dynamodb",
                "ec2",
                "glacier",
                "s3",
                "sdk"
            ],
            "time": "2020-06-12T18:16:31+00:00"
        },
        {
            "name": "checkout/checkout-sdk-php",
            "version": "1.0.8",
            "source": {
                "type": "git",
                "url": "https://github.com/checkout/checkout-sdk-php.git",
                "reference": "c83ecc54e549efde8ac53cf1bc9701e800d98b0b"
            },
            "dist": {
                "type": "zip",
                "url": "https://api.github.com/repos/checkout/checkout-sdk-php/zipball/c83ecc54e549efde8ac53cf1bc9701e800d98b0b",
                "reference": "c83ecc54e549efde8ac53cf1bc9701e800d98b0b",
                "shasum": ""
            },
            "require": {
                "php": ">=5.4.0"
            },
            "require-dev": {
                "phpunit/phpunit": "^6"
            },
            "type": "library",
            "autoload": {
                "psr-4": {
                    "Checkout\\": "src/"
                }
            },
            "notification-url": "https://packagist.org/downloads/",
            "license": [
                "MIT"
            ],
            "authors": [
                {
                    "name": "Checkout.com",
                    "email": "platforms@checkout.com",
                    "homepage": "https://github.com/checkout/checkout-sdk-php/graphs/contributors"
                }
            ],
            "description": "Checkout.com SDK for PHP",
            "homepage": "https://github.com/checkout/checkout-sdk-php",
            "keywords": [
                "CKO",
                "GW3",
                "Reboot",
                "api",
                "checkout",
                "checkout.com",
                "checkoutcom",
                "gateway",
                "library",
                "payment",
                "php",
                "sdk"
            ],
            "time": "2019-07-05T16:22:08+00:00"
        },
        {
            "name": "cleverit/ubl_invoice",
            "version": "v1.3.0",
            "source": {
                "type": "git",
                "url": "https://github.com/CleverIT/UBL_invoice.git",
                "reference": "3a9ad41ae9039e718bee29eea9127e6f0c819c71"
            },
            "dist": {
                "type": "zip",
                "url": "https://api.github.com/repos/CleverIT/UBL_invoice/zipball/3a9ad41ae9039e718bee29eea9127e6f0c819c71",
                "reference": "3a9ad41ae9039e718bee29eea9127e6f0c819c71",
                "shasum": ""
            },
            "require": {
                "sabre/xml": "^1.5"
            },
            "require-dev": {
                "greenter/ubl-validator": "^2.0",
                "phpunit/phpunit": "^7.5"
            },
            "type": "library",
            "autoload": {
                "psr-4": {
                    "CleverIt\\UBL\\Invoice\\": [
                        "src/"
                    ]
                }
            },
            "notification-url": "https://packagist.org/downloads/",
            "license": [
                "MIT"
            ],
            "authors": [
                {
                    "name": "Bram van Eijk | CleverIT",
                    "email": "bram@cleverit.nl",
                    "homepage": "http://www.cleverit.nl",
                    "role": "Developer"
                }
            ],
            "description": "A PHP wrapper for UBL invoices",
            "homepage": "https://github.com/CleverIT/UBL_invoice",
            "keywords": [
                "clever invoice",
                "cleverit",
                "electronic invoice",
                "invoice",
                "ubl",
                "ublinvoice",
                "xml",
                "xml invoice"
            ],
            "time": "2019-02-05T13:34:30+00:00"
        },
        {
            "name": "clue/stream-filter",
            "version": "v1.4.1",
            "source": {
                "type": "git",
                "url": "https://github.com/clue/php-stream-filter.git",
                "reference": "5a58cc30a8bd6a4eb8f856adf61dd3e013f53f71"
            },
            "dist": {
                "type": "zip",
                "url": "https://api.github.com/repos/clue/php-stream-filter/zipball/5a58cc30a8bd6a4eb8f856adf61dd3e013f53f71",
                "reference": "5a58cc30a8bd6a4eb8f856adf61dd3e013f53f71",
                "shasum": ""
            },
            "require": {
                "php": ">=5.3"
            },
            "require-dev": {
                "phpunit/phpunit": "^5.0 || ^4.8"
            },
            "type": "library",
            "autoload": {
                "psr-4": {
                    "Clue\\StreamFilter\\": "src/"
                },
                "files": [
                    "src/functions_include.php"
                ]
            },
            "notification-url": "https://packagist.org/downloads/",
            "license": [
                "MIT"
            ],
            "authors": [
                {
                    "name": "Christian Lück",
                    "email": "christian@lueck.tv"
                }
            ],
            "description": "A simple and modern approach to stream filtering in PHP",
            "homepage": "https://github.com/clue/php-stream-filter",
            "keywords": [
                "bucket brigade",
                "callback",
                "filter",
                "php_user_filter",
                "stream",
                "stream_filter_append",
                "stream_filter_register"
            ],
            "time": "2019-04-09T12:31:48+00:00"
        },
        {
            "name": "composer/ca-bundle",
            "version": "1.2.7",
            "source": {
                "type": "git",
                "url": "https://github.com/composer/ca-bundle.git",
                "reference": "95c63ab2117a72f48f5a55da9740a3273d45b7fd"
            },
            "dist": {
                "type": "zip",
                "url": "https://api.github.com/repos/composer/ca-bundle/zipball/95c63ab2117a72f48f5a55da9740a3273d45b7fd",
                "reference": "95c63ab2117a72f48f5a55da9740a3273d45b7fd",
                "shasum": ""
            },
            "require": {
                "ext-openssl": "*",
                "ext-pcre": "*",
                "php": "^5.3.2 || ^7.0 || ^8.0"
            },
            "require-dev": {
                "phpunit/phpunit": "^4.8.35 || ^5.7 || 6.5 - 8",
                "psr/log": "^1.0",
                "symfony/process": "^2.5 || ^3.0 || ^4.0 || ^5.0"
            },
            "type": "library",
            "extra": {
                "branch-alias": {
                    "dev-master": "1.x-dev"
                }
            },
            "autoload": {
                "psr-4": {
                    "Composer\\CaBundle\\": "src"
                }
            },
            "notification-url": "https://packagist.org/downloads/",
            "license": [
                "MIT"
            ],
            "authors": [
                {
                    "name": "Jordi Boggiano",
                    "email": "j.boggiano@seld.be",
                    "homepage": "http://seld.be"
                }
            ],
            "description": "Lets you find a path to the system CA bundle, and includes a fallback to the Mozilla CA bundle.",
            "keywords": [
                "cabundle",
                "cacert",
                "certificate",
                "ssl",
                "tls"
            ],
            "funding": [
                {
                    "url": "https://packagist.com",
                    "type": "custom"
                },
                {
                    "url": "https://tidelift.com/funding/github/packagist/composer/composer",
                    "type": "tidelift"
                }
            ],
            "time": "2020-04-08T08:27:21+00:00"
        },
        {
            "name": "composer/composer",
            "version": "1.10.7",
            "source": {
                "type": "git",
                "url": "https://github.com/composer/composer.git",
                "reference": "956608ea4f7de9e58c53dfb019d85ae62b193c39"
            },
            "dist": {
                "type": "zip",
                "url": "https://api.github.com/repos/composer/composer/zipball/956608ea4f7de9e58c53dfb019d85ae62b193c39",
                "reference": "956608ea4f7de9e58c53dfb019d85ae62b193c39",
                "shasum": ""
            },
            "require": {
                "composer/ca-bundle": "^1.0",
                "composer/semver": "^1.0",
                "composer/spdx-licenses": "^1.2",
                "composer/xdebug-handler": "^1.1",
                "justinrainbow/json-schema": "^5.2.10",
                "php": "^5.3.2 || ^7.0",
                "psr/log": "^1.0",
                "seld/jsonlint": "^1.4",
                "seld/phar-utils": "^1.0",
                "symfony/console": "^2.7 || ^3.0 || ^4.0 || ^5.0",
                "symfony/filesystem": "^2.7 || ^3.0 || ^4.0 || ^5.0",
                "symfony/finder": "^2.7 || ^3.0 || ^4.0 || ^5.0",
                "symfony/process": "^2.7 || ^3.0 || ^4.0 || ^5.0"
            },
            "conflict": {
                "symfony/console": "2.8.38",
                "symfony/phpunit-bridge": "3.4.40"
            },
            "require-dev": {
                "phpspec/prophecy": "^1.10",
                "symfony/phpunit-bridge": "^3.4"
            },
            "suggest": {
                "ext-openssl": "Enabling the openssl extension allows you to access https URLs for repositories and packages",
                "ext-zip": "Enabling the zip extension allows you to unzip archives",
                "ext-zlib": "Allow gzip compression of HTTP requests"
            },
            "bin": [
                "bin/composer"
            ],
            "type": "library",
            "extra": {
                "branch-alias": {
                    "dev-master": "1.10-dev"
                }
            },
            "autoload": {
                "psr-4": {
                    "Composer\\": "src/Composer"
                }
            },
            "notification-url": "https://packagist.org/downloads/",
            "license": [
                "MIT"
            ],
            "authors": [
                {
                    "name": "Nils Adermann",
                    "email": "naderman@naderman.de",
                    "homepage": "http://www.naderman.de"
                },
                {
                    "name": "Jordi Boggiano",
                    "email": "j.boggiano@seld.be",
                    "homepage": "http://seld.be"
                }
            ],
            "description": "Composer helps you declare, manage and install dependencies of PHP projects. It ensures you have the right stack everywhere.",
            "homepage": "https://getcomposer.org/",
            "keywords": [
                "autoload",
                "dependency",
                "package"
            ],
            "funding": [
                {
                    "url": "https://packagist.com",
                    "type": "custom"
                },
                {
                    "url": "https://github.com/composer",
                    "type": "github"
                },
                {
                    "url": "https://tidelift.com/funding/github/packagist/composer/composer",
                    "type": "tidelift"
                }
            ],
            "time": "2020-06-03T08:03:56+00:00"
        },
        {
            "name": "composer/package-versions-deprecated",
            "version": "1.8.0",
            "source": {
                "type": "git",
                "url": "https://github.com/composer/package-versions-deprecated.git",
                "reference": "98df7f1b293c0550bd5b1ce6b60b59bdda23aa47"
            },
            "dist": {
                "type": "zip",
                "url": "https://api.github.com/repos/composer/package-versions-deprecated/zipball/98df7f1b293c0550bd5b1ce6b60b59bdda23aa47",
                "reference": "98df7f1b293c0550bd5b1ce6b60b59bdda23aa47",
                "shasum": ""
            },
            "require": {
                "composer-plugin-api": "^1.1.0 || ^2.0",
                "php": "^7"
            },
            "replace": {
                "ocramius/package-versions": "1.2 - 1.8.99"
            },
            "require-dev": {
                "composer/composer": "^1.9.3 || ^2.0@dev",
                "ext-zip": "^1.13",
                "phpunit/phpunit": "^6.5 || ^7"
            },
            "type": "composer-plugin",
            "extra": {
                "class": "PackageVersions\\Installer",
                "branch-alias": {
                    "dev-master": "1.x-dev"
                }
            },
            "autoload": {
                "psr-4": {
                    "PackageVersions\\": "src/PackageVersions"
                }
            },
            "notification-url": "https://packagist.org/downloads/",
            "license": [
                "MIT"
            ],
            "authors": [
                {
                    "name": "Marco Pivetta",
                    "email": "ocramius@gmail.com"
                },
                {
                    "name": "Jordi Boggiano",
                    "email": "j.boggiano@seld.be"
                }
            ],
            "description": "Composer plugin that provides efficient querying for installed package versions (no runtime IO)",
            "funding": [
                {
                    "url": "https://packagist.com",
                    "type": "custom"
                },
                {
                    "url": "https://tidelift.com/funding/github/packagist/composer/composer",
                    "type": "tidelift"
                }
            ],
            "time": "2020-04-23T11:49:37+00:00"
        },
        {
            "name": "composer/semver",
            "version": "1.5.1",
            "source": {
                "type": "git",
                "url": "https://github.com/composer/semver.git",
                "reference": "c6bea70230ef4dd483e6bbcab6005f682ed3a8de"
            },
            "dist": {
                "type": "zip",
                "url": "https://api.github.com/repos/composer/semver/zipball/c6bea70230ef4dd483e6bbcab6005f682ed3a8de",
                "reference": "c6bea70230ef4dd483e6bbcab6005f682ed3a8de",
                "shasum": ""
            },
            "require": {
                "php": "^5.3.2 || ^7.0"
            },
            "require-dev": {
                "phpunit/phpunit": "^4.5 || ^5.0.5"
            },
            "type": "library",
            "extra": {
                "branch-alias": {
                    "dev-master": "1.x-dev"
                }
            },
            "autoload": {
                "psr-4": {
                    "Composer\\Semver\\": "src"
                }
            },
            "notification-url": "https://packagist.org/downloads/",
            "license": [
                "MIT"
            ],
            "authors": [
                {
                    "name": "Nils Adermann",
                    "email": "naderman@naderman.de",
                    "homepage": "http://www.naderman.de"
                },
                {
                    "name": "Jordi Boggiano",
                    "email": "j.boggiano@seld.be",
                    "homepage": "http://seld.be"
                },
                {
                    "name": "Rob Bast",
                    "email": "rob.bast@gmail.com",
                    "homepage": "http://robbast.nl"
                }
            ],
            "description": "Semver library that offers utilities, version constraint parsing and validation.",
            "keywords": [
                "semantic",
                "semver",
                "validation",
                "versioning"
            ],
            "time": "2020-01-13T12:06:48+00:00"
        },
        {
            "name": "composer/spdx-licenses",
            "version": "1.5.3",
            "source": {
                "type": "git",
                "url": "https://github.com/composer/spdx-licenses.git",
                "reference": "0c3e51e1880ca149682332770e25977c70cf9dae"
            },
            "dist": {
                "type": "zip",
                "url": "https://api.github.com/repos/composer/spdx-licenses/zipball/0c3e51e1880ca149682332770e25977c70cf9dae",
                "reference": "0c3e51e1880ca149682332770e25977c70cf9dae",
                "shasum": ""
            },
            "require": {
                "php": "^5.3.2 || ^7.0 || ^8.0"
            },
            "require-dev": {
                "phpunit/phpunit": "^4.8.35 || ^5.7 || 6.5 - 7"
            },
            "type": "library",
            "extra": {
                "branch-alias": {
                    "dev-master": "1.x-dev"
                }
            },
            "autoload": {
                "psr-4": {
                    "Composer\\Spdx\\": "src"
                }
            },
            "notification-url": "https://packagist.org/downloads/",
            "license": [
                "MIT"
            ],
            "authors": [
                {
                    "name": "Nils Adermann",
                    "email": "naderman@naderman.de",
                    "homepage": "http://www.naderman.de"
                },
                {
                    "name": "Jordi Boggiano",
                    "email": "j.boggiano@seld.be",
                    "homepage": "http://seld.be"
                },
                {
                    "name": "Rob Bast",
                    "email": "rob.bast@gmail.com",
                    "homepage": "http://robbast.nl"
                }
            ],
            "description": "SPDX licenses list and validation library.",
            "keywords": [
                "license",
                "spdx",
                "validator"
            ],
            "time": "2020-02-14T07:44:31+00:00"
        },
        {
            "name": "composer/xdebug-handler",
            "version": "1.4.2",
            "source": {
                "type": "git",
                "url": "https://github.com/composer/xdebug-handler.git",
                "reference": "fa2aaf99e2087f013a14f7432c1cd2dd7d8f1f51"
            },
            "dist": {
                "type": "zip",
                "url": "https://api.github.com/repos/composer/xdebug-handler/zipball/fa2aaf99e2087f013a14f7432c1cd2dd7d8f1f51",
                "reference": "fa2aaf99e2087f013a14f7432c1cd2dd7d8f1f51",
                "shasum": ""
            },
            "require": {
                "php": "^5.3.2 || ^7.0 || ^8.0",
                "psr/log": "^1.0"
            },
            "require-dev": {
                "phpunit/phpunit": "^4.8.35 || ^5.7 || 6.5 - 8"
            },
            "type": "library",
            "autoload": {
                "psr-4": {
                    "Composer\\XdebugHandler\\": "src"
                }
            },
            "notification-url": "https://packagist.org/downloads/",
            "license": [
                "MIT"
            ],
            "authors": [
                {
                    "name": "John Stevenson",
                    "email": "john-stevenson@blueyonder.co.uk"
                }
            ],
            "description": "Restarts a process without Xdebug.",
            "keywords": [
                "Xdebug",
                "performance"
            ],
            "funding": [
                {
                    "url": "https://packagist.com",
                    "type": "custom"
                },
                {
                    "url": "https://github.com/composer",
                    "type": "github"
                },
                {
                    "url": "https://tidelift.com/funding/github/packagist/composer/composer",
                    "type": "tidelift"
                }
            ],
            "time": "2020-06-04T11:16:35+00:00"
        },
        {
            "name": "czproject/git-php",
            "version": "v3.17.1",
            "source": {
                "type": "git",
                "url": "https://github.com/czproject/git-php.git",
                "reference": "b5e709f0e9c4e4e39b49d4e322f7fa73c1bb21dc"
            },
            "dist": {
                "type": "zip",
                "url": "https://api.github.com/repos/czproject/git-php/zipball/b5e709f0e9c4e4e39b49d4e322f7fa73c1bb21dc",
                "reference": "b5e709f0e9c4e4e39b49d4e322f7fa73c1bb21dc",
                "shasum": ""
            },
            "require": {
                "php": ">=5.4.0"
            },
            "require-dev": {
                "nette/tester": "^1.1"
            },
            "type": "library",
            "autoload": {
                "classmap": [
                    "src/"
                ]
            },
            "notification-url": "https://packagist.org/downloads/",
            "license": [
                "BSD-3-Clause"
            ],
            "authors": [
                {
                    "name": "Jan Pecha",
                    "email": "janpecha@email.cz"
                }
            ],
            "description": "Library for work with Git repository in PHP.",
            "keywords": [
                "git"
            ],
            "time": "2019-12-03T02:28:45+00:00"
        },
        {
            "name": "dacastro4/laravel-gmail",
            "version": "v3.2.6",
            "source": {
                "type": "git",
                "url": "https://github.com/dacastro4/laravel-gmail.git",
                "reference": "f91c05e7df970d4f90d2c184527d4329f28db6cb"
            },
            "dist": {
                "type": "zip",
                "url": "https://api.github.com/repos/dacastro4/laravel-gmail/zipball/f91c05e7df970d4f90d2c184527d4329f28db6cb",
                "reference": "f91c05e7df970d4f90d2c184527d4329f28db6cb",
                "shasum": ""
            },
            "require": {
                "google/apiclient": "^2.4",
                "illuminate/auth": "~5.8|^6.0",
                "illuminate/config": "~5.8|^6.0",
                "illuminate/database": "~5.8|^6.0",
                "illuminate/routing": "~5.8|^6.0",
                "illuminate/session": "~5.8|^6.0",
                "illuminate/support": "~5.8|^6.0",
                "php": "^7.2",
                "swiftmailer/swiftmailer": "~5.8|^6.0"
            },
            "require-dev": {
                "mockery/mockery": "^1.0",
                "orchestra/testbench": "^4.0",
                "phpunit/phpunit": "^8.0",
                "squizlabs/php_codesniffer": "~3.4"
            },
            "type": "library",
            "extra": {
                "laravel": {
                    "providers": [
                        "Dacastro4\\LaravelGmail\\LaravelGmailServiceProvider"
                    ],
                    "aliases": {
                        "LaravelGmail": "Dacastro4\\LaravelGmail\\Facade\\LaravelGmail"
                    }
                }
            },
            "autoload": {
                "psr-4": {
                    "Dacastro4\\LaravelGmail\\": "src/"
                }
            },
            "notification-url": "https://packagist.org/downloads/",
            "license": [
                "MIT"
            ],
            "authors": [
                {
                    "name": "Daniel Castro",
                    "email": "danielcastro04@gmail.com",
                    "homepage": "https://danielcastro.me"
                }
            ],
            "description": "Gmail API package for Laravel",
            "keywords": [
                "api",
                "gmail",
                "laravel"
            ],
            "time": "2020-02-03T16:39:50+00:00"
        },
        {
            "name": "dnoegel/php-xdg-base-dir",
            "version": "v0.1.1",
            "source": {
                "type": "git",
                "url": "https://github.com/dnoegel/php-xdg-base-dir.git",
                "reference": "8f8a6e48c5ecb0f991c2fdcf5f154a47d85f9ffd"
            },
            "dist": {
                "type": "zip",
                "url": "https://api.github.com/repos/dnoegel/php-xdg-base-dir/zipball/8f8a6e48c5ecb0f991c2fdcf5f154a47d85f9ffd",
                "reference": "8f8a6e48c5ecb0f991c2fdcf5f154a47d85f9ffd",
                "shasum": ""
            },
            "require": {
                "php": ">=5.3.2"
            },
            "require-dev": {
                "phpunit/phpunit": "~7.0|~6.0|~5.0|~4.8.35"
            },
            "type": "library",
            "autoload": {
                "psr-4": {
                    "XdgBaseDir\\": "src/"
                }
            },
            "notification-url": "https://packagist.org/downloads/",
            "license": [
                "MIT"
            ],
            "description": "implementation of xdg base directory specification for php",
            "time": "2019-12-04T15:06:13+00:00"
        },
        {
            "name": "doctrine/cache",
            "version": "1.10.1",
            "source": {
                "type": "git",
                "url": "https://github.com/doctrine/cache.git",
                "reference": "35a4a70cd94e09e2259dfae7488afc6b474ecbd3"
            },
            "dist": {
                "type": "zip",
                "url": "https://api.github.com/repos/doctrine/cache/zipball/35a4a70cd94e09e2259dfae7488afc6b474ecbd3",
                "reference": "35a4a70cd94e09e2259dfae7488afc6b474ecbd3",
                "shasum": ""
            },
            "require": {
                "php": "~7.1 || ^8.0"
            },
            "conflict": {
                "doctrine/common": ">2.2,<2.4"
            },
            "require-dev": {
                "alcaeus/mongo-php-adapter": "^1.1",
                "doctrine/coding-standard": "^6.0",
                "mongodb/mongodb": "^1.1",
                "phpunit/phpunit": "^7.0",
                "predis/predis": "~1.0"
            },
            "suggest": {
                "alcaeus/mongo-php-adapter": "Required to use legacy MongoDB driver"
            },
            "type": "library",
            "extra": {
                "branch-alias": {
                    "dev-master": "1.9.x-dev"
                }
            },
            "autoload": {
                "psr-4": {
                    "Doctrine\\Common\\Cache\\": "lib/Doctrine/Common/Cache"
                }
            },
            "notification-url": "https://packagist.org/downloads/",
            "license": [
                "MIT"
            ],
            "authors": [
                {
                    "name": "Guilherme Blanco",
                    "email": "guilhermeblanco@gmail.com"
                },
                {
                    "name": "Roman Borschel",
                    "email": "roman@code-factory.org"
                },
                {
                    "name": "Benjamin Eberlei",
                    "email": "kontakt@beberlei.de"
                },
                {
                    "name": "Jonathan Wage",
                    "email": "jonwage@gmail.com"
                },
                {
                    "name": "Johannes Schmitt",
                    "email": "schmittjoh@gmail.com"
                }
            ],
            "description": "PHP Doctrine Cache library is a popular cache implementation that supports many different drivers such as redis, memcache, apc, mongodb and others.",
            "homepage": "https://www.doctrine-project.org/projects/cache.html",
            "keywords": [
                "abstraction",
                "apcu",
                "cache",
                "caching",
                "couchdb",
                "memcached",
                "php",
                "redis",
                "xcache"
            ],
            "funding": [
                {
                    "url": "https://www.doctrine-project.org/sponsorship.html",
                    "type": "custom"
                },
                {
                    "url": "https://www.patreon.com/phpdoctrine",
                    "type": "patreon"
                },
                {
                    "url": "https://tidelift.com/funding/github/packagist/doctrine%2Fcache",
                    "type": "tidelift"
                }
            ],
            "time": "2020-05-27T16:24:54+00:00"
        },
        {
            "name": "doctrine/dbal",
            "version": "2.10.2",
            "source": {
                "type": "git",
                "url": "https://github.com/doctrine/dbal.git",
                "reference": "aab745e7b6b2de3b47019da81e7225e14dcfdac8"
            },
            "dist": {
                "type": "zip",
                "url": "https://api.github.com/repos/doctrine/dbal/zipball/aab745e7b6b2de3b47019da81e7225e14dcfdac8",
                "reference": "aab745e7b6b2de3b47019da81e7225e14dcfdac8",
                "shasum": ""
            },
            "require": {
                "doctrine/cache": "^1.0",
                "doctrine/event-manager": "^1.0",
                "ext-pdo": "*",
                "php": "^7.2"
            },
            "require-dev": {
                "doctrine/coding-standard": "^6.0",
                "jetbrains/phpstorm-stubs": "^2019.1",
                "nikic/php-parser": "^4.4",
                "phpstan/phpstan": "^0.12",
                "phpunit/phpunit": "^8.4.1",
                "symfony/console": "^2.0.5|^3.0|^4.0|^5.0",
                "vimeo/psalm": "^3.11"
            },
            "suggest": {
                "symfony/console": "For helpful console commands such as SQL execution and import of files."
            },
            "bin": [
                "bin/doctrine-dbal"
            ],
            "type": "library",
            "extra": {
                "branch-alias": {
                    "dev-master": "2.10.x-dev",
                    "dev-develop": "3.0.x-dev"
                }
            },
            "autoload": {
                "psr-4": {
                    "Doctrine\\DBAL\\": "lib/Doctrine/DBAL"
                }
            },
            "notification-url": "https://packagist.org/downloads/",
            "license": [
                "MIT"
            ],
            "authors": [
                {
                    "name": "Guilherme Blanco",
                    "email": "guilhermeblanco@gmail.com"
                },
                {
                    "name": "Roman Borschel",
                    "email": "roman@code-factory.org"
                },
                {
                    "name": "Benjamin Eberlei",
                    "email": "kontakt@beberlei.de"
                },
                {
                    "name": "Jonathan Wage",
                    "email": "jonwage@gmail.com"
                }
            ],
            "description": "Powerful PHP database abstraction layer (DBAL) with many features for database schema introspection and management.",
            "homepage": "https://www.doctrine-project.org/projects/dbal.html",
            "keywords": [
                "abstraction",
                "database",
                "db2",
                "dbal",
                "mariadb",
                "mssql",
                "mysql",
                "oci8",
                "oracle",
                "pdo",
                "pgsql",
                "postgresql",
                "queryobject",
                "sasql",
                "sql",
                "sqlanywhere",
                "sqlite",
                "sqlserver",
                "sqlsrv"
            ],
            "time": "2020-04-20T17:19:26+00:00"
        },
        {
            "name": "doctrine/event-manager",
            "version": "1.1.0",
            "source": {
                "type": "git",
                "url": "https://github.com/doctrine/event-manager.git",
                "reference": "629572819973f13486371cb611386eb17851e85c"
            },
            "dist": {
                "type": "zip",
                "url": "https://api.github.com/repos/doctrine/event-manager/zipball/629572819973f13486371cb611386eb17851e85c",
                "reference": "629572819973f13486371cb611386eb17851e85c",
                "shasum": ""
            },
            "require": {
                "php": "^7.1"
            },
            "conflict": {
                "doctrine/common": "<2.9@dev"
            },
            "require-dev": {
                "doctrine/coding-standard": "^6.0",
                "phpunit/phpunit": "^7.0"
            },
            "type": "library",
            "extra": {
                "branch-alias": {
                    "dev-master": "1.0.x-dev"
                }
            },
            "autoload": {
                "psr-4": {
                    "Doctrine\\Common\\": "lib/Doctrine/Common"
                }
            },
            "notification-url": "https://packagist.org/downloads/",
            "license": [
                "MIT"
            ],
            "authors": [
                {
                    "name": "Guilherme Blanco",
                    "email": "guilhermeblanco@gmail.com"
                },
                {
                    "name": "Roman Borschel",
                    "email": "roman@code-factory.org"
                },
                {
                    "name": "Benjamin Eberlei",
                    "email": "kontakt@beberlei.de"
                },
                {
                    "name": "Jonathan Wage",
                    "email": "jonwage@gmail.com"
                },
                {
                    "name": "Johannes Schmitt",
                    "email": "schmittjoh@gmail.com"
                },
                {
                    "name": "Marco Pivetta",
                    "email": "ocramius@gmail.com"
                }
            ],
            "description": "The Doctrine Event Manager is a simple PHP event system that was built to be used with the various Doctrine projects.",
            "homepage": "https://www.doctrine-project.org/projects/event-manager.html",
            "keywords": [
                "event",
                "event dispatcher",
                "event manager",
                "event system",
                "events"
            ],
            "time": "2019-11-10T09:48:07+00:00"
        },
        {
            "name": "doctrine/inflector",
            "version": "2.0.3",
            "source": {
                "type": "git",
                "url": "https://github.com/doctrine/inflector.git",
                "reference": "9cf661f4eb38f7c881cac67c75ea9b00bf97b210"
            },
            "dist": {
                "type": "zip",
                "url": "https://api.github.com/repos/doctrine/inflector/zipball/9cf661f4eb38f7c881cac67c75ea9b00bf97b210",
                "reference": "9cf661f4eb38f7c881cac67c75ea9b00bf97b210",
                "shasum": ""
            },
            "require": {
                "php": "^7.2 || ^8.0"
            },
            "require-dev": {
                "doctrine/coding-standard": "^7.0",
                "phpstan/phpstan": "^0.11",
                "phpstan/phpstan-phpunit": "^0.11",
                "phpstan/phpstan-strict-rules": "^0.11",
                "phpunit/phpunit": "^7.0 || ^8.0 || ^9.0"
            },
            "type": "library",
            "extra": {
                "branch-alias": {
                    "dev-master": "2.0.x-dev"
                }
            },
            "autoload": {
                "psr-4": {
                    "Doctrine\\Inflector\\": "lib/Doctrine/Inflector"
                }
            },
            "notification-url": "https://packagist.org/downloads/",
            "license": [
                "MIT"
            ],
            "authors": [
                {
                    "name": "Guilherme Blanco",
                    "email": "guilhermeblanco@gmail.com"
                },
                {
                    "name": "Roman Borschel",
                    "email": "roman@code-factory.org"
                },
                {
                    "name": "Benjamin Eberlei",
                    "email": "kontakt@beberlei.de"
                },
                {
                    "name": "Jonathan Wage",
                    "email": "jonwage@gmail.com"
                },
                {
                    "name": "Johannes Schmitt",
                    "email": "schmittjoh@gmail.com"
                }
            ],
            "description": "PHP Doctrine Inflector is a small library that can perform string manipulations with regard to upper/lowercase and singular/plural forms of words.",
            "homepage": "https://www.doctrine-project.org/projects/inflector.html",
            "keywords": [
                "inflection",
                "inflector",
                "lowercase",
                "manipulation",
                "php",
                "plural",
                "singular",
                "strings",
                "uppercase",
                "words"
            ],
            "funding": [
                {
                    "url": "https://www.doctrine-project.org/sponsorship.html",
                    "type": "custom"
                },
                {
                    "url": "https://www.patreon.com/phpdoctrine",
                    "type": "patreon"
                },
                {
                    "url": "https://tidelift.com/funding/github/packagist/doctrine%2Finflector",
                    "type": "tidelift"
                }
            ],
            "time": "2020-05-29T15:13:26+00:00"
        },
        {
            "name": "doctrine/lexer",
            "version": "1.2.1",
            "source": {
                "type": "git",
                "url": "https://github.com/doctrine/lexer.git",
                "reference": "e864bbf5904cb8f5bb334f99209b48018522f042"
            },
            "dist": {
                "type": "zip",
                "url": "https://api.github.com/repos/doctrine/lexer/zipball/e864bbf5904cb8f5bb334f99209b48018522f042",
                "reference": "e864bbf5904cb8f5bb334f99209b48018522f042",
                "shasum": ""
            },
            "require": {
                "php": "^7.2 || ^8.0"
            },
            "require-dev": {
                "doctrine/coding-standard": "^6.0",
                "phpstan/phpstan": "^0.11.8",
                "phpunit/phpunit": "^8.2"
            },
            "type": "library",
            "extra": {
                "branch-alias": {
                    "dev-master": "1.2.x-dev"
                }
            },
            "autoload": {
                "psr-4": {
                    "Doctrine\\Common\\Lexer\\": "lib/Doctrine/Common/Lexer"
                }
            },
            "notification-url": "https://packagist.org/downloads/",
            "license": [
                "MIT"
            ],
            "authors": [
                {
                    "name": "Guilherme Blanco",
                    "email": "guilhermeblanco@gmail.com"
                },
                {
                    "name": "Roman Borschel",
                    "email": "roman@code-factory.org"
                },
                {
                    "name": "Johannes Schmitt",
                    "email": "schmittjoh@gmail.com"
                }
            ],
            "description": "PHP Doctrine Lexer parser library that can be used in Top-Down, Recursive Descent Parsers.",
            "homepage": "https://www.doctrine-project.org/projects/lexer.html",
            "keywords": [
                "annotations",
                "docblock",
                "lexer",
                "parser",
                "php"
            ],
            "funding": [
                {
                    "url": "https://www.doctrine-project.org/sponsorship.html",
                    "type": "custom"
                },
                {
                    "url": "https://www.patreon.com/phpdoctrine",
                    "type": "patreon"
                },
                {
                    "url": "https://tidelift.com/funding/github/packagist/doctrine%2Flexer",
                    "type": "tidelift"
                }
            ],
            "time": "2020-05-25T17:44:05+00:00"
        },
        {
            "name": "dragonmantank/cron-expression",
            "version": "v2.3.0",
            "source": {
                "type": "git",
                "url": "https://github.com/dragonmantank/cron-expression.git",
                "reference": "72b6fbf76adb3cf5bc0db68559b33d41219aba27"
            },
            "dist": {
                "type": "zip",
                "url": "https://api.github.com/repos/dragonmantank/cron-expression/zipball/72b6fbf76adb3cf5bc0db68559b33d41219aba27",
                "reference": "72b6fbf76adb3cf5bc0db68559b33d41219aba27",
                "shasum": ""
            },
            "require": {
                "php": "^7.0"
            },
            "require-dev": {
                "phpunit/phpunit": "^6.4|^7.0"
            },
            "type": "library",
            "extra": {
                "branch-alias": {
                    "dev-master": "2.3-dev"
                }
            },
            "autoload": {
                "psr-4": {
                    "Cron\\": "src/Cron/"
                }
            },
            "notification-url": "https://packagist.org/downloads/",
            "license": [
                "MIT"
            ],
            "authors": [
                {
                    "name": "Michael Dowling",
                    "email": "mtdowling@gmail.com",
                    "homepage": "https://github.com/mtdowling"
                },
                {
                    "name": "Chris Tankersley",
                    "email": "chris@ctankersley.com",
                    "homepage": "https://github.com/dragonmantank"
                }
            ],
            "description": "CRON for PHP: Calculate the next or previous run date and determine if a CRON expression is due",
            "keywords": [
                "cron",
                "schedule"
            ],
            "time": "2019-03-31T00:38:28+00:00"
        },
        {
            "name": "egulias/email-validator",
            "version": "2.1.17",
            "source": {
                "type": "git",
                "url": "https://github.com/egulias/EmailValidator.git",
                "reference": "ade6887fd9bd74177769645ab5c474824f8a418a"
            },
            "dist": {
                "type": "zip",
                "url": "https://api.github.com/repos/egulias/EmailValidator/zipball/ade6887fd9bd74177769645ab5c474824f8a418a",
                "reference": "ade6887fd9bd74177769645ab5c474824f8a418a",
                "shasum": ""
            },
            "require": {
                "doctrine/lexer": "^1.0.1",
                "php": ">=5.5",
                "symfony/polyfill-intl-idn": "^1.10"
            },
            "require-dev": {
                "dominicsayers/isemail": "^3.0.7",
                "phpunit/phpunit": "^4.8.36|^7.5.15",
                "satooshi/php-coveralls": "^1.0.1"
            },
            "suggest": {
                "ext-intl": "PHP Internationalization Libraries are required to use the SpoofChecking validation"
            },
            "type": "library",
            "extra": {
                "branch-alias": {
                    "dev-master": "2.1.x-dev"
                }
            },
            "autoload": {
                "psr-4": {
                    "Egulias\\EmailValidator\\": "EmailValidator"
                }
            },
            "notification-url": "https://packagist.org/downloads/",
            "license": [
                "MIT"
            ],
            "authors": [
                {
                    "name": "Eduardo Gulias Davis"
                }
            ],
            "description": "A library for validating emails against several RFCs",
            "homepage": "https://github.com/egulias/EmailValidator",
            "keywords": [
                "email",
                "emailvalidation",
                "emailvalidator",
                "validation",
                "validator"
            ],
            "time": "2020-02-13T22:36:52+00:00"
        },
        {
            "name": "fedeisas/laravel-mail-css-inliner",
            "version": "2.3",
            "source": {
                "type": "git",
                "url": "https://github.com/fedeisas/laravel-mail-css-inliner.git",
                "reference": "c1cbdbecfebc3d737f31ed87266172c4eee9635b"
            },
            "dist": {
                "type": "zip",
                "url": "https://api.github.com/repos/fedeisas/laravel-mail-css-inliner/zipball/c1cbdbecfebc3d737f31ed87266172c4eee9635b",
                "reference": "c1cbdbecfebc3d737f31ed87266172c4eee9635b",
                "shasum": ""
            },
            "require": {
                "illuminate/support": "~5.0|^6.0",
                "php": ">=5.4.0",
                "tijsverkoyen/css-to-inline-styles": "~2.0"
            },
            "require-dev": {
                "phpunit/phpunit": "~5.7",
                "squizlabs/php_codesniffer": "^2.3",
                "swiftmailer/swiftmailer": "~5.0"
            },
            "type": "library",
            "extra": {
                "laravel": {
                    "providers": [
                        "Fedeisas\\LaravelMailCssInliner\\LaravelMailCssInlinerServiceProvider"
                    ]
                }
            },
            "autoload": {
                "psr-4": {
                    "Fedeisas\\LaravelMailCssInliner\\": "src/"
                }
            },
            "notification-url": "https://packagist.org/downloads/",
            "license": [
                "MIT"
            ],
            "authors": [
                {
                    "name": "Fede Isas",
                    "email": "fedeisas@hotmail.com"
                }
            ],
            "description": "Inline the CSS of your HTML emails using Laravel",
            "keywords": [
                "css",
                "laravel",
                "mailer"
            ],
            "time": "2019-09-13T23:11:54+00:00"
        },
        {
            "name": "fideloper/proxy",
            "version": "4.3.0",
            "source": {
                "type": "git",
                "url": "https://github.com/fideloper/TrustedProxy.git",
                "reference": "ec38ad69ee378a1eec04fb0e417a97cfaf7ed11a"
            },
            "dist": {
                "type": "zip",
                "url": "https://api.github.com/repos/fideloper/TrustedProxy/zipball/ec38ad69ee378a1eec04fb0e417a97cfaf7ed11a",
                "reference": "ec38ad69ee378a1eec04fb0e417a97cfaf7ed11a",
                "shasum": ""
            },
            "require": {
                "illuminate/contracts": "^5.0|^6.0|^7.0|^8.0",
                "php": ">=5.4.0"
            },
            "require-dev": {
                "illuminate/http": "^5.0|^6.0|^7.0|^8.0",
                "mockery/mockery": "^1.0",
                "phpunit/phpunit": "^6.0"
            },
            "type": "library",
            "extra": {
                "laravel": {
                    "providers": [
                        "Fideloper\\Proxy\\TrustedProxyServiceProvider"
                    ]
                }
            },
            "autoload": {
                "psr-4": {
                    "Fideloper\\Proxy\\": "src/"
                }
            },
            "notification-url": "https://packagist.org/downloads/",
            "license": [
                "MIT"
            ],
            "authors": [
                {
                    "name": "Chris Fidao",
                    "email": "fideloper@gmail.com"
                }
            ],
            "description": "Set trusted proxies for Laravel",
            "keywords": [
                "load balancing",
                "proxy",
                "trusted proxy"
            ],
            "time": "2020-02-22T01:51:47+00:00"
        },
        {
            "name": "firebase/php-jwt",
            "version": "v5.2.0",
            "source": {
                "type": "git",
                "url": "https://github.com/firebase/php-jwt.git",
                "reference": "feb0e820b8436873675fd3aca04f3728eb2185cb"
            },
            "dist": {
                "type": "zip",
                "url": "https://api.github.com/repos/firebase/php-jwt/zipball/feb0e820b8436873675fd3aca04f3728eb2185cb",
                "reference": "feb0e820b8436873675fd3aca04f3728eb2185cb",
                "shasum": ""
            },
            "require": {
                "php": ">=5.3.0"
            },
            "require-dev": {
                "phpunit/phpunit": ">=4.8 <=9"
            },
            "type": "library",
            "autoload": {
                "psr-4": {
                    "Firebase\\JWT\\": "src"
                }
            },
            "notification-url": "https://packagist.org/downloads/",
            "license": [
                "BSD-3-Clause"
            ],
            "authors": [
                {
                    "name": "Neuman Vong",
                    "email": "neuman+pear@twilio.com",
                    "role": "Developer"
                },
                {
                    "name": "Anant Narayanan",
                    "email": "anant@php.net",
                    "role": "Developer"
                }
            ],
            "description": "A simple library to encode and decode JSON Web Tokens (JWT) in PHP. Should conform to the current spec.",
            "homepage": "https://github.com/firebase/php-jwt",
            "keywords": [
                "jwt",
                "php"
            ],
            "time": "2020-03-25T18:49:23+00:00"
        },
        {
            "name": "fzaninotto/faker",
            "version": "v1.9.1",
            "source": {
                "type": "git",
                "url": "https://github.com/fzaninotto/Faker.git",
                "reference": "fc10d778e4b84d5bd315dad194661e091d307c6f"
            },
            "dist": {
                "type": "zip",
                "url": "https://api.github.com/repos/fzaninotto/Faker/zipball/fc10d778e4b84d5bd315dad194661e091d307c6f",
                "reference": "fc10d778e4b84d5bd315dad194661e091d307c6f",
                "shasum": ""
            },
            "require": {
                "php": "^5.3.3 || ^7.0"
            },
            "require-dev": {
                "ext-intl": "*",
                "phpunit/phpunit": "^4.8.35 || ^5.7",
                "squizlabs/php_codesniffer": "^2.9.2"
            },
            "type": "library",
            "extra": {
                "branch-alias": {
                    "dev-master": "1.9-dev"
                }
            },
            "autoload": {
                "psr-4": {
                    "Faker\\": "src/Faker/"
                }
            },
            "notification-url": "https://packagist.org/downloads/",
            "license": [
                "MIT"
            ],
            "authors": [
                {
                    "name": "François Zaninotto"
                }
            ],
            "description": "Faker is a PHP library that generates fake data for you.",
            "keywords": [
                "data",
                "faker",
                "fixtures"
            ],
            "time": "2019-12-12T13:22:17+00:00"
        },
        {
            "name": "google/apiclient",
            "version": "v2.5.0",
            "source": {
                "type": "git",
                "url": "https://github.com/googleapis/google-api-php-client.git",
                "reference": "9ab9cc07f66e2c7274ea2753f102ae24d1271410"
            },
            "dist": {
                "type": "zip",
                "url": "https://api.github.com/repos/googleapis/google-api-php-client/zipball/9ab9cc07f66e2c7274ea2753f102ae24d1271410",
                "reference": "9ab9cc07f66e2c7274ea2753f102ae24d1271410",
                "shasum": ""
            },
            "require": {
                "firebase/php-jwt": "~2.0||~3.0||~4.0||~5.0",
                "google/apiclient-services": "~0.13",
                "google/auth": "^1.9",
                "guzzlehttp/guzzle": "~5.3.1||~6.0",
                "guzzlehttp/psr7": "^1.2",
                "monolog/monolog": "^1.17|^2.0",
                "php": ">=5.4",
                "phpseclib/phpseclib": "~0.3.10||~2.0"
            },
            "require-dev": {
                "cache/filesystem-adapter": "^0.3.2",
                "dealerdirect/phpcodesniffer-composer-installer": "^0.5.0",
                "phpcompatibility/php-compatibility": "^9.2",
                "phpunit/phpunit": "^4.8|^5.0",
                "squizlabs/php_codesniffer": "~2.3",
                "symfony/css-selector": "~2.1",
                "symfony/dom-crawler": "~2.1"
            },
            "suggest": {
                "cache/filesystem-adapter": "For caching certs and tokens (using Google_Client::setCache)"
            },
            "type": "library",
            "extra": {
                "branch-alias": {
                    "dev-master": "2.x-dev"
                }
            },
            "autoload": {
                "psr-0": {
                    "Google_": "src/"
                },
                "classmap": [
                    "src/Google/Service/"
                ]
            },
            "notification-url": "https://packagist.org/downloads/",
            "license": [
                "Apache-2.0"
            ],
            "description": "Client library for Google APIs",
            "homepage": "http://developers.google.com/api-client-library/php",
            "keywords": [
                "google"
            ],
            "time": "2020-05-26T22:29:38+00:00"
        },
        {
            "name": "google/apiclient-services",
            "version": "v0.139",
            "source": {
                "type": "git",
                "url": "https://github.com/googleapis/google-api-php-client-services.git",
                "reference": "84e99f792cae7bd92b8b54c75b0ad3502d628db6"
            },
            "dist": {
                "type": "zip",
                "url": "https://api.github.com/repos/googleapis/google-api-php-client-services/zipball/84e99f792cae7bd92b8b54c75b0ad3502d628db6",
                "reference": "84e99f792cae7bd92b8b54c75b0ad3502d628db6",
                "shasum": ""
            },
            "require": {
                "php": ">=5.4"
            },
            "require-dev": {
                "phpunit/phpunit": "^4.8|^5"
            },
            "type": "library",
            "autoload": {
                "psr-0": {
                    "Google_Service_": "src"
                }
            },
            "notification-url": "https://packagist.org/downloads/",
            "license": [
                "Apache-2.0"
            ],
            "description": "Client library for Google APIs",
            "homepage": "http://developers.google.com/api-client-library/php",
            "keywords": [
                "google"
            ],
            "time": "2020-06-08T00:24:31+00:00"
        },
        {
            "name": "google/auth",
            "version": "v1.9.0",
            "source": {
                "type": "git",
                "url": "https://github.com/googleapis/google-auth-library-php.git",
                "reference": "af4abf63988b8c74f589bee1e69ba310d3e43c6c"
            },
            "dist": {
                "type": "zip",
                "url": "https://api.github.com/repos/googleapis/google-auth-library-php/zipball/af4abf63988b8c74f589bee1e69ba310d3e43c6c",
                "reference": "af4abf63988b8c74f589bee1e69ba310d3e43c6c",
                "shasum": ""
            },
            "require": {
                "firebase/php-jwt": "~2.0|~3.0|~4.0|~5.0",
                "guzzlehttp/guzzle": "~5.3.1|~6.0",
                "guzzlehttp/psr7": "^1.2",
                "php": ">=5.4",
                "psr/cache": "^1.0",
                "psr/http-message": "^1.0"
            },
            "require-dev": {
                "guzzlehttp/promises": "0.1.1|^1.3",
                "kelvinmo/simplejwt": "^0.2.5",
                "phpseclib/phpseclib": "^2",
                "phpunit/phpunit": "^4.8.36|^5.7",
                "sebastian/comparator": ">=1.2.3",
                "squizlabs/php_codesniffer": "^3.5"
            },
            "suggest": {
                "phpseclib/phpseclib": "May be used in place of OpenSSL for signing strings or for token management. Please require version ^2."
            },
            "type": "library",
            "autoload": {
                "psr-4": {
                    "Google\\Auth\\": "src"
                }
            },
            "notification-url": "https://packagist.org/downloads/",
            "license": [
                "Apache-2.0"
            ],
            "description": "Google Auth Library for PHP",
            "homepage": "http://github.com/google/google-auth-library-php",
            "keywords": [
                "Authentication",
                "google",
                "oauth2"
            ],
            "time": "2020-05-18T17:02:59+00:00"
        },
        {
            "name": "guzzlehttp/guzzle",
            "version": "6.5.4",
            "source": {
                "type": "git",
                "url": "https://github.com/guzzle/guzzle.git",
                "reference": "a4a1b6930528a8f7ee03518e6442ec7a44155d9d"
            },
            "dist": {
                "type": "zip",
                "url": "https://api.github.com/repos/guzzle/guzzle/zipball/a4a1b6930528a8f7ee03518e6442ec7a44155d9d",
                "reference": "a4a1b6930528a8f7ee03518e6442ec7a44155d9d",
                "shasum": ""
            },
            "require": {
                "ext-json": "*",
                "guzzlehttp/promises": "^1.0",
                "guzzlehttp/psr7": "^1.6.1",
                "php": ">=5.5",
                "symfony/polyfill-intl-idn": "1.17.0"
            },
            "require-dev": {
                "ext-curl": "*",
                "phpunit/phpunit": "^4.8.35 || ^5.7 || ^6.4 || ^7.0",
                "psr/log": "^1.1"
            },
            "suggest": {
                "psr/log": "Required for using the Log middleware"
            },
            "type": "library",
            "extra": {
                "branch-alias": {
                    "dev-master": "6.5-dev"
                }
            },
            "autoload": {
                "psr-4": {
                    "GuzzleHttp\\": "src/"
                },
                "files": [
                    "src/functions_include.php"
                ]
            },
            "notification-url": "https://packagist.org/downloads/",
            "license": [
                "MIT"
            ],
            "authors": [
                {
                    "name": "Michael Dowling",
                    "email": "mtdowling@gmail.com",
                    "homepage": "https://github.com/mtdowling"
                }
            ],
            "description": "Guzzle is a PHP HTTP client library",
            "homepage": "http://guzzlephp.org/",
            "keywords": [
                "client",
                "curl",
                "framework",
                "http",
                "http client",
                "rest",
                "web service"
            ],
            "time": "2020-05-25T19:35:05+00:00"
        },
        {
            "name": "guzzlehttp/promises",
            "version": "v1.3.1",
            "source": {
                "type": "git",
                "url": "https://github.com/guzzle/promises.git",
                "reference": "a59da6cf61d80060647ff4d3eb2c03a2bc694646"
            },
            "dist": {
                "type": "zip",
                "url": "https://api.github.com/repos/guzzle/promises/zipball/a59da6cf61d80060647ff4d3eb2c03a2bc694646",
                "reference": "a59da6cf61d80060647ff4d3eb2c03a2bc694646",
                "shasum": ""
            },
            "require": {
                "php": ">=5.5.0"
            },
            "require-dev": {
                "phpunit/phpunit": "^4.0"
            },
            "type": "library",
            "extra": {
                "branch-alias": {
                    "dev-master": "1.4-dev"
                }
            },
            "autoload": {
                "psr-4": {
                    "GuzzleHttp\\Promise\\": "src/"
                },
                "files": [
                    "src/functions_include.php"
                ]
            },
            "notification-url": "https://packagist.org/downloads/",
            "license": [
                "MIT"
            ],
            "authors": [
                {
                    "name": "Michael Dowling",
                    "email": "mtdowling@gmail.com",
                    "homepage": "https://github.com/mtdowling"
                }
            ],
            "description": "Guzzle promises library",
            "keywords": [
                "promise"
            ],
            "time": "2016-12-20T10:07:11+00:00"
        },
        {
            "name": "guzzlehttp/psr7",
            "version": "1.6.1",
            "source": {
                "type": "git",
                "url": "https://github.com/guzzle/psr7.git",
                "reference": "239400de7a173fe9901b9ac7c06497751f00727a"
            },
            "dist": {
                "type": "zip",
                "url": "https://api.github.com/repos/guzzle/psr7/zipball/239400de7a173fe9901b9ac7c06497751f00727a",
                "reference": "239400de7a173fe9901b9ac7c06497751f00727a",
                "shasum": ""
            },
            "require": {
                "php": ">=5.4.0",
                "psr/http-message": "~1.0",
                "ralouphie/getallheaders": "^2.0.5 || ^3.0.0"
            },
            "provide": {
                "psr/http-message-implementation": "1.0"
            },
            "require-dev": {
                "ext-zlib": "*",
                "phpunit/phpunit": "~4.8.36 || ^5.7.27 || ^6.5.8"
            },
            "suggest": {
                "zendframework/zend-httphandlerrunner": "Emit PSR-7 responses"
            },
            "type": "library",
            "extra": {
                "branch-alias": {
                    "dev-master": "1.6-dev"
                }
            },
            "autoload": {
                "psr-4": {
                    "GuzzleHttp\\Psr7\\": "src/"
                },
                "files": [
                    "src/functions_include.php"
                ]
            },
            "notification-url": "https://packagist.org/downloads/",
            "license": [
                "MIT"
            ],
            "authors": [
                {
                    "name": "Michael Dowling",
                    "email": "mtdowling@gmail.com",
                    "homepage": "https://github.com/mtdowling"
                },
                {
                    "name": "Tobias Schultze",
                    "homepage": "https://github.com/Tobion"
                }
            ],
            "description": "PSR-7 message implementation that also provides common utility methods",
            "keywords": [
                "http",
                "message",
                "psr-7",
                "request",
                "response",
                "stream",
                "uri",
                "url"
            ],
            "time": "2019-07-01T23:21:34+00:00"
        },
        {
            "name": "hashids/hashids",
            "version": "3.0.0",
            "source": {
                "type": "git",
                "url": "https://github.com/vinkla/hashids.git",
                "reference": "b6c61142bfe36d43740a5419d11c351dddac0458"
            },
            "dist": {
                "type": "zip",
                "url": "https://api.github.com/repos/vinkla/hashids/zipball/b6c61142bfe36d43740a5419d11c351dddac0458",
                "reference": "b6c61142bfe36d43740a5419d11c351dddac0458",
                "shasum": ""
            },
            "require": {
                "php": "^7.1.3"
            },
            "require-dev": {
                "phpunit/phpunit": "^7.0"
            },
            "suggest": {
                "ext-bcmath": "Required to use BC Math arbitrary precision mathematics (*).",
                "ext-gmp": "Required to use GNU multiple precision mathematics (*)."
            },
            "type": "library",
            "extra": {
                "branch-alias": {
                    "dev-master": "3.0-dev"
                }
            },
            "autoload": {
                "psr-4": {
                    "Hashids\\": "src/"
                }
            },
            "notification-url": "https://packagist.org/downloads/",
            "license": [
                "MIT"
            ],
            "authors": [
                {
                    "name": "Ivan Akimov",
                    "email": "ivan@barreleye.com",
                    "homepage": "https://twitter.com/IvanAkimov"
                },
                {
                    "name": "Vincent Klaiber",
                    "email": "hello@vinkla.com",
                    "homepage": "https://vinkla.com"
                }
            ],
            "description": "Generate short, unique, non-sequential ids (like YouTube and Bitly) from numbers",
            "homepage": "http://hashids.org/php",
            "keywords": [
                "bitly",
                "decode",
                "encode",
                "hash",
                "hashid",
                "hashids",
                "ids",
                "obfuscate",
                "youtube"
            ],
            "time": "2018-03-12T16:30:09+00:00"
        },
        {
            "name": "http-interop/http-factory-guzzle",
            "version": "1.0.0",
            "source": {
                "type": "git",
                "url": "https://github.com/http-interop/http-factory-guzzle.git",
                "reference": "34861658efb9899a6618cef03de46e2a52c80fc0"
            },
            "dist": {
                "type": "zip",
                "url": "https://api.github.com/repos/http-interop/http-factory-guzzle/zipball/34861658efb9899a6618cef03de46e2a52c80fc0",
                "reference": "34861658efb9899a6618cef03de46e2a52c80fc0",
                "shasum": ""
            },
            "require": {
                "guzzlehttp/psr7": "^1.4.2",
                "psr/http-factory": "^1.0"
            },
            "provide": {
                "psr/http-factory-implementation": "^1.0"
            },
            "require-dev": {
                "http-interop/http-factory-tests": "^0.5",
                "phpunit/phpunit": "^6.5"
            },
            "type": "library",
            "autoload": {
                "psr-4": {
                    "Http\\Factory\\Guzzle\\": "src/"
                }
            },
            "notification-url": "https://packagist.org/downloads/",
            "license": [
                "MIT"
            ],
            "authors": [
                {
                    "name": "PHP-FIG",
                    "homepage": "http://www.php-fig.org/"
                }
            ],
            "description": "An HTTP Factory using Guzzle PSR7",
            "keywords": [
                "factory",
                "http",
                "psr-17",
                "psr-7"
            ],
            "time": "2018-07-31T19:32:56+00:00"
        },
        {
            "name": "intervention/image",
            "version": "2.5.1",
            "source": {
                "type": "git",
                "url": "https://github.com/Intervention/image.git",
                "reference": "abbf18d5ab8367f96b3205ca3c89fb2fa598c69e"
            },
            "dist": {
                "type": "zip",
                "url": "https://api.github.com/repos/Intervention/image/zipball/abbf18d5ab8367f96b3205ca3c89fb2fa598c69e",
                "reference": "abbf18d5ab8367f96b3205ca3c89fb2fa598c69e",
                "shasum": ""
            },
            "require": {
                "ext-fileinfo": "*",
                "guzzlehttp/psr7": "~1.1",
                "php": ">=5.4.0"
            },
            "require-dev": {
                "mockery/mockery": "~0.9.2",
                "phpunit/phpunit": "^4.8 || ^5.7"
            },
            "suggest": {
                "ext-gd": "to use GD library based image processing.",
                "ext-imagick": "to use Imagick based image processing.",
                "intervention/imagecache": "Caching extension for the Intervention Image library"
            },
            "type": "library",
            "extra": {
                "branch-alias": {
                    "dev-master": "2.4-dev"
                },
                "laravel": {
                    "providers": [
                        "Intervention\\Image\\ImageServiceProvider"
                    ],
                    "aliases": {
                        "Image": "Intervention\\Image\\Facades\\Image"
                    }
                }
            },
            "autoload": {
                "psr-4": {
                    "Intervention\\Image\\": "src/Intervention/Image"
                }
            },
            "notification-url": "https://packagist.org/downloads/",
            "license": [
                "MIT"
            ],
            "authors": [
                {
                    "name": "Oliver Vogel",
                    "email": "oliver@olivervogel.com",
                    "homepage": "http://olivervogel.com/"
                }
            ],
            "description": "Image handling and manipulation library with support for Laravel integration",
            "homepage": "http://image.intervention.io/",
            "keywords": [
                "gd",
                "image",
                "imagick",
                "laravel",
                "thumbnail",
                "watermark"
            ],
            "time": "2019-11-02T09:15:47+00:00"
        },
        {
            "name": "jakub-onderka/php-console-color",
            "version": "v0.2",
            "source": {
                "type": "git",
                "url": "https://github.com/JakubOnderka/PHP-Console-Color.git",
                "reference": "d5deaecff52a0d61ccb613bb3804088da0307191"
            },
            "dist": {
                "type": "zip",
                "url": "https://api.github.com/repos/JakubOnderka/PHP-Console-Color/zipball/d5deaecff52a0d61ccb613bb3804088da0307191",
                "reference": "d5deaecff52a0d61ccb613bb3804088da0307191",
                "shasum": ""
            },
            "require": {
                "php": ">=5.4.0"
            },
            "require-dev": {
                "jakub-onderka/php-code-style": "1.0",
                "jakub-onderka/php-parallel-lint": "1.0",
                "jakub-onderka/php-var-dump-check": "0.*",
                "phpunit/phpunit": "~4.3",
                "squizlabs/php_codesniffer": "1.*"
            },
            "type": "library",
            "autoload": {
                "psr-4": {
                    "JakubOnderka\\PhpConsoleColor\\": "src/"
                }
            },
            "notification-url": "https://packagist.org/downloads/",
            "license": [
                "BSD-2-Clause"
            ],
            "authors": [
                {
                    "name": "Jakub Onderka",
                    "email": "jakub.onderka@gmail.com"
                }
            ],
            "abandoned": "php-parallel-lint/php-console-color",
            "time": "2018-09-29T17:23:10+00:00"
        },
        {
            "name": "jakub-onderka/php-console-highlighter",
            "version": "v0.4",
            "source": {
                "type": "git",
                "url": "https://github.com/JakubOnderka/PHP-Console-Highlighter.git",
                "reference": "9f7a229a69d52506914b4bc61bfdb199d90c5547"
            },
            "dist": {
                "type": "zip",
                "url": "https://api.github.com/repos/JakubOnderka/PHP-Console-Highlighter/zipball/9f7a229a69d52506914b4bc61bfdb199d90c5547",
                "reference": "9f7a229a69d52506914b4bc61bfdb199d90c5547",
                "shasum": ""
            },
            "require": {
                "ext-tokenizer": "*",
                "jakub-onderka/php-console-color": "~0.2",
                "php": ">=5.4.0"
            },
            "require-dev": {
                "jakub-onderka/php-code-style": "~1.0",
                "jakub-onderka/php-parallel-lint": "~1.0",
                "jakub-onderka/php-var-dump-check": "~0.1",
                "phpunit/phpunit": "~4.0",
                "squizlabs/php_codesniffer": "~1.5"
            },
            "type": "library",
            "autoload": {
                "psr-4": {
                    "JakubOnderka\\PhpConsoleHighlighter\\": "src/"
                }
            },
            "notification-url": "https://packagist.org/downloads/",
            "license": [
                "MIT"
            ],
            "authors": [
                {
                    "name": "Jakub Onderka",
                    "email": "acci@acci.cz",
                    "homepage": "http://www.acci.cz/"
                }
            ],
            "description": "Highlight PHP code in terminal",
            "abandoned": "php-parallel-lint/php-console-highlighter",
            "time": "2018-09-29T18:48:56+00:00"
        },
        {
            "name": "jean85/pretty-package-versions",
            "version": "1.3.0",
            "source": {
                "type": "git",
                "url": "https://github.com/Jean85/pretty-package-versions.git",
                "reference": "e3517fb11b67e798239354fe8213927d012ad8f9"
            },
            "dist": {
                "type": "zip",
                "url": "https://api.github.com/repos/Jean85/pretty-package-versions/zipball/e3517fb11b67e798239354fe8213927d012ad8f9",
                "reference": "e3517fb11b67e798239354fe8213927d012ad8f9",
                "shasum": ""
            },
            "require": {
                "composer/package-versions-deprecated": "^1.8.0",
                "php": "^7.0"
            },
            "require-dev": {
                "phpunit/phpunit": "^6.0"
            },
            "type": "library",
            "extra": {
                "branch-alias": {
                    "dev-master": "1.x-dev"
                }
            },
            "autoload": {
                "psr-4": {
                    "Jean85\\": "src/"
                }
            },
            "notification-url": "https://packagist.org/downloads/",
            "license": [
                "MIT"
            ],
            "authors": [
                {
                    "name": "Alessandro Lai",
                    "email": "alessandro.lai85@gmail.com"
                }
            ],
            "description": "A wrapper for ocramius/package-versions to get pretty versions strings",
            "keywords": [
                "composer",
                "package",
                "release",
                "versions"
            ],
            "time": "2020-04-24T14:19:45+00:00"
        },
        {
            "name": "justinrainbow/json-schema",
            "version": "5.2.10",
            "source": {
                "type": "git",
                "url": "https://github.com/justinrainbow/json-schema.git",
                "reference": "2ba9c8c862ecd5510ed16c6340aa9f6eadb4f31b"
            },
            "dist": {
                "type": "zip",
                "url": "https://api.github.com/repos/justinrainbow/json-schema/zipball/2ba9c8c862ecd5510ed16c6340aa9f6eadb4f31b",
                "reference": "2ba9c8c862ecd5510ed16c6340aa9f6eadb4f31b",
                "shasum": ""
            },
            "require": {
                "php": ">=5.3.3"
            },
            "require-dev": {
                "friendsofphp/php-cs-fixer": "~2.2.20||~2.15.1",
                "json-schema/json-schema-test-suite": "1.2.0",
                "phpunit/phpunit": "^4.8.35"
            },
            "bin": [
                "bin/validate-json"
            ],
            "type": "library",
            "extra": {
                "branch-alias": {
                    "dev-master": "5.0.x-dev"
                }
            },
            "autoload": {
                "psr-4": {
                    "JsonSchema\\": "src/JsonSchema/"
                }
            },
            "notification-url": "https://packagist.org/downloads/",
            "license": [
                "MIT"
            ],
            "authors": [
                {
                    "name": "Bruno Prieto Reis",
                    "email": "bruno.p.reis@gmail.com"
                },
                {
                    "name": "Justin Rainbow",
                    "email": "justin.rainbow@gmail.com"
                },
                {
                    "name": "Igor Wiedler",
                    "email": "igor@wiedler.ch"
                },
                {
                    "name": "Robert Schönthal",
                    "email": "seroscho@googlemail.com"
                }
            ],
            "description": "A library to validate a json schema.",
            "homepage": "https://github.com/justinrainbow/json-schema",
            "keywords": [
                "json",
                "schema"
            ],
            "time": "2020-05-27T16:41:55+00:00"
        },
        {
            "name": "laracasts/presenter",
            "version": "0.2.3",
            "source": {
                "type": "git",
                "url": "https://github.com/laracasts/Presenter.git",
                "reference": "66ef61dac416f119de75788b5d50eacef3174303"
            },
            "dist": {
                "type": "zip",
                "url": "https://api.github.com/repos/laracasts/Presenter/zipball/66ef61dac416f119de75788b5d50eacef3174303",
                "reference": "66ef61dac416f119de75788b5d50eacef3174303",
                "shasum": ""
            },
            "require": {
                "illuminate/support": "~5.0|~6.0|~7.0",
                "php": ">=5.4.0"
            },
            "require-dev": {
                "mockery/mockery": "~0.9",
                "phpspec/phpspec": "~2.0"
            },
            "type": "library",
            "autoload": {
                "psr-0": {
                    "Laracasts\\Presenter": "src/"
                }
            },
            "notification-url": "https://packagist.org/downloads/",
            "license": [
                "MIT"
            ],
            "authors": [
                {
                    "name": "Jeffrey Way",
                    "email": "jeffrey@laracasts.com"
                }
            ],
            "description": "Simple view presenters",
            "keywords": [
                "laravel",
                "presenter",
                "view"
            ],
            "time": "2020-03-09T15:02:31+00:00"
        },
        {
            "name": "laravel/framework",
            "version": "v6.18.19",
            "source": {
                "type": "git",
                "url": "https://github.com/laravel/framework.git",
                "reference": "69321afec31f4a908112e5dc8995fc91024fd971"
            },
            "dist": {
                "type": "zip",
                "url": "https://api.github.com/repos/laravel/framework/zipball/69321afec31f4a908112e5dc8995fc91024fd971",
                "reference": "69321afec31f4a908112e5dc8995fc91024fd971",
                "shasum": ""
            },
            "require": {
                "doctrine/inflector": "^1.4|^2.0",
                "dragonmantank/cron-expression": "^2.0",
                "egulias/email-validator": "^2.1.10",
                "ext-json": "*",
                "ext-mbstring": "*",
                "ext-openssl": "*",
                "league/commonmark": "^1.3",
                "league/flysystem": "^1.0.34",
                "monolog/monolog": "^1.12|^2.0",
                "nesbot/carbon": "^2.0",
                "opis/closure": "^3.1",
                "php": "^7.2",
                "psr/container": "^1.0",
                "psr/simple-cache": "^1.0",
                "ramsey/uuid": "^3.7",
                "swiftmailer/swiftmailer": "^6.0",
                "symfony/console": "^4.3.4",
                "symfony/debug": "^4.3.4",
                "symfony/finder": "^4.3.4",
                "symfony/http-foundation": "^4.3.4",
                "symfony/http-kernel": "^4.3.4",
                "symfony/polyfill-php73": "^1.17",
                "symfony/process": "^4.3.4",
                "symfony/routing": "^4.3.4",
                "symfony/var-dumper": "^4.3.4",
                "tijsverkoyen/css-to-inline-styles": "^2.2.1",
                "vlucas/phpdotenv": "^3.3"
            },
            "conflict": {
                "tightenco/collect": "<5.5.33"
            },
            "replace": {
                "illuminate/auth": "self.version",
                "illuminate/broadcasting": "self.version",
                "illuminate/bus": "self.version",
                "illuminate/cache": "self.version",
                "illuminate/config": "self.version",
                "illuminate/console": "self.version",
                "illuminate/container": "self.version",
                "illuminate/contracts": "self.version",
                "illuminate/cookie": "self.version",
                "illuminate/database": "self.version",
                "illuminate/encryption": "self.version",
                "illuminate/events": "self.version",
                "illuminate/filesystem": "self.version",
                "illuminate/hashing": "self.version",
                "illuminate/http": "self.version",
                "illuminate/log": "self.version",
                "illuminate/mail": "self.version",
                "illuminate/notifications": "self.version",
                "illuminate/pagination": "self.version",
                "illuminate/pipeline": "self.version",
                "illuminate/queue": "self.version",
                "illuminate/redis": "self.version",
                "illuminate/routing": "self.version",
                "illuminate/session": "self.version",
                "illuminate/support": "self.version",
                "illuminate/translation": "self.version",
                "illuminate/validation": "self.version",
                "illuminate/view": "self.version"
            },
            "require-dev": {
                "aws/aws-sdk-php": "^3.0",
                "doctrine/dbal": "^2.6",
                "filp/whoops": "^2.4",
                "guzzlehttp/guzzle": "^6.3|^7.0",
                "league/flysystem-cached-adapter": "^1.0",
                "mockery/mockery": "^1.3.1",
                "moontoast/math": "^1.1",
                "orchestra/testbench-core": "^4.0",
                "pda/pheanstalk": "^4.0",
                "phpunit/phpunit": "^7.5.15|^8.4|^9.0",
                "predis/predis": "^1.1.1",
                "symfony/cache": "^4.3.4"
            },
            "suggest": {
                "aws/aws-sdk-php": "Required to use the SQS queue driver, DynamoDb failed job storage and SES mail driver (^3.0).",
                "doctrine/dbal": "Required to rename columns and drop SQLite columns (^2.6).",
                "ext-gd": "Required to use Illuminate\\Http\\Testing\\FileFactory::image().",
                "ext-memcached": "Required to use the memcache cache driver.",
                "ext-pcntl": "Required to use all features of the queue worker.",
                "ext-posix": "Required to use all features of the queue worker.",
                "ext-redis": "Required to use the Redis cache and queue drivers (^4.0|^5.0).",
                "filp/whoops": "Required for friendly error pages in development (^2.4).",
                "fzaninotto/faker": "Required to use the eloquent factory builder (^1.9.1).",
                "guzzlehttp/guzzle": "Required to use the Mailgun mail driver and the ping methods on schedules (^6.0|^7.0).",
                "laravel/tinker": "Required to use the tinker console command (^2.0).",
                "league/flysystem-aws-s3-v3": "Required to use the Flysystem S3 driver (^1.0).",
                "league/flysystem-cached-adapter": "Required to use the Flysystem cache (^1.0).",
                "league/flysystem-sftp": "Required to use the Flysystem SFTP driver (^1.0).",
                "moontoast/math": "Required to use ordered UUIDs (^1.1).",
                "nyholm/psr7": "Required to use PSR-7 bridging features (^1.2).",
                "pda/pheanstalk": "Required to use the beanstalk queue driver (^4.0).",
                "psr/http-message": "Required to allow Storage::put to accept a StreamInterface (^1.0).",
                "pusher/pusher-php-server": "Required to use the Pusher broadcast driver (^4.0).",
                "symfony/cache": "Required to PSR-6 cache bridge (^4.3.4).",
                "symfony/psr-http-message-bridge": "Required to use PSR-7 bridging features (^1.2).",
                "wildbit/swiftmailer-postmark": "Required to use Postmark mail driver (^3.0)."
            },
            "type": "library",
            "extra": {
                "branch-alias": {
                    "dev-master": "6.x-dev"
                }
            },
            "autoload": {
                "files": [
                    "src/Illuminate/Foundation/helpers.php",
                    "src/Illuminate/Support/helpers.php"
                ],
                "psr-4": {
                    "Illuminate\\": "src/Illuminate/"
                }
            },
            "notification-url": "https://packagist.org/downloads/",
            "license": [
                "MIT"
            ],
            "authors": [
                {
                    "name": "Taylor Otwell",
                    "email": "taylor@laravel.com"
                }
            ],
            "description": "The Laravel Framework.",
            "homepage": "https://laravel.com",
            "keywords": [
                "framework",
                "laravel"
            ],
            "time": "2020-06-09T13:59:34+00:00"
        },
        {
            "name": "laravel/slack-notification-channel",
            "version": "v2.0.2",
            "source": {
                "type": "git",
                "url": "https://github.com/laravel/slack-notification-channel.git",
                "reference": "ecc90a70791195d6f5e20b2732a5eb1eb9619d10"
            },
            "dist": {
                "type": "zip",
                "url": "https://api.github.com/repos/laravel/slack-notification-channel/zipball/ecc90a70791195d6f5e20b2732a5eb1eb9619d10",
                "reference": "ecc90a70791195d6f5e20b2732a5eb1eb9619d10",
                "shasum": ""
            },
            "require": {
                "guzzlehttp/guzzle": "^6.0",
                "illuminate/notifications": "~5.8.0|^6.0|^7.0",
                "php": "^7.1.3"
            },
            "require-dev": {
                "mockery/mockery": "^1.0",
                "phpunit/phpunit": "^7.0|^8.0"
            },
            "type": "library",
            "extra": {
                "branch-alias": {
                    "dev-master": "2.0-dev"
                },
                "laravel": {
                    "providers": [
                        "Illuminate\\Notifications\\SlackChannelServiceProvider"
                    ]
                }
            },
            "autoload": {
                "psr-4": {
                    "Illuminate\\Notifications\\": "src/"
                }
            },
            "notification-url": "https://packagist.org/downloads/",
            "license": [
                "MIT"
            ],
            "authors": [
                {
                    "name": "Taylor Otwell",
                    "email": "taylor@laravel.com"
                }
            ],
            "description": "Slack Notification Channel for laravel.",
            "keywords": [
                "laravel",
                "notifications",
                "slack"
            ],
            "time": "2019-08-27T14:40:26+00:00"
        },
        {
            "name": "laravel/socialite",
            "version": "v4.4.1",
            "source": {
                "type": "git",
                "url": "https://github.com/laravel/socialite.git",
                "reference": "80951df0d93435b773aa00efe1fad6d5015fac75"
            },
            "dist": {
                "type": "zip",
                "url": "https://api.github.com/repos/laravel/socialite/zipball/80951df0d93435b773aa00efe1fad6d5015fac75",
                "reference": "80951df0d93435b773aa00efe1fad6d5015fac75",
                "shasum": ""
            },
            "require": {
                "ext-json": "*",
                "guzzlehttp/guzzle": "^6.0|^7.0",
                "illuminate/http": "~5.7.0|~5.8.0|^6.0|^7.0",
                "illuminate/support": "~5.7.0|~5.8.0|^6.0|^7.0",
                "league/oauth1-client": "^1.0",
                "php": "^7.1.3"
            },
            "require-dev": {
                "illuminate/contracts": "~5.7.0|~5.8.0|^6.0|^7.0",
                "mockery/mockery": "^1.0",
                "orchestra/testbench": "^3.7|^3.8|^4.0|^5.0",
                "phpunit/phpunit": "^7.0|^8.0"
            },
            "type": "library",
            "extra": {
                "branch-alias": {
                    "dev-master": "4.x-dev"
                },
                "laravel": {
                    "providers": [
                        "Laravel\\Socialite\\SocialiteServiceProvider"
                    ],
                    "aliases": {
                        "Socialite": "Laravel\\Socialite\\Facades\\Socialite"
                    }
                }
            },
            "autoload": {
                "psr-4": {
                    "Laravel\\Socialite\\": "src/"
                }
            },
            "notification-url": "https://packagist.org/downloads/",
            "license": [
                "MIT"
            ],
            "authors": [
                {
                    "name": "Taylor Otwell",
                    "email": "taylor@laravel.com"
                }
            ],
            "description": "Laravel wrapper around OAuth 1 & OAuth 2 libraries.",
            "homepage": "https://laravel.com",
            "keywords": [
                "laravel",
                "oauth"
            ],
            "time": "2020-06-03T13:30:03+00:00"
        },
        {
            "name": "laravel/tinker",
            "version": "v1.0.10",
            "source": {
                "type": "git",
                "url": "https://github.com/laravel/tinker.git",
                "reference": "ad571aacbac1539c30d480908f9d0c9614eaf1a7"
            },
            "dist": {
                "type": "zip",
                "url": "https://api.github.com/repos/laravel/tinker/zipball/ad571aacbac1539c30d480908f9d0c9614eaf1a7",
                "reference": "ad571aacbac1539c30d480908f9d0c9614eaf1a7",
                "shasum": ""
            },
            "require": {
                "illuminate/console": "~5.1|^6.0",
                "illuminate/contracts": "~5.1|^6.0",
                "illuminate/support": "~5.1|^6.0",
                "php": ">=5.5.9",
                "psy/psysh": "0.7.*|0.8.*|0.9.*",
                "symfony/var-dumper": "~3.0|~4.0"
            },
            "require-dev": {
                "phpunit/phpunit": "~4.0|~5.0"
            },
            "suggest": {
                "illuminate/database": "The Illuminate Database package (~5.1)."
            },
            "type": "library",
            "extra": {
                "branch-alias": {
                    "dev-master": "1.0-dev"
                },
                "laravel": {
                    "providers": [
                        "Laravel\\Tinker\\TinkerServiceProvider"
                    ]
                }
            },
            "autoload": {
                "psr-4": {
                    "Laravel\\Tinker\\": "src/"
                }
            },
            "notification-url": "https://packagist.org/downloads/",
            "license": [
                "MIT"
            ],
            "authors": [
                {
                    "name": "Taylor Otwell",
                    "email": "taylor@laravel.com"
                }
            ],
            "description": "Powerful REPL for the Laravel framework.",
            "keywords": [
                "REPL",
                "Tinker",
                "laravel",
                "psysh"
            ],
            "time": "2019-08-07T15:10:45+00:00"
        },
        {
            "name": "league/commonmark",
            "version": "1.4.3",
            "source": {
                "type": "git",
                "url": "https://github.com/thephpleague/commonmark.git",
                "reference": "412639f7cfbc0b31ad2455b2fe965095f66ae505"
            },
            "dist": {
                "type": "zip",
                "url": "https://api.github.com/repos/thephpleague/commonmark/zipball/412639f7cfbc0b31ad2455b2fe965095f66ae505",
                "reference": "412639f7cfbc0b31ad2455b2fe965095f66ae505",
                "shasum": ""
            },
            "require": {
                "ext-mbstring": "*",
                "php": "^7.1"
            },
            "conflict": {
                "scrutinizer/ocular": "1.7.*"
            },
            "require-dev": {
                "cebe/markdown": "~1.0",
                "commonmark/commonmark.js": "0.29.1",
                "erusev/parsedown": "~1.0",
                "ext-json": "*",
                "github/gfm": "0.29.0",
                "michelf/php-markdown": "~1.4",
                "mikehaertl/php-shellcommand": "^1.4",
                "phpstan/phpstan": "^0.12",
                "phpunit/phpunit": "^7.5",
                "scrutinizer/ocular": "^1.5",
                "symfony/finder": "^4.2"
            },
            "bin": [
                "bin/commonmark"
            ],
            "type": "library",
            "extra": {
                "branch-alias": {
                    "dev-master": "1.4-dev"
                }
            },
            "autoload": {
                "psr-4": {
                    "League\\CommonMark\\": "src"
                }
            },
            "notification-url": "https://packagist.org/downloads/",
            "license": [
                "BSD-3-Clause"
            ],
            "authors": [
                {
                    "name": "Colin O'Dell",
                    "email": "colinodell@gmail.com",
                    "homepage": "https://www.colinodell.com",
                    "role": "Lead Developer"
                }
            ],
            "description": "Highly-extensible PHP Markdown parser which fully supports the CommonMark spec and Github-Flavored Markdown (GFM)",
            "homepage": "https://commonmark.thephpleague.com",
            "keywords": [
                "commonmark",
                "flavored",
                "gfm",
                "github",
                "github-flavored",
                "markdown",
                "md",
                "parser"
            ],
            "funding": [
                {
                    "url": "https://enjoy.gitstore.app/repositories/thephpleague/commonmark",
                    "type": "custom"
                },
                {
                    "url": "https://www.colinodell.com/sponsor",
                    "type": "custom"
                },
                {
                    "url": "https://www.paypal.me/colinpodell/10.00",
                    "type": "custom"
                },
                {
                    "url": "https://github.com/colinodell",
                    "type": "github"
                },
                {
                    "url": "https://www.patreon.com/colinodell",
                    "type": "patreon"
                },
                {
                    "url": "https://tidelift.com/funding/github/packagist/league/commonmark",
                    "type": "tidelift"
                }
            ],
            "time": "2020-05-04T22:15:21+00:00"
        },
        {
            "name": "league/flysystem",
            "version": "1.0.69",
            "source": {
                "type": "git",
                "url": "https://github.com/thephpleague/flysystem.git",
                "reference": "7106f78428a344bc4f643c233a94e48795f10967"
            },
            "dist": {
                "type": "zip",
                "url": "https://api.github.com/repos/thephpleague/flysystem/zipball/7106f78428a344bc4f643c233a94e48795f10967",
                "reference": "7106f78428a344bc4f643c233a94e48795f10967",
                "shasum": ""
            },
            "require": {
                "ext-fileinfo": "*",
                "php": ">=5.5.9"
            },
            "conflict": {
                "league/flysystem-sftp": "<1.0.6"
            },
            "require-dev": {
                "phpspec/phpspec": "^3.4",
                "phpunit/phpunit": "^5.7.26"
            },
            "suggest": {
                "ext-fileinfo": "Required for MimeType",
                "ext-ftp": "Allows you to use FTP server storage",
                "ext-openssl": "Allows you to use FTPS server storage",
                "league/flysystem-aws-s3-v2": "Allows you to use S3 storage with AWS SDK v2",
                "league/flysystem-aws-s3-v3": "Allows you to use S3 storage with AWS SDK v3",
                "league/flysystem-azure": "Allows you to use Windows Azure Blob storage",
                "league/flysystem-cached-adapter": "Flysystem adapter decorator for metadata caching",
                "league/flysystem-eventable-filesystem": "Allows you to use EventableFilesystem",
                "league/flysystem-rackspace": "Allows you to use Rackspace Cloud Files",
                "league/flysystem-sftp": "Allows you to use SFTP server storage via phpseclib",
                "league/flysystem-webdav": "Allows you to use WebDAV storage",
                "league/flysystem-ziparchive": "Allows you to use ZipArchive adapter",
                "spatie/flysystem-dropbox": "Allows you to use Dropbox storage",
                "srmklive/flysystem-dropbox-v2": "Allows you to use Dropbox storage for PHP 5 applications"
            },
            "type": "library",
            "extra": {
                "branch-alias": {
                    "dev-master": "1.1-dev"
                }
            },
            "autoload": {
                "psr-4": {
                    "League\\Flysystem\\": "src/"
                }
            },
            "notification-url": "https://packagist.org/downloads/",
            "license": [
                "MIT"
            ],
            "authors": [
                {
                    "name": "Frank de Jonge",
                    "email": "info@frenky.net"
                }
            ],
            "description": "Filesystem abstraction: Many filesystems, one API.",
            "keywords": [
                "Cloud Files",
                "WebDAV",
                "abstraction",
                "aws",
                "cloud",
                "copy.com",
                "dropbox",
                "file systems",
                "files",
                "filesystem",
                "filesystems",
                "ftp",
                "rackspace",
                "remote",
                "s3",
                "sftp",
                "storage"
            ],
            "funding": [
                {
                    "url": "https://offset.earth/frankdejonge",
                    "type": "other"
                }
            ],
            "time": "2020-05-18T15:13:39+00:00"
        },
        {
            "name": "league/flysystem-aws-s3-v3",
            "version": "1.0.25",
            "source": {
                "type": "git",
                "url": "https://github.com/thephpleague/flysystem-aws-s3-v3.git",
                "reference": "d409b97a50bf85fbde30cbc9fc10237475e696ea"
            },
            "dist": {
                "type": "zip",
                "url": "https://api.github.com/repos/thephpleague/flysystem-aws-s3-v3/zipball/d409b97a50bf85fbde30cbc9fc10237475e696ea",
                "reference": "d409b97a50bf85fbde30cbc9fc10237475e696ea",
                "shasum": ""
            },
            "require": {
                "aws/aws-sdk-php": "^3.0.0",
                "league/flysystem": "^1.0.40",
                "php": ">=5.5.0"
            },
            "require-dev": {
                "henrikbjorn/phpspec-code-coverage": "~1.0.1",
                "phpspec/phpspec": "^2.0.0"
            },
            "type": "library",
            "extra": {
                "branch-alias": {
                    "dev-master": "1.0-dev"
                }
            },
            "autoload": {
                "psr-4": {
                    "League\\Flysystem\\AwsS3v3\\": "src/"
                }
            },
            "notification-url": "https://packagist.org/downloads/",
            "license": [
                "MIT"
            ],
            "authors": [
                {
                    "name": "Frank de Jonge",
                    "email": "info@frenky.net"
                }
            ],
            "description": "Flysystem adapter for the AWS S3 SDK v3.x",
            "time": "2020-06-02T18:41:58+00:00"
        },
        {
            "name": "league/flysystem-cached-adapter",
            "version": "1.0.9",
            "source": {
                "type": "git",
                "url": "https://github.com/thephpleague/flysystem-cached-adapter.git",
                "reference": "08ef74e9be88100807a3b92cc9048a312bf01d6f"
            },
            "dist": {
                "type": "zip",
                "url": "https://api.github.com/repos/thephpleague/flysystem-cached-adapter/zipball/08ef74e9be88100807a3b92cc9048a312bf01d6f",
                "reference": "08ef74e9be88100807a3b92cc9048a312bf01d6f",
                "shasum": ""
            },
            "require": {
                "league/flysystem": "~1.0",
                "psr/cache": "^1.0.0"
            },
            "require-dev": {
                "mockery/mockery": "~0.9",
                "phpspec/phpspec": "^3.4",
                "phpunit/phpunit": "^5.7",
                "predis/predis": "~1.0",
                "tedivm/stash": "~0.12"
            },
            "suggest": {
                "ext-phpredis": "Pure C implemented extension for PHP"
            },
            "type": "library",
            "autoload": {
                "psr-4": {
                    "League\\Flysystem\\Cached\\": "src/"
                }
            },
            "notification-url": "https://packagist.org/downloads/",
            "license": [
                "MIT"
            ],
            "authors": [
                {
                    "name": "frankdejonge",
                    "email": "info@frenky.net"
                }
            ],
            "description": "An adapter decorator to enable meta-data caching.",
            "time": "2018-07-09T20:51:04+00:00"
        },
        {
            "name": "league/fractal",
            "version": "0.17.0",
            "source": {
                "type": "git",
                "url": "https://github.com/thephpleague/fractal.git",
                "reference": "a0b350824f22fc2fdde2500ce9d6851a3f275b0e"
            },
            "dist": {
                "type": "zip",
                "url": "https://api.github.com/repos/thephpleague/fractal/zipball/a0b350824f22fc2fdde2500ce9d6851a3f275b0e",
                "reference": "a0b350824f22fc2fdde2500ce9d6851a3f275b0e",
                "shasum": ""
            },
            "require": {
                "php": ">=5.4"
            },
            "require-dev": {
                "doctrine/orm": "^2.5",
                "illuminate/contracts": "~5.0",
                "mockery/mockery": "~0.9",
                "pagerfanta/pagerfanta": "~1.0.0",
                "phpunit/phpunit": "~4.0",
                "squizlabs/php_codesniffer": "~1.5",
                "zendframework/zend-paginator": "~2.3"
            },
            "suggest": {
                "illuminate/pagination": "The Illuminate Pagination component.",
                "pagerfanta/pagerfanta": "Pagerfanta Paginator",
                "zendframework/zend-paginator": "Zend Framework Paginator"
            },
            "type": "library",
            "extra": {
                "branch-alias": {
                    "dev-master": "0.13-dev"
                }
            },
            "autoload": {
                "psr-4": {
                    "League\\Fractal\\": "src"
                }
            },
            "notification-url": "https://packagist.org/downloads/",
            "license": [
                "MIT"
            ],
            "authors": [
                {
                    "name": "Phil Sturgeon",
                    "email": "me@philsturgeon.uk",
                    "homepage": "http://philsturgeon.uk/",
                    "role": "Developer"
                }
            ],
            "description": "Handle the output of complex data structures ready for API output.",
            "homepage": "http://fractal.thephpleague.com/",
            "keywords": [
                "api",
                "json",
                "league",
                "rest"
            ],
            "time": "2017-06-12T11:04:56+00:00"
        },
        {
            "name": "league/glide",
            "version": "1.5.0",
            "source": {
                "type": "git",
                "url": "https://github.com/thephpleague/glide.git",
                "reference": "a5477e9e822ed57b39861a17092b92553634932d"
            },
            "dist": {
                "type": "zip",
                "url": "https://api.github.com/repos/thephpleague/glide/zipball/a5477e9e822ed57b39861a17092b92553634932d",
                "reference": "a5477e9e822ed57b39861a17092b92553634932d",
                "shasum": ""
            },
            "require": {
                "intervention/image": "^2.4",
                "league/flysystem": "^1.0",
                "php": "^5.5 | ^7.0",
                "psr/http-message": "^1.0"
            },
            "require-dev": {
                "mockery/mockery": "~0.9",
                "phpunit/php-token-stream": "^1.4",
                "phpunit/phpunit": "~4.4"
            },
            "type": "library",
            "extra": {
                "branch-alias": {
                    "dev-master": "1.1-dev"
                }
            },
            "autoload": {
                "psr-4": {
                    "League\\Glide\\": "src/"
                }
            },
            "notification-url": "https://packagist.org/downloads/",
            "license": [
                "MIT"
            ],
            "authors": [
                {
                    "name": "Jonathan Reinink",
                    "email": "jonathan@reinink.ca",
                    "homepage": "http://reinink.ca"
                }
            ],
            "description": "Wonderfully easy on-demand image manipulation library with an HTTP based API.",
            "homepage": "http://glide.thephpleague.com",
            "keywords": [
                "ImageMagick",
                "editing",
                "gd",
                "image",
                "imagick",
                "league",
                "manipulation",
                "processing"
            ],
            "time": "2019-04-03T23:46:42+00:00"
        },
        {
            "name": "league/oauth1-client",
            "version": "1.7.0",
            "source": {
                "type": "git",
                "url": "https://github.com/thephpleague/oauth1-client.git",
                "reference": "fca5f160650cb74d23fc11aa570dd61f86dcf647"
            },
            "dist": {
                "type": "zip",
                "url": "https://api.github.com/repos/thephpleague/oauth1-client/zipball/fca5f160650cb74d23fc11aa570dd61f86dcf647",
                "reference": "fca5f160650cb74d23fc11aa570dd61f86dcf647",
                "shasum": ""
            },
            "require": {
                "guzzlehttp/guzzle": "^6.0",
                "php": ">=5.5.0"
            },
            "require-dev": {
                "mockery/mockery": "^0.9",
                "phpunit/phpunit": "^4.0",
                "squizlabs/php_codesniffer": "^2.0"
            },
            "type": "library",
            "extra": {
                "branch-alias": {
                    "dev-master": "1.0-dev"
                }
            },
            "autoload": {
                "psr-4": {
                    "League\\OAuth1\\": "src/"
                }
            },
            "notification-url": "https://packagist.org/downloads/",
            "license": [
                "MIT"
            ],
            "authors": [
                {
                    "name": "Ben Corlett",
                    "email": "bencorlett@me.com",
                    "homepage": "http://www.webcomm.com.au",
                    "role": "Developer"
                }
            ],
            "description": "OAuth 1.0 Client Library",
            "keywords": [
                "Authentication",
                "SSO",
                "authorization",
                "bitbucket",
                "identity",
                "idp",
                "oauth",
                "oauth1",
                "single sign on",
                "trello",
                "tumblr",
                "twitter"
            ],
            "time": "2016-08-17T00:36:58+00:00"
        },
        {
            "name": "league/omnipay",
            "version": "v3.0.2",
            "source": {
                "type": "git",
                "url": "https://github.com/thephpleague/omnipay.git",
                "reference": "9e10d91cbf84744207e13d4483e79de39b133368"
            },
            "dist": {
                "type": "zip",
                "url": "https://api.github.com/repos/thephpleague/omnipay/zipball/9e10d91cbf84744207e13d4483e79de39b133368",
                "reference": "9e10d91cbf84744207e13d4483e79de39b133368",
                "shasum": ""
            },
            "require": {
                "omnipay/common": "^3",
                "php": "^5.6|^7",
                "php-http/guzzle6-adapter": "^1.1|^2"
            },
            "require-dev": {
                "omnipay/tests": "^3"
            },
            "type": "metapackage",
            "extra": {
                "branch-alias": {
                    "dev-master": "3.0.x-dev"
                }
            },
            "notification-url": "https://packagist.org/downloads/",
            "license": [
                "MIT"
            ],
            "authors": [
                {
                    "name": "Adrian Macneil",
                    "email": "adrian@adrianmacneil.com"
                },
                {
                    "name": "Barry vd. Heuvel",
                    "email": "barryvdh@gmail.com"
                }
            ],
            "description": "Omnipay payment processing library",
            "homepage": "https://omnipay.thephpleague.com/",
            "keywords": [
                "checkout",
                "creditcard",
                "omnipay",
                "payment"
            ],
            "time": "2019-03-20T14:28:28+00:00"
        },
        {
            "name": "livewire/livewire",
            "version": "v1.2.0",
            "source": {
                "type": "git",
                "url": "https://github.com/livewire/livewire.git",
                "reference": "874ba1b8d6b12efa472147697942fe2f78a5d371"
            },
            "dist": {
                "type": "zip",
                "url": "https://api.github.com/repos/livewire/livewire/zipball/874ba1b8d6b12efa472147697942fe2f78a5d371",
                "reference": "874ba1b8d6b12efa472147697942fe2f78a5d371",
                "shasum": ""
            },
            "require": {
                "illuminate/database": "~5.6.0|~5.7.0|~5.8.0|^6.0|^7.0|^8.0",
                "illuminate/support": "~5.6.0|~5.7.0|~5.8.0|^6.0|^7.0|^8.0",
                "illuminate/validation": "~5.6.0|~5.7.0|~5.8.0|^6.0|^7.0|^8.0",
                "php": "^7.1.3",
                "symfony/http-kernel": "^4.0|^5.0"
            },
            "require-dev": {
                "laravel/framework": "~5.6.0|~5.7.0|~5.8.0|^6.0|^7.0",
                "mockery/mockery": "^1.3.1",
                "orchestra/testbench": "~3.6.0|~3.7.0|~3.8.0|^4.0|^5.0",
                "phpunit/phpunit": "^7.5.15|^8.4|^9.0",
                "psy/psysh": "@stable"
            },
            "type": "library",
            "extra": {
                "laravel": {
                    "providers": [
                        "Livewire\\LivewireServiceProvider"
                    ],
                    "aliases": {
                        "Livewire": "Livewire\\Livewire"
                    }
                }
            },
            "autoload": {
                "psr-4": {
                    "Livewire\\": "src/"
                }
            },
            "notification-url": "https://packagist.org/downloads/",
            "license": [
                "MIT"
            ],
            "authors": [
                {
                    "name": "Caleb Porzio",
                    "email": "calebporzio@gmail.com"
                }
            ],
            "description": "A front-end framework for Laravel.",
            "funding": [
                {
                    "url": "https://github.com/calebporzio",
                    "type": "github"
                }
            ],
            "time": "2020-06-08T15:12:38+00:00"
        },
        {
            "name": "maennchen/zipstream-php",
            "version": "1.2.0",
            "source": {
                "type": "git",
                "url": "https://github.com/maennchen/ZipStream-PHP.git",
                "reference": "6373eefe0b3274d7b702d81f2c99aa977ff97dc2"
            },
            "dist": {
                "type": "zip",
                "url": "https://api.github.com/repos/maennchen/ZipStream-PHP/zipball/6373eefe0b3274d7b702d81f2c99aa977ff97dc2",
                "reference": "6373eefe0b3274d7b702d81f2c99aa977ff97dc2",
                "shasum": ""
            },
            "require": {
                "ext-mbstring": "*",
                "myclabs/php-enum": "^1.5",
                "php": ">= 7.1",
                "psr/http-message": "^1.0"
            },
            "require-dev": {
                "ext-zip": "*",
                "guzzlehttp/guzzle": ">= 6.3",
                "mikey179/vfsstream": "^1.6",
                "phpunit/phpunit": ">= 7.5"
            },
            "type": "library",
            "autoload": {
                "psr-4": {
                    "ZipStream\\": "src/"
                }
            },
            "notification-url": "https://packagist.org/downloads/",
            "license": [
                "MIT"
            ],
            "authors": [
                {
                    "name": "Paul Duncan",
                    "email": "pabs@pablotron.org"
                },
                {
                    "name": "Jesse Donat",
                    "email": "donatj@gmail.com"
                },
                {
                    "name": "Jonatan Männchen",
                    "email": "jonatan@maennchen.ch"
                },
                {
                    "name": "András Kolesár",
                    "email": "kolesar@kolesar.hu"
                }
            ],
            "description": "ZipStream is a library for dynamically streaming dynamic zip files from PHP without writing to the disk at all on the server.",
            "keywords": [
                "stream",
                "zip"
            ],
            "time": "2019-07-17T11:01:58+00:00"
        },
        {
            "name": "moneyphp/money",
            "version": "v3.3.1",
            "source": {
                "type": "git",
                "url": "https://github.com/moneyphp/money.git",
                "reference": "122664c2621a95180a13c1ac81fea1d2ef20781e"
            },
            "dist": {
                "type": "zip",
                "url": "https://api.github.com/repos/moneyphp/money/zipball/122664c2621a95180a13c1ac81fea1d2ef20781e",
                "reference": "122664c2621a95180a13c1ac81fea1d2ef20781e",
                "shasum": ""
            },
            "require": {
                "ext-json": "*",
                "php": ">=5.6"
            },
            "require-dev": {
                "cache/taggable-cache": "^0.4.0",
                "doctrine/instantiator": "^1.0.5",
                "ext-bcmath": "*",
                "ext-gmp": "*",
                "ext-intl": "*",
                "florianv/exchanger": "^1.0",
                "florianv/swap": "^3.0",
                "friends-of-phpspec/phpspec-code-coverage": "^3.1.1 || ^4.3",
                "moneyphp/iso-currencies": "^3.2.1",
                "php-http/message": "^1.4",
                "php-http/mock-client": "^1.0.0",
                "phpspec/phpspec": "^3.4.3",
                "phpunit/phpunit": "^5.7.27 || ^6.5.14 || ^7.5.18 || ^8.5",
                "psr/cache": "^1.0",
                "symfony/phpunit-bridge": "^4"
            },
            "suggest": {
                "ext-bcmath": "Calculate without integer limits",
                "ext-gmp": "Calculate without integer limits",
                "ext-intl": "Format Money objects with intl",
                "florianv/exchanger": "Exchange rates library for PHP",
                "florianv/swap": "Exchange rates library for PHP",
                "psr/cache-implementation": "Used for Currency caching"
            },
            "type": "library",
            "extra": {
                "branch-alias": {
                    "dev-master": "3.x-dev"
                }
            },
            "autoload": {
                "psr-4": {
                    "Money\\": "src/"
                }
            },
            "notification-url": "https://packagist.org/downloads/",
            "license": [
                "MIT"
            ],
            "authors": [
                {
                    "name": "Mathias Verraes",
                    "email": "mathias@verraes.net",
                    "homepage": "http://verraes.net"
                },
                {
                    "name": "Márk Sági-Kazár",
                    "email": "mark.sagikazar@gmail.com"
                },
                {
                    "name": "Frederik Bosch",
                    "email": "f.bosch@genkgo.nl"
                }
            ],
            "description": "PHP implementation of Fowler's Money pattern",
            "homepage": "http://moneyphp.org",
            "keywords": [
                "Value Object",
                "money",
                "vo"
            ],
            "time": "2020-03-18T17:49:59+00:00"
        },
        {
            "name": "monolog/monolog",
            "version": "2.1.0",
            "source": {
                "type": "git",
                "url": "https://github.com/Seldaek/monolog.git",
                "reference": "38914429aac460e8e4616c8cb486ecb40ec90bb1"
            },
            "dist": {
                "type": "zip",
                "url": "https://api.github.com/repos/Seldaek/monolog/zipball/38914429aac460e8e4616c8cb486ecb40ec90bb1",
                "reference": "38914429aac460e8e4616c8cb486ecb40ec90bb1",
                "shasum": ""
            },
            "require": {
                "php": ">=7.2",
                "psr/log": "^1.0.1"
            },
            "provide": {
                "psr/log-implementation": "1.0.0"
            },
            "require-dev": {
                "aws/aws-sdk-php": "^2.4.9 || ^3.0",
                "doctrine/couchdb": "~1.0@dev",
                "elasticsearch/elasticsearch": "^6.0",
                "graylog2/gelf-php": "^1.4.2",
                "php-amqplib/php-amqplib": "~2.4",
                "php-console/php-console": "^3.1.3",
                "php-parallel-lint/php-parallel-lint": "^1.0",
                "phpspec/prophecy": "^1.6.1",
                "phpunit/phpunit": "^8.5",
                "predis/predis": "^1.1",
                "rollbar/rollbar": "^1.3",
                "ruflin/elastica": ">=0.90 <3.0",
                "swiftmailer/swiftmailer": "^5.3|^6.0"
            },
            "suggest": {
                "aws/aws-sdk-php": "Allow sending log messages to AWS services like DynamoDB",
                "doctrine/couchdb": "Allow sending log messages to a CouchDB server",
                "elasticsearch/elasticsearch": "Allow sending log messages to an Elasticsearch server via official client",
                "ext-amqp": "Allow sending log messages to an AMQP server (1.0+ required)",
                "ext-mbstring": "Allow to work properly with unicode symbols",
                "ext-mongodb": "Allow sending log messages to a MongoDB server (via driver)",
                "graylog2/gelf-php": "Allow sending log messages to a GrayLog2 server",
                "mongodb/mongodb": "Allow sending log messages to a MongoDB server (via library)",
                "php-amqplib/php-amqplib": "Allow sending log messages to an AMQP server using php-amqplib",
                "php-console/php-console": "Allow sending log messages to Google Chrome",
                "rollbar/rollbar": "Allow sending log messages to Rollbar",
                "ruflin/elastica": "Allow sending log messages to an Elastic Search server"
            },
            "type": "library",
            "extra": {
                "branch-alias": {
                    "dev-master": "2.x-dev"
                }
            },
            "autoload": {
                "psr-4": {
                    "Monolog\\": "src/Monolog"
                }
            },
            "notification-url": "https://packagist.org/downloads/",
            "license": [
                "MIT"
            ],
            "authors": [
                {
                    "name": "Jordi Boggiano",
                    "email": "j.boggiano@seld.be",
                    "homepage": "http://seld.be"
                }
            ],
            "description": "Sends your logs to files, sockets, inboxes, databases and various web services",
            "homepage": "http://github.com/Seldaek/monolog",
            "keywords": [
                "log",
                "logging",
                "psr-3"
            ],
            "funding": [
                {
                    "url": "https://github.com/Seldaek",
                    "type": "github"
                },
                {
                    "url": "https://tidelift.com/funding/github/packagist/monolog/monolog",
                    "type": "tidelift"
                }
            ],
            "time": "2020-05-22T08:12:19+00:00"
        },
        {
            "name": "mtdowling/jmespath.php",
            "version": "2.5.0",
            "source": {
                "type": "git",
                "url": "https://github.com/jmespath/jmespath.php.git",
                "reference": "52168cb9472de06979613d365c7f1ab8798be895"
            },
            "dist": {
                "type": "zip",
                "url": "https://api.github.com/repos/jmespath/jmespath.php/zipball/52168cb9472de06979613d365c7f1ab8798be895",
                "reference": "52168cb9472de06979613d365c7f1ab8798be895",
                "shasum": ""
            },
            "require": {
                "php": ">=5.4.0",
                "symfony/polyfill-mbstring": "^1.4"
            },
            "require-dev": {
                "composer/xdebug-handler": "^1.2",
                "phpunit/phpunit": "^4.8.36|^7.5.15"
            },
            "bin": [
                "bin/jp.php"
            ],
            "type": "library",
            "extra": {
                "branch-alias": {
                    "dev-master": "2.5-dev"
                }
            },
            "autoload": {
                "psr-4": {
                    "JmesPath\\": "src/"
                },
                "files": [
                    "src/JmesPath.php"
                ]
            },
            "notification-url": "https://packagist.org/downloads/",
            "license": [
                "MIT"
            ],
            "authors": [
                {
                    "name": "Michael Dowling",
                    "email": "mtdowling@gmail.com",
                    "homepage": "https://github.com/mtdowling"
                }
            ],
            "description": "Declaratively specify how to extract elements from a JSON document",
            "keywords": [
                "json",
                "jsonpath"
            ],
            "time": "2019-12-30T18:03:34+00:00"
        },
        {
            "name": "myclabs/php-enum",
            "version": "1.7.6",
            "source": {
                "type": "git",
                "url": "https://github.com/myclabs/php-enum.git",
                "reference": "5f36467c7a87e20fbdc51e524fd8f9d1de80187c"
            },
            "dist": {
                "type": "zip",
                "url": "https://api.github.com/repos/myclabs/php-enum/zipball/5f36467c7a87e20fbdc51e524fd8f9d1de80187c",
                "reference": "5f36467c7a87e20fbdc51e524fd8f9d1de80187c",
                "shasum": ""
            },
            "require": {
                "ext-json": "*",
                "php": ">=7.1"
            },
            "require-dev": {
                "phpunit/phpunit": "^7",
                "squizlabs/php_codesniffer": "1.*",
                "vimeo/psalm": "^3.8"
            },
            "type": "library",
            "autoload": {
                "psr-4": {
                    "MyCLabs\\Enum\\": "src/"
                }
            },
            "notification-url": "https://packagist.org/downloads/",
            "license": [
                "MIT"
            ],
            "authors": [
                {
                    "name": "PHP Enum contributors",
                    "homepage": "https://github.com/myclabs/php-enum/graphs/contributors"
                }
            ],
            "description": "PHP Enum implementation",
            "homepage": "http://github.com/myclabs/php-enum",
            "keywords": [
                "enum"
            ],
            "time": "2020-02-14T08:15:52+00:00"
        },
        {
            "name": "nesbot/carbon",
            "version": "2.35.0",
            "source": {
                "type": "git",
                "url": "https://github.com/briannesbitt/Carbon.git",
                "reference": "4b9bd835261ef23d36397a46a76b496a458305e5"
            },
            "dist": {
                "type": "zip",
                "url": "https://api.github.com/repos/briannesbitt/Carbon/zipball/4b9bd835261ef23d36397a46a76b496a458305e5",
                "reference": "4b9bd835261ef23d36397a46a76b496a458305e5",
                "shasum": ""
            },
            "require": {
                "ext-json": "*",
                "php": "^7.1.8 || ^8.0",
                "symfony/polyfill-mbstring": "^1.0",
                "symfony/translation": "^3.4 || ^4.0 || ^5.0"
            },
            "require-dev": {
                "doctrine/orm": "^2.7",
                "friendsofphp/php-cs-fixer": "^2.14 || ^3.0",
                "kylekatarnls/multi-tester": "^1.1",
                "phpmd/phpmd": "^2.8",
                "phpstan/phpstan": "^0.11",
                "phpunit/phpunit": "^7.5 || ^8.0",
                "squizlabs/php_codesniffer": "^3.4"
            },
            "bin": [
                "bin/carbon"
            ],
            "type": "library",
            "extra": {
                "branch-alias": {
                    "dev-master": "2.x-dev",
                    "dev-3.x": "3.x-dev"
                },
                "laravel": {
                    "providers": [
                        "Carbon\\Laravel\\ServiceProvider"
                    ]
                }
            },
            "autoload": {
                "psr-4": {
                    "Carbon\\": "src/Carbon/"
                }
            },
            "notification-url": "https://packagist.org/downloads/",
            "license": [
                "MIT"
            ],
            "authors": [
                {
                    "name": "Brian Nesbitt",
                    "email": "brian@nesbot.com",
                    "homepage": "http://nesbot.com"
                },
                {
                    "name": "kylekatarnls",
                    "homepage": "http://github.com/kylekatarnls"
                }
            ],
            "description": "An API extension for DateTime that supports 281 different languages.",
            "homepage": "http://carbon.nesbot.com",
            "keywords": [
                "date",
                "datetime",
                "time"
            ],
            "funding": [
                {
                    "url": "https://opencollective.com/Carbon",
                    "type": "open_collective"
                },
                {
                    "url": "https://tidelift.com/funding/github/packagist/nesbot/carbon",
                    "type": "tidelift"
                }
            ],
            "time": "2020-05-24T18:27:52+00:00"
        },
        {
            "name": "nikic/php-parser",
            "version": "v4.5.0",
            "source": {
                "type": "git",
                "url": "https://github.com/nikic/PHP-Parser.git",
                "reference": "53c2753d756f5adb586dca79c2ec0e2654dd9463"
            },
            "dist": {
                "type": "zip",
                "url": "https://api.github.com/repos/nikic/PHP-Parser/zipball/53c2753d756f5adb586dca79c2ec0e2654dd9463",
                "reference": "53c2753d756f5adb586dca79c2ec0e2654dd9463",
                "shasum": ""
            },
            "require": {
                "ext-tokenizer": "*",
                "php": ">=7.0"
            },
            "require-dev": {
                "ircmaxell/php-yacc": "0.0.5",
                "phpunit/phpunit": "^6.5 || ^7.0 || ^8.0"
            },
            "bin": [
                "bin/php-parse"
            ],
            "type": "library",
            "extra": {
                "branch-alias": {
                    "dev-master": "4.3-dev"
                }
            },
            "autoload": {
                "psr-4": {
                    "PhpParser\\": "lib/PhpParser"
                }
            },
            "notification-url": "https://packagist.org/downloads/",
            "license": [
                "BSD-3-Clause"
            ],
            "authors": [
                {
                    "name": "Nikita Popov"
                }
            ],
            "description": "A PHP parser written in PHP",
            "keywords": [
                "parser",
                "php"
            ],
            "time": "2020-06-03T07:24:19+00:00"
        },
        {
            "name": "nwidart/laravel-modules",
            "version": "6.2.0",
            "source": {
                "type": "git",
                "url": "https://github.com/nWidart/laravel-modules.git",
                "reference": "6dc702eeb5d025b4cd331bc394e47ccc43b68e89"
            },
            "dist": {
                "type": "zip",
                "url": "https://api.github.com/repos/nWidart/laravel-modules/zipball/6dc702eeb5d025b4cd331bc394e47ccc43b68e89",
                "reference": "6dc702eeb5d025b4cd331bc394e47ccc43b68e89",
                "shasum": ""
            },
            "require": {
                "ext-json": "*",
                "php": ">=7.2"
            },
            "require-dev": {
                "friendsofphp/php-cs-fixer": "^2.15",
                "laravel/framework": "6.0.*",
                "mockery/mockery": "~1.0",
                "orchestra/testbench": "^4.0",
                "phpstan/phpstan": "^0.9.2",
                "phpunit/phpunit": "~7.0|~8.0",
                "spatie/phpunit-snapshot-assertions": "^2.1.0"
            },
            "type": "library",
            "extra": {
                "laravel": {
                    "providers": [
                        "Nwidart\\Modules\\LaravelModulesServiceProvider"
                    ],
                    "aliases": {
                        "Module": "Nwidart\\Modules\\Facades\\Module"
                    }
                },
                "branch-alias": {
                    "dev-master": "6.0-dev"
                }
            },
            "autoload": {
                "psr-4": {
                    "Nwidart\\Modules\\": "src"
                },
                "files": [
                    "src/helpers.php"
                ]
            },
            "notification-url": "https://packagist.org/downloads/",
            "license": [
                "MIT"
            ],
            "authors": [
                {
                    "name": "Nicolas Widart",
                    "email": "n.widart@gmail.com",
                    "homepage": "https://nicolaswidart.com",
                    "role": "Developer"
                }
            ],
            "description": "Laravel Module management",
            "keywords": [
                "laravel",
                "module",
                "modules",
                "nwidart",
                "rad"
            ],
            "time": "2019-11-12T18:38:48+00:00"
        },
        {
            "name": "omnipay/common",
            "version": "v3.0.4",
            "source": {
                "type": "git",
                "url": "https://github.com/thephpleague/omnipay-common.git",
                "reference": "d6a1bed63cae270da32b2171fe31f820d334d452"
            },
            "dist": {
                "type": "zip",
                "url": "https://api.github.com/repos/thephpleague/omnipay-common/zipball/d6a1bed63cae270da32b2171fe31f820d334d452",
                "reference": "d6a1bed63cae270da32b2171fe31f820d334d452",
                "shasum": ""
            },
            "require": {
                "moneyphp/money": "^3.1",
                "php": "^5.6|^7",
                "php-http/client-implementation": "^1",
                "php-http/discovery": "^1.2.1",
                "php-http/message": "^1.5",
                "symfony/http-foundation": "^2.1|^3|^4|^5"
            },
            "require-dev": {
                "omnipay/tests": "^3",
                "php-http/mock-client": "^1",
                "phpro/grumphp": "^0.14",
                "squizlabs/php_codesniffer": "^3.5"
            },
            "suggest": {
                "league/omnipay": "The default Omnipay package provides a default HTTP Adapter."
            },
            "type": "library",
            "extra": {
                "branch-alias": {
                    "dev-master": "3.0.x-dev"
                }
            },
            "autoload": {
                "psr-4": {
                    "Omnipay\\Common\\": "src/Common"
                },
                "classmap": [
                    "src/Omnipay.php"
                ]
            },
            "notification-url": "https://packagist.org/downloads/",
            "license": [
                "MIT"
            ],
            "authors": [
                {
                    "name": "Adrian Macneil",
                    "email": "adrian@adrianmacneil.com"
                },
                {
                    "name": "Barry vd. Heuvel",
                    "email": "barryvdh@gmail.com"
                },
                {
                    "name": "Jason Judge",
                    "email": "jason.judge@consil.co.uk"
                },
                {
                    "name": "Del"
                },
                {
                    "name": "Omnipay Contributors",
                    "homepage": "https://github.com/thephpleague/omnipay-common/contributors"
                }
            ],
            "description": "Common components for Omnipay payment processing library",
            "homepage": "https://github.com/thephpleague/omnipay-common",
            "keywords": [
                "gateway",
                "merchant",
                "omnipay",
                "pay",
                "payment",
                "purchase"
            ],
            "time": "2020-06-02T05:57:19+00:00"
        },
        {
            "name": "omnipay/paypal",
            "version": "v3.0.2",
            "source": {
                "type": "git",
                "url": "https://github.com/thephpleague/omnipay-paypal.git",
                "reference": "519db61b32ff0c1e56cbec94762b970ee9674f65"
            },
            "dist": {
                "type": "zip",
                "url": "https://api.github.com/repos/thephpleague/omnipay-paypal/zipball/519db61b32ff0c1e56cbec94762b970ee9674f65",
                "reference": "519db61b32ff0c1e56cbec94762b970ee9674f65",
                "shasum": ""
            },
            "require": {
                "omnipay/common": "^3"
            },
            "require-dev": {
                "omnipay/tests": "^3",
                "phpro/grumphp": "^0.14",
                "squizlabs/php_codesniffer": "^3"
            },
            "type": "library",
            "extra": {
                "branch-alias": {
                    "dev-master": "3.0.x-dev"
                }
            },
            "autoload": {
                "psr-4": {
                    "Omnipay\\PayPal\\": "src/"
                }
            },
            "notification-url": "https://packagist.org/downloads/",
            "license": [
                "MIT"
            ],
            "authors": [
                {
                    "name": "Adrian Macneil",
                    "email": "adrian@adrianmacneil.com"
                },
                {
                    "name": "Omnipay Contributors",
                    "homepage": "https://github.com/thephpleague/omnipay-paypal/contributors"
                }
            ],
            "description": "PayPal gateway for Omnipay payment processing library",
            "homepage": "https://github.com/thephpleague/omnipay-paypal",
            "keywords": [
                "gateway",
                "merchant",
                "omnipay",
                "pay",
                "payment",
                "paypal",
                "purchase"
            ],
            "time": "2018-05-15T10:35:58+00:00"
        },
        {
            "name": "omnipay/stripe",
            "version": "v3.1.0",
            "source": {
                "type": "git",
                "url": "https://github.com/thephpleague/omnipay-stripe.git",
                "reference": "37df2a791e8feab45543125f4c5f22d5d305096d"
            },
            "dist": {
                "type": "zip",
                "url": "https://api.github.com/repos/thephpleague/omnipay-stripe/zipball/37df2a791e8feab45543125f4c5f22d5d305096d",
                "reference": "37df2a791e8feab45543125f4c5f22d5d305096d",
                "shasum": ""
            },
            "require": {
                "omnipay/common": "^3"
            },
            "require-dev": {
                "omnipay/tests": "^3",
                "phpro/grumphp": "^0.14",
                "squizlabs/php_codesniffer": "^3"
            },
            "type": "library",
            "extra": {
                "branch-alias": {
                    "dev-master": "3.1.x-dev"
                }
            },
            "autoload": {
                "psr-4": {
                    "Omnipay\\Stripe\\": "src/"
                }
            },
            "notification-url": "https://packagist.org/downloads/",
            "license": [
                "MIT"
            ],
            "authors": [
                {
                    "name": "Adrian Macneil",
                    "email": "adrian@adrianmacneil.com"
                },
                {
                    "name": "Omnipay Contributors",
                    "homepage": "https://github.com/thephpleague/omnipay-stripe/contributors"
                }
            ],
            "description": "Stripe driver for the Omnipay payment processing library",
            "homepage": "https://github.com/thephpleague/omnipay-stripe",
            "keywords": [
                "gateway",
                "merchant",
                "omnipay",
                "pay",
                "payment",
                "stripe"
            ],
            "time": "2019-08-31T10:55:06+00:00"
        },
        {
            "name": "opis/closure",
            "version": "3.5.4",
            "source": {
                "type": "git",
                "url": "https://github.com/opis/closure.git",
                "reference": "1d0deef692f66dae5d70663caee2867d0971306b"
            },
            "dist": {
                "type": "zip",
                "url": "https://api.github.com/repos/opis/closure/zipball/1d0deef692f66dae5d70663caee2867d0971306b",
                "reference": "1d0deef692f66dae5d70663caee2867d0971306b",
                "shasum": ""
            },
            "require": {
                "php": "^5.4 || ^7.0"
            },
            "require-dev": {
                "jeremeamia/superclosure": "^2.0",
                "phpunit/phpunit": "^4.0 || ^5.0 || ^6.0 || ^7.0"
            },
            "type": "library",
            "extra": {
                "branch-alias": {
                    "dev-master": "3.5.x-dev"
                }
            },
            "autoload": {
                "psr-4": {
                    "Opis\\Closure\\": "src/"
                },
                "files": [
                    "functions.php"
                ]
            },
            "notification-url": "https://packagist.org/downloads/",
            "license": [
                "MIT"
            ],
            "authors": [
                {
                    "name": "Marius Sarca",
                    "email": "marius.sarca@gmail.com"
                },
                {
                    "name": "Sorin Sarca",
                    "email": "sarca_sorin@hotmail.com"
                }
            ],
            "description": "A library that can be used to serialize closures (anonymous functions) and arbitrary objects.",
            "homepage": "https://opis.io/closure",
            "keywords": [
                "anonymous functions",
                "closure",
                "function",
                "serializable",
                "serialization",
                "serialize"
            ],
            "time": "2020-06-07T11:41:29+00:00"
        },
        {
            "name": "paragonie/random_compat",
            "version": "v9.99.99",
            "source": {
                "type": "git",
                "url": "https://github.com/paragonie/random_compat.git",
                "reference": "84b4dfb120c6f9b4ff7b3685f9b8f1aa365a0c95"
            },
            "dist": {
                "type": "zip",
                "url": "https://api.github.com/repos/paragonie/random_compat/zipball/84b4dfb120c6f9b4ff7b3685f9b8f1aa365a0c95",
                "reference": "84b4dfb120c6f9b4ff7b3685f9b8f1aa365a0c95",
                "shasum": ""
            },
            "require": {
                "php": "^7"
            },
            "require-dev": {
                "phpunit/phpunit": "4.*|5.*",
                "vimeo/psalm": "^1"
            },
            "suggest": {
                "ext-libsodium": "Provides a modern crypto API that can be used to generate random bytes."
            },
            "type": "library",
            "notification-url": "https://packagist.org/downloads/",
            "license": [
                "MIT"
            ],
            "authors": [
                {
                    "name": "Paragon Initiative Enterprises",
                    "email": "security@paragonie.com",
                    "homepage": "https://paragonie.com"
                }
            ],
            "description": "PHP 5.x polyfill for random_bytes() and random_int() from PHP 7",
            "keywords": [
                "csprng",
                "polyfill",
                "pseudorandom",
                "random"
            ],
            "time": "2018-07-02T15:55:56+00:00"
        },
        {
            "name": "php-http/client-common",
            "version": "2.1.0",
            "source": {
                "type": "git",
                "url": "https://github.com/php-http/client-common.git",
                "reference": "a8b29678d61556f45d6236b1667db16d998ceec5"
            },
            "dist": {
                "type": "zip",
                "url": "https://api.github.com/repos/php-http/client-common/zipball/a8b29678d61556f45d6236b1667db16d998ceec5",
                "reference": "a8b29678d61556f45d6236b1667db16d998ceec5",
                "shasum": ""
            },
            "require": {
                "php": "^7.1",
                "php-http/httplug": "^2.0",
                "php-http/message": "^1.6",
                "php-http/message-factory": "^1.0",
                "symfony/options-resolver": " ^3.4.20 || ~4.0.15 || ~4.1.9 || ^4.2.1 || ^5.0"
            },
            "require-dev": {
                "doctrine/instantiator": "^1.1",
                "guzzlehttp/psr7": "^1.4",
                "phpspec/phpspec": "^5.1",
                "phpspec/prophecy": "^1.8",
                "sebastian/comparator": "^3.0"
            },
            "suggest": {
                "ext-json": "To detect JSON responses with the ContentTypePlugin",
                "ext-libxml": "To detect XML responses with the ContentTypePlugin",
                "php-http/cache-plugin": "PSR-6 Cache plugin",
                "php-http/logger-plugin": "PSR-3 Logger plugin",
                "php-http/stopwatch-plugin": "Symfony Stopwatch plugin"
            },
            "type": "library",
            "extra": {
                "branch-alias": {
                    "dev-master": "2.0.x-dev"
                }
            },
            "autoload": {
                "psr-4": {
                    "Http\\Client\\Common\\": "src/"
                }
            },
            "notification-url": "https://packagist.org/downloads/",
            "license": [
                "MIT"
            ],
            "authors": [
                {
                    "name": "Márk Sági-Kazár",
                    "email": "mark.sagikazar@gmail.com"
                }
            ],
            "description": "Common HTTP Client implementations and tools for HTTPlug",
            "homepage": "http://httplug.io",
            "keywords": [
                "client",
                "common",
                "http",
                "httplug"
            ],
            "time": "2019-11-18T08:58:18+00:00"
        },
        {
            "name": "php-http/discovery",
            "version": "1.8.0",
            "source": {
                "type": "git",
                "url": "https://github.com/php-http/discovery.git",
                "reference": "10d9019f393773345aedc0dc79e7fd678da874ee"
            },
            "dist": {
                "type": "zip",
                "url": "https://api.github.com/repos/php-http/discovery/zipball/10d9019f393773345aedc0dc79e7fd678da874ee",
                "reference": "10d9019f393773345aedc0dc79e7fd678da874ee",
                "shasum": ""
            },
            "require": {
                "php": "^7.1"
            },
            "conflict": {
                "nyholm/psr7": "<1.0"
            },
            "require-dev": {
                "akeneo/phpspec-skip-example-extension": "^4.0",
                "php-http/httplug": "^1.0 || ^2.0",
                "php-http/message-factory": "^1.0",
                "phpspec/phpspec": "^5.1",
                "puli/composer-plugin": "1.0.0-beta10"
            },
            "suggest": {
                "php-http/message": "Allow to use Guzzle, Diactoros or Slim Framework factories",
                "puli/composer-plugin": "Sets up Puli which is recommended for Discovery to work. Check http://docs.php-http.org/en/latest/discovery.html for more details."
            },
            "type": "library",
            "extra": {
                "branch-alias": {
                    "dev-master": "1.7-dev"
                }
            },
            "autoload": {
                "psr-4": {
                    "Http\\Discovery\\": "src/"
                }
            },
            "notification-url": "https://packagist.org/downloads/",
            "license": [
                "MIT"
            ],
            "authors": [
                {
                    "name": "Márk Sági-Kazár",
                    "email": "mark.sagikazar@gmail.com"
                }
            ],
            "description": "Finds installed HTTPlug implementations and PSR-7 message factories",
            "homepage": "http://php-http.org",
            "keywords": [
                "adapter",
                "client",
                "discovery",
                "factory",
                "http",
                "message",
                "psr7"
            ],
            "time": "2020-06-14T10:44:12+00:00"
        },
        {
            "name": "php-http/guzzle6-adapter",
            "version": "v2.0.1",
            "source": {
                "type": "git",
                "url": "https://github.com/php-http/guzzle6-adapter.git",
                "reference": "6074a4b1f4d5c21061b70bab3b8ad484282fe31f"
            },
            "dist": {
                "type": "zip",
                "url": "https://api.github.com/repos/php-http/guzzle6-adapter/zipball/6074a4b1f4d5c21061b70bab3b8ad484282fe31f",
                "reference": "6074a4b1f4d5c21061b70bab3b8ad484282fe31f",
                "shasum": ""
            },
            "require": {
                "guzzlehttp/guzzle": "^6.0",
                "php": "^7.1",
                "php-http/httplug": "^2.0",
                "psr/http-client": "^1.0"
            },
            "provide": {
                "php-http/async-client-implementation": "1.0",
                "php-http/client-implementation": "1.0",
                "psr/http-client-implementation": "1.0"
            },
            "require-dev": {
                "ext-curl": "*",
                "php-http/client-integration-tests": "^2.0",
                "phpunit/phpunit": "^7.4"
            },
            "type": "library",
            "extra": {
                "branch-alias": {
                    "dev-master": "2.x-dev"
                }
            },
            "autoload": {
                "psr-4": {
                    "Http\\Adapter\\Guzzle6\\": "src/"
                }
            },
            "notification-url": "https://packagist.org/downloads/",
            "license": [
                "MIT"
            ],
            "authors": [
                {
                    "name": "Márk Sági-Kazár",
                    "email": "mark.sagikazar@gmail.com"
                },
                {
                    "name": "David de Boer",
                    "email": "david@ddeboer.nl"
                }
            ],
            "description": "Guzzle 6 HTTP Adapter",
            "homepage": "http://httplug.io",
            "keywords": [
                "Guzzle",
                "http"
            ],
            "time": "2018-12-16T14:44:03+00:00"
        },
        {
            "name": "php-http/httplug",
            "version": "2.1.0",
            "source": {
                "type": "git",
                "url": "https://github.com/php-http/httplug.git",
                "reference": "72d2b129a48f0490d55b7f89be0d6aa0597ffb06"
            },
            "dist": {
                "type": "zip",
                "url": "https://api.github.com/repos/php-http/httplug/zipball/72d2b129a48f0490d55b7f89be0d6aa0597ffb06",
                "reference": "72d2b129a48f0490d55b7f89be0d6aa0597ffb06",
                "shasum": ""
            },
            "require": {
                "php": "^7.0",
                "php-http/promise": "^1.0",
                "psr/http-client": "^1.0",
                "psr/http-message": "^1.0"
            },
            "require-dev": {
                "friends-of-phpspec/phpspec-code-coverage": "^4.1",
                "phpspec/phpspec": "^4.3.4|^5.0|^6.0"
            },
            "type": "library",
            "extra": {
                "branch-alias": {
                    "dev-master": "2.x-dev"
                }
            },
            "autoload": {
                "psr-4": {
                    "Http\\Client\\": "src/"
                }
            },
            "notification-url": "https://packagist.org/downloads/",
            "license": [
                "MIT"
            ],
            "authors": [
                {
                    "name": "Eric GELOEN",
                    "email": "geloen.eric@gmail.com"
                },
                {
                    "name": "Márk Sági-Kazár",
                    "email": "mark.sagikazar@gmail.com"
                }
            ],
            "description": "HTTPlug, the HTTP client abstraction for PHP",
            "homepage": "http://httplug.io",
            "keywords": [
                "client",
                "http"
            ],
            "time": "2019-12-27T10:07:11+00:00"
        },
        {
            "name": "php-http/message",
            "version": "1.8.0",
            "source": {
                "type": "git",
                "url": "https://github.com/php-http/message.git",
                "reference": "ce8f43ac1e294b54aabf5808515c3554a19c1e1c"
            },
            "dist": {
                "type": "zip",
                "url": "https://api.github.com/repos/php-http/message/zipball/ce8f43ac1e294b54aabf5808515c3554a19c1e1c",
                "reference": "ce8f43ac1e294b54aabf5808515c3554a19c1e1c",
                "shasum": ""
            },
            "require": {
                "clue/stream-filter": "^1.4",
                "php": "^7.1",
                "php-http/message-factory": "^1.0.2",
                "psr/http-message": "^1.0"
            },
            "provide": {
                "php-http/message-factory-implementation": "1.0"
            },
            "require-dev": {
                "akeneo/phpspec-skip-example-extension": "^1.0",
                "coduo/phpspec-data-provider-extension": "^1.0",
                "ext-zlib": "*",
                "guzzlehttp/psr7": "^1.0",
                "henrikbjorn/phpspec-code-coverage": "^1.0",
                "phpspec/phpspec": "^2.4",
                "slim/slim": "^3.0",
                "zendframework/zend-diactoros": "^1.0"
            },
            "suggest": {
                "ext-zlib": "Used with compressor/decompressor streams",
                "guzzlehttp/psr7": "Used with Guzzle PSR-7 Factories",
                "slim/slim": "Used with Slim Framework PSR-7 implementation",
                "zendframework/zend-diactoros": "Used with Diactoros Factories"
            },
            "type": "library",
            "extra": {
                "branch-alias": {
                    "dev-master": "1.8-dev"
                }
            },
            "autoload": {
                "psr-4": {
                    "Http\\Message\\": "src/"
                },
                "files": [
                    "src/filters.php"
                ]
            },
            "notification-url": "https://packagist.org/downloads/",
            "license": [
                "MIT"
            ],
            "authors": [
                {
                    "name": "Márk Sági-Kazár",
                    "email": "mark.sagikazar@gmail.com"
                }
            ],
            "description": "HTTP Message related tools",
            "homepage": "http://php-http.org",
            "keywords": [
                "http",
                "message",
                "psr-7"
            ],
            "time": "2019-08-05T06:55:08+00:00"
        },
        {
            "name": "php-http/message-factory",
            "version": "v1.0.2",
            "source": {
                "type": "git",
                "url": "https://github.com/php-http/message-factory.git",
                "reference": "a478cb11f66a6ac48d8954216cfed9aa06a501a1"
            },
            "dist": {
                "type": "zip",
                "url": "https://api.github.com/repos/php-http/message-factory/zipball/a478cb11f66a6ac48d8954216cfed9aa06a501a1",
                "reference": "a478cb11f66a6ac48d8954216cfed9aa06a501a1",
                "shasum": ""
            },
            "require": {
                "php": ">=5.4",
                "psr/http-message": "^1.0"
            },
            "type": "library",
            "extra": {
                "branch-alias": {
                    "dev-master": "1.0-dev"
                }
            },
            "autoload": {
                "psr-4": {
                    "Http\\Message\\": "src/"
                }
            },
            "notification-url": "https://packagist.org/downloads/",
            "license": [
                "MIT"
            ],
            "authors": [
                {
                    "name": "Márk Sági-Kazár",
                    "email": "mark.sagikazar@gmail.com"
                }
            ],
            "description": "Factory interfaces for PSR-7 HTTP Message",
            "homepage": "http://php-http.org",
            "keywords": [
                "factory",
                "http",
                "message",
                "stream",
                "uri"
            ],
            "time": "2015-12-19T14:08:53+00:00"
        },
        {
            "name": "php-http/promise",
            "version": "v1.0.0",
            "source": {
                "type": "git",
                "url": "https://github.com/php-http/promise.git",
                "reference": "dc494cdc9d7160b9a09bd5573272195242ce7980"
            },
            "dist": {
                "type": "zip",
                "url": "https://api.github.com/repos/php-http/promise/zipball/dc494cdc9d7160b9a09bd5573272195242ce7980",
                "reference": "dc494cdc9d7160b9a09bd5573272195242ce7980",
                "shasum": ""
            },
            "require-dev": {
                "henrikbjorn/phpspec-code-coverage": "^1.0",
                "phpspec/phpspec": "^2.4"
            },
            "type": "library",
            "extra": {
                "branch-alias": {
                    "dev-master": "1.1-dev"
                }
            },
            "autoload": {
                "psr-4": {
                    "Http\\Promise\\": "src/"
                }
            },
            "notification-url": "https://packagist.org/downloads/",
            "license": [
                "MIT"
            ],
            "authors": [
                {
                    "name": "Márk Sági-Kazár",
                    "email": "mark.sagikazar@gmail.com"
                },
                {
                    "name": "Joel Wurtz",
                    "email": "joel.wurtz@gmail.com"
                }
            ],
            "description": "Promise used for asynchronous HTTP requests",
            "homepage": "http://httplug.io",
            "keywords": [
                "promise"
            ],
            "time": "2016-01-26T13:27:02+00:00"
        },
        {
            "name": "phpoption/phpoption",
            "version": "1.7.4",
            "source": {
                "type": "git",
                "url": "https://github.com/schmittjoh/php-option.git",
                "reference": "b2ada2ad5d8a32b89088b8adc31ecd2e3a13baf3"
            },
            "dist": {
                "type": "zip",
                "url": "https://api.github.com/repos/schmittjoh/php-option/zipball/b2ada2ad5d8a32b89088b8adc31ecd2e3a13baf3",
                "reference": "b2ada2ad5d8a32b89088b8adc31ecd2e3a13baf3",
                "shasum": ""
            },
            "require": {
                "php": "^5.5.9 || ^7.0 || ^8.0"
            },
            "require-dev": {
                "bamarni/composer-bin-plugin": "^1.3",
                "phpunit/phpunit": "^4.8.35 || ^5.0 || ^6.0 || ^7.0"
            },
            "type": "library",
            "extra": {
                "branch-alias": {
                    "dev-master": "1.7-dev"
                }
            },
            "autoload": {
                "psr-4": {
                    "PhpOption\\": "src/PhpOption/"
                }
            },
            "notification-url": "https://packagist.org/downloads/",
            "license": [
                "Apache-2.0"
            ],
            "authors": [
                {
                    "name": "Johannes M. Schmitt",
                    "email": "schmittjoh@gmail.com"
                },
                {
                    "name": "Graham Campbell",
                    "email": "graham@alt-three.com"
                }
            ],
            "description": "Option Type for PHP",
            "keywords": [
                "language",
                "option",
                "php",
                "type"
            ],
            "funding": [
                {
                    "url": "https://github.com/GrahamCampbell",
                    "type": "github"
                },
                {
                    "url": "https://tidelift.com/funding/github/packagist/phpoption/phpoption",
                    "type": "tidelift"
                }
            ],
            "time": "2020-06-07T10:40:07+00:00"
        },
        {
            "name": "phpseclib/phpseclib",
            "version": "2.0.27",
            "source": {
                "type": "git",
                "url": "https://github.com/phpseclib/phpseclib.git",
                "reference": "34620af4df7d1988d8f0d7e91f6c8a3bf931d8dc"
            },
            "dist": {
                "type": "zip",
                "url": "https://api.github.com/repos/phpseclib/phpseclib/zipball/34620af4df7d1988d8f0d7e91f6c8a3bf931d8dc",
                "reference": "34620af4df7d1988d8f0d7e91f6c8a3bf931d8dc",
                "shasum": ""
            },
            "require": {
                "php": ">=5.3.3"
            },
            "require-dev": {
                "phing/phing": "~2.7",
                "phpunit/phpunit": "^4.8.35|^5.7|^6.0",
                "sami/sami": "~2.0",
                "squizlabs/php_codesniffer": "~2.0"
            },
            "suggest": {
                "ext-gmp": "Install the GMP (GNU Multiple Precision) extension in order to speed up arbitrary precision integer arithmetic operations.",
                "ext-libsodium": "SSH2/SFTP can make use of some algorithms provided by the libsodium-php extension.",
                "ext-mcrypt": "Install the Mcrypt extension in order to speed up a few other cryptographic operations.",
                "ext-openssl": "Install the OpenSSL extension in order to speed up a wide variety of cryptographic operations."
            },
            "type": "library",
            "autoload": {
                "files": [
                    "phpseclib/bootstrap.php"
                ],
                "psr-4": {
                    "phpseclib\\": "phpseclib/"
                }
            },
            "notification-url": "https://packagist.org/downloads/",
            "license": [
                "MIT"
            ],
            "authors": [
                {
                    "name": "Jim Wigginton",
                    "email": "terrafrost@php.net",
                    "role": "Lead Developer"
                },
                {
                    "name": "Patrick Monnerat",
                    "email": "pm@datasphere.ch",
                    "role": "Developer"
                },
                {
                    "name": "Andreas Fischer",
                    "email": "bantu@phpbb.com",
                    "role": "Developer"
                },
                {
                    "name": "Hans-Jürgen Petrich",
                    "email": "petrich@tronic-media.com",
                    "role": "Developer"
                },
                {
                    "name": "Graham Campbell",
                    "email": "graham@alt-three.com",
                    "role": "Developer"
                }
            ],
            "description": "PHP Secure Communications Library - Pure-PHP implementations of RSA, AES, SSH2, SFTP, X.509 etc.",
            "homepage": "http://phpseclib.sourceforge.net",
            "keywords": [
                "BigInteger",
                "aes",
                "asn.1",
                "asn1",
                "blowfish",
                "crypto",
                "cryptography",
                "encryption",
                "rsa",
                "security",
                "sftp",
                "signature",
                "signing",
                "ssh",
                "twofish",
                "x.509",
                "x509"
            ],
            "funding": [
                {
                    "url": "https://github.com/terrafrost",
                    "type": "github"
                },
                {
                    "url": "https://www.patreon.com/phpseclib",
                    "type": "patreon"
                },
                {
                    "url": "https://tidelift.com/funding/github/packagist/phpseclib/phpseclib",
                    "type": "tidelift"
                }
            ],
            "time": "2020-04-04T23:17:33+00:00"
        },
        {
            "name": "predis/predis",
            "version": "v1.1.1",
            "source": {
                "type": "git",
                "url": "https://github.com/nrk/predis.git",
                "reference": "f0210e38881631afeafb56ab43405a92cafd9fd1"
            },
            "dist": {
                "type": "zip",
                "url": "https://api.github.com/repos/nrk/predis/zipball/f0210e38881631afeafb56ab43405a92cafd9fd1",
                "reference": "f0210e38881631afeafb56ab43405a92cafd9fd1",
                "shasum": ""
            },
            "require": {
                "php": ">=5.3.9"
            },
            "require-dev": {
                "phpunit/phpunit": "~4.8"
            },
            "suggest": {
                "ext-curl": "Allows access to Webdis when paired with phpiredis",
                "ext-phpiredis": "Allows faster serialization and deserialization of the Redis protocol"
            },
            "type": "library",
            "autoload": {
                "psr-4": {
                    "Predis\\": "src/"
                }
            },
            "notification-url": "https://packagist.org/downloads/",
            "license": [
                "MIT"
            ],
            "authors": [
                {
                    "name": "Daniele Alessandri",
                    "email": "suppakilla@gmail.com",
                    "homepage": "http://clorophilla.net"
                }
            ],
            "description": "Flexible and feature-complete Redis client for PHP and HHVM",
            "homepage": "http://github.com/nrk/predis",
            "keywords": [
                "nosql",
                "predis",
                "redis"
            ],
            "time": "2016-06-16T16:22:20+00:00"
        },
        {
            "name": "psr/cache",
            "version": "1.0.1",
            "source": {
                "type": "git",
                "url": "https://github.com/php-fig/cache.git",
                "reference": "d11b50ad223250cf17b86e38383413f5a6764bf8"
            },
            "dist": {
                "type": "zip",
                "url": "https://api.github.com/repos/php-fig/cache/zipball/d11b50ad223250cf17b86e38383413f5a6764bf8",
                "reference": "d11b50ad223250cf17b86e38383413f5a6764bf8",
                "shasum": ""
            },
            "require": {
                "php": ">=5.3.0"
            },
            "type": "library",
            "extra": {
                "branch-alias": {
                    "dev-master": "1.0.x-dev"
                }
            },
            "autoload": {
                "psr-4": {
                    "Psr\\Cache\\": "src/"
                }
            },
            "notification-url": "https://packagist.org/downloads/",
            "license": [
                "MIT"
            ],
            "authors": [
                {
                    "name": "PHP-FIG",
                    "homepage": "http://www.php-fig.org/"
                }
            ],
            "description": "Common interface for caching libraries",
            "keywords": [
                "cache",
                "psr",
                "psr-6"
            ],
            "time": "2016-08-06T20:24:11+00:00"
        },
        {
            "name": "psr/container",
            "version": "1.0.0",
            "source": {
                "type": "git",
                "url": "https://github.com/php-fig/container.git",
                "reference": "b7ce3b176482dbbc1245ebf52b181af44c2cf55f"
            },
            "dist": {
                "type": "zip",
                "url": "https://api.github.com/repos/php-fig/container/zipball/b7ce3b176482dbbc1245ebf52b181af44c2cf55f",
                "reference": "b7ce3b176482dbbc1245ebf52b181af44c2cf55f",
                "shasum": ""
            },
            "require": {
                "php": ">=5.3.0"
            },
            "type": "library",
            "extra": {
                "branch-alias": {
                    "dev-master": "1.0.x-dev"
                }
            },
            "autoload": {
                "psr-4": {
                    "Psr\\Container\\": "src/"
                }
            },
            "notification-url": "https://packagist.org/downloads/",
            "license": [
                "MIT"
            ],
            "authors": [
                {
                    "name": "PHP-FIG",
                    "homepage": "http://www.php-fig.org/"
                }
            ],
            "description": "Common Container Interface (PHP FIG PSR-11)",
            "homepage": "https://github.com/php-fig/container",
            "keywords": [
                "PSR-11",
                "container",
                "container-interface",
                "container-interop",
                "psr"
            ],
            "time": "2017-02-14T16:28:37+00:00"
        },
        {
            "name": "psr/http-client",
            "version": "1.0.0",
            "source": {
                "type": "git",
                "url": "https://github.com/php-fig/http-client.git",
                "reference": "496a823ef742b632934724bf769560c2a5c7c44e"
            },
            "dist": {
                "type": "zip",
                "url": "https://api.github.com/repos/php-fig/http-client/zipball/496a823ef742b632934724bf769560c2a5c7c44e",
                "reference": "496a823ef742b632934724bf769560c2a5c7c44e",
                "shasum": ""
            },
            "require": {
                "php": "^7.0",
                "psr/http-message": "^1.0"
            },
            "type": "library",
            "extra": {
                "branch-alias": {
                    "dev-master": "1.0.x-dev"
                }
            },
            "autoload": {
                "psr-4": {
                    "Psr\\Http\\Client\\": "src/"
                }
            },
            "notification-url": "https://packagist.org/downloads/",
            "license": [
                "MIT"
            ],
            "authors": [
                {
                    "name": "PHP-FIG",
                    "homepage": "http://www.php-fig.org/"
                }
            ],
            "description": "Common interface for HTTP clients",
            "homepage": "https://github.com/php-fig/http-client",
            "keywords": [
                "http",
                "http-client",
                "psr",
                "psr-18"
            ],
            "time": "2018-10-30T23:29:13+00:00"
        },
        {
            "name": "psr/http-factory",
            "version": "1.0.1",
            "source": {
                "type": "git",
                "url": "https://github.com/php-fig/http-factory.git",
                "reference": "12ac7fcd07e5b077433f5f2bee95b3a771bf61be"
            },
            "dist": {
                "type": "zip",
                "url": "https://api.github.com/repos/php-fig/http-factory/zipball/12ac7fcd07e5b077433f5f2bee95b3a771bf61be",
                "reference": "12ac7fcd07e5b077433f5f2bee95b3a771bf61be",
                "shasum": ""
            },
            "require": {
                "php": ">=7.0.0",
                "psr/http-message": "^1.0"
            },
            "type": "library",
            "extra": {
                "branch-alias": {
                    "dev-master": "1.0.x-dev"
                }
            },
            "autoload": {
                "psr-4": {
                    "Psr\\Http\\Message\\": "src/"
                }
            },
            "notification-url": "https://packagist.org/downloads/",
            "license": [
                "MIT"
            ],
            "authors": [
                {
                    "name": "PHP-FIG",
                    "homepage": "http://www.php-fig.org/"
                }
            ],
            "description": "Common interfaces for PSR-7 HTTP message factories",
            "keywords": [
                "factory",
                "http",
                "message",
                "psr",
                "psr-17",
                "psr-7",
                "request",
                "response"
            ],
            "time": "2019-04-30T12:38:16+00:00"
        },
        {
            "name": "psr/http-message",
            "version": "1.0.1",
            "source": {
                "type": "git",
                "url": "https://github.com/php-fig/http-message.git",
                "reference": "f6561bf28d520154e4b0ec72be95418abe6d9363"
            },
            "dist": {
                "type": "zip",
                "url": "https://api.github.com/repos/php-fig/http-message/zipball/f6561bf28d520154e4b0ec72be95418abe6d9363",
                "reference": "f6561bf28d520154e4b0ec72be95418abe6d9363",
                "shasum": ""
            },
            "require": {
                "php": ">=5.3.0"
            },
            "type": "library",
            "extra": {
                "branch-alias": {
                    "dev-master": "1.0.x-dev"
                }
            },
            "autoload": {
                "psr-4": {
                    "Psr\\Http\\Message\\": "src/"
                }
            },
            "notification-url": "https://packagist.org/downloads/",
            "license": [
                "MIT"
            ],
            "authors": [
                {
                    "name": "PHP-FIG",
                    "homepage": "http://www.php-fig.org/"
                }
            ],
            "description": "Common interface for HTTP messages",
            "homepage": "https://github.com/php-fig/http-message",
            "keywords": [
                "http",
                "http-message",
                "psr",
                "psr-7",
                "request",
                "response"
            ],
            "time": "2016-08-06T14:39:51+00:00"
        },
        {
            "name": "psr/log",
            "version": "1.1.3",
            "source": {
                "type": "git",
                "url": "https://github.com/php-fig/log.git",
                "reference": "0f73288fd15629204f9d42b7055f72dacbe811fc"
            },
            "dist": {
                "type": "zip",
                "url": "https://api.github.com/repos/php-fig/log/zipball/0f73288fd15629204f9d42b7055f72dacbe811fc",
                "reference": "0f73288fd15629204f9d42b7055f72dacbe811fc",
                "shasum": ""
            },
            "require": {
                "php": ">=5.3.0"
            },
            "type": "library",
            "extra": {
                "branch-alias": {
                    "dev-master": "1.1.x-dev"
                }
            },
            "autoload": {
                "psr-4": {
                    "Psr\\Log\\": "Psr/Log/"
                }
            },
            "notification-url": "https://packagist.org/downloads/",
            "license": [
                "MIT"
            ],
            "authors": [
                {
                    "name": "PHP-FIG",
                    "homepage": "http://www.php-fig.org/"
                }
            ],
            "description": "Common interface for logging libraries",
            "homepage": "https://github.com/php-fig/log",
            "keywords": [
                "log",
                "psr",
                "psr-3"
            ],
            "time": "2020-03-23T09:12:05+00:00"
        },
        {
            "name": "psr/simple-cache",
            "version": "1.0.1",
            "source": {
                "type": "git",
                "url": "https://github.com/php-fig/simple-cache.git",
                "reference": "408d5eafb83c57f6365a3ca330ff23aa4a5fa39b"
            },
            "dist": {
                "type": "zip",
                "url": "https://api.github.com/repos/php-fig/simple-cache/zipball/408d5eafb83c57f6365a3ca330ff23aa4a5fa39b",
                "reference": "408d5eafb83c57f6365a3ca330ff23aa4a5fa39b",
                "shasum": ""
            },
            "require": {
                "php": ">=5.3.0"
            },
            "type": "library",
            "extra": {
                "branch-alias": {
                    "dev-master": "1.0.x-dev"
                }
            },
            "autoload": {
                "psr-4": {
                    "Psr\\SimpleCache\\": "src/"
                }
            },
            "notification-url": "https://packagist.org/downloads/",
            "license": [
                "MIT"
            ],
            "authors": [
                {
                    "name": "PHP-FIG",
                    "homepage": "http://www.php-fig.org/"
                }
            ],
            "description": "Common interfaces for simple caching",
            "keywords": [
                "cache",
                "caching",
                "psr",
                "psr-16",
                "simple-cache"
            ],
            "time": "2017-10-23T01:57:42+00:00"
        },
        {
            "name": "psy/psysh",
            "version": "v0.9.12",
            "source": {
                "type": "git",
                "url": "https://github.com/bobthecow/psysh.git",
                "reference": "90da7f37568aee36b116a030c5f99c915267edd4"
            },
            "dist": {
                "type": "zip",
                "url": "https://api.github.com/repos/bobthecow/psysh/zipball/90da7f37568aee36b116a030c5f99c915267edd4",
                "reference": "90da7f37568aee36b116a030c5f99c915267edd4",
                "shasum": ""
            },
            "require": {
                "dnoegel/php-xdg-base-dir": "0.1.*",
                "ext-json": "*",
                "ext-tokenizer": "*",
                "jakub-onderka/php-console-highlighter": "0.3.*|0.4.*",
                "nikic/php-parser": "~1.3|~2.0|~3.0|~4.0",
                "php": ">=5.4.0",
                "symfony/console": "~2.3.10|^2.4.2|~3.0|~4.0|~5.0",
                "symfony/var-dumper": "~2.7|~3.0|~4.0|~5.0"
            },
            "require-dev": {
                "bamarni/composer-bin-plugin": "^1.2",
                "hoa/console": "~2.15|~3.16",
                "phpunit/phpunit": "~4.8.35|~5.0|~6.0|~7.0"
            },
            "suggest": {
                "ext-pcntl": "Enabling the PCNTL extension makes PsySH a lot happier :)",
                "ext-pdo-sqlite": "The doc command requires SQLite to work.",
                "ext-posix": "If you have PCNTL, you'll want the POSIX extension as well.",
                "ext-readline": "Enables support for arrow-key history navigation, and showing and manipulating command history.",
                "hoa/console": "A pure PHP readline implementation. You'll want this if your PHP install doesn't already support readline or libedit."
            },
            "bin": [
                "bin/psysh"
            ],
            "type": "library",
            "extra": {
                "branch-alias": {
                    "dev-develop": "0.9.x-dev"
                }
            },
            "autoload": {
                "files": [
                    "src/functions.php"
                ],
                "psr-4": {
                    "Psy\\": "src/"
                }
            },
            "notification-url": "https://packagist.org/downloads/",
            "license": [
                "MIT"
            ],
            "authors": [
                {
                    "name": "Justin Hileman",
                    "email": "justin@justinhileman.info",
                    "homepage": "http://justinhileman.com"
                }
            ],
            "description": "An interactive shell for modern PHP.",
            "homepage": "http://psysh.org",
            "keywords": [
                "REPL",
                "console",
                "interactive",
                "shell"
            ],
            "time": "2019-12-06T14:19:43+00:00"
        },
        {
            "name": "ralouphie/getallheaders",
            "version": "3.0.3",
            "source": {
                "type": "git",
                "url": "https://github.com/ralouphie/getallheaders.git",
                "reference": "120b605dfeb996808c31b6477290a714d356e822"
            },
            "dist": {
                "type": "zip",
                "url": "https://api.github.com/repos/ralouphie/getallheaders/zipball/120b605dfeb996808c31b6477290a714d356e822",
                "reference": "120b605dfeb996808c31b6477290a714d356e822",
                "shasum": ""
            },
            "require": {
                "php": ">=5.6"
            },
            "require-dev": {
                "php-coveralls/php-coveralls": "^2.1",
                "phpunit/phpunit": "^5 || ^6.5"
            },
            "type": "library",
            "autoload": {
                "files": [
                    "src/getallheaders.php"
                ]
            },
            "notification-url": "https://packagist.org/downloads/",
            "license": [
                "MIT"
            ],
            "authors": [
                {
                    "name": "Ralph Khattar",
                    "email": "ralph.khattar@gmail.com"
                }
            ],
            "description": "A polyfill for getallheaders.",
            "time": "2019-03-08T08:55:37+00:00"
        },
        {
            "name": "ramsey/uuid",
            "version": "3.9.3",
            "source": {
                "type": "git",
                "url": "https://github.com/ramsey/uuid.git",
                "reference": "7e1633a6964b48589b142d60542f9ed31bd37a92"
            },
            "dist": {
                "type": "zip",
                "url": "https://api.github.com/repos/ramsey/uuid/zipball/7e1633a6964b48589b142d60542f9ed31bd37a92",
                "reference": "7e1633a6964b48589b142d60542f9ed31bd37a92",
                "shasum": ""
            },
            "require": {
                "ext-json": "*",
                "paragonie/random_compat": "^1 | ^2 | 9.99.99",
                "php": "^5.4 | ^7 | ^8",
                "symfony/polyfill-ctype": "^1.8"
            },
            "replace": {
                "rhumsaa/uuid": "self.version"
            },
            "require-dev": {
                "codeception/aspect-mock": "^1 | ^2",
                "doctrine/annotations": "^1.2",
                "goaop/framework": "1.0.0-alpha.2 | ^1 | ^2.1",
                "jakub-onderka/php-parallel-lint": "^1",
                "mockery/mockery": "^0.9.11 | ^1",
                "moontoast/math": "^1.1",
                "paragonie/random-lib": "^2",
                "php-mock/php-mock-phpunit": "^0.3 | ^1.1",
                "phpunit/phpunit": "^4.8 | ^5.4 | ^6.5",
                "squizlabs/php_codesniffer": "^3.5"
            },
            "suggest": {
                "ext-ctype": "Provides support for PHP Ctype functions",
                "ext-libsodium": "Provides the PECL libsodium extension for use with the SodiumRandomGenerator",
                "ext-openssl": "Provides the OpenSSL extension for use with the OpenSslGenerator",
                "ext-uuid": "Provides the PECL UUID extension for use with the PeclUuidTimeGenerator and PeclUuidRandomGenerator",
                "moontoast/math": "Provides support for converting UUID to 128-bit integer (in string form).",
                "paragonie/random-lib": "Provides RandomLib for use with the RandomLibAdapter",
                "ramsey/uuid-console": "A console application for generating UUIDs with ramsey/uuid",
                "ramsey/uuid-doctrine": "Allows the use of Ramsey\\Uuid\\Uuid as Doctrine field type."
            },
            "type": "library",
            "extra": {
                "branch-alias": {
                    "dev-master": "3.x-dev"
                }
            },
            "autoload": {
                "psr-4": {
                    "Ramsey\\Uuid\\": "src/"
                },
                "files": [
                    "src/functions.php"
                ]
            },
            "notification-url": "https://packagist.org/downloads/",
            "license": [
                "MIT"
            ],
            "authors": [
                {
                    "name": "Ben Ramsey",
                    "email": "ben@benramsey.com",
                    "homepage": "https://benramsey.com"
                },
                {
                    "name": "Marijn Huizendveld",
                    "email": "marijn.huizendveld@gmail.com"
                },
                {
                    "name": "Thibaud Fabre",
                    "email": "thibaud@aztech.io"
                }
            ],
            "description": "Formerly rhumsaa/uuid. A PHP 5.4+ library for generating RFC 4122 version 1, 3, 4, and 5 universally unique identifiers (UUID).",
            "homepage": "https://github.com/ramsey/uuid",
            "keywords": [
                "guid",
                "identifier",
                "uuid"
            ],
            "time": "2020-02-21T04:36:14+00:00"
        },
        {
            "name": "sabre/uri",
            "version": "2.2.0",
            "source": {
                "type": "git",
                "url": "https://github.com/sabre-io/uri.git",
                "reference": "059d11012603be2e32ddb7543602965563ddbb09"
            },
            "dist": {
                "type": "zip",
                "url": "https://api.github.com/repos/sabre-io/uri/zipball/059d11012603be2e32ddb7543602965563ddbb09",
                "reference": "059d11012603be2e32ddb7543602965563ddbb09",
                "shasum": ""
            },
            "require": {
                "php": "^7.1"
            },
            "require-dev": {
                "friendsofphp/php-cs-fixer": "~2.16.1",
                "phpunit/phpunit": "^7 || ^8"
            },
            "type": "library",
            "autoload": {
                "files": [
                    "lib/functions.php"
                ],
                "psr-4": {
                    "Sabre\\Uri\\": "lib/"
                }
            },
            "notification-url": "https://packagist.org/downloads/",
            "license": [
                "BSD-3-Clause"
            ],
            "authors": [
                {
                    "name": "Evert Pot",
                    "email": "me@evertpot.com",
                    "homepage": "http://evertpot.com/",
                    "role": "Developer"
                }
            ],
            "description": "Functions for making sense out of URIs.",
            "homepage": "http://sabre.io/uri/",
            "keywords": [
                "rfc3986",
                "uri",
                "url"
            ],
            "time": "2020-01-31T18:53:43+00:00"
        },
        {
            "name": "sabre/xml",
            "version": "1.5.1",
            "source": {
                "type": "git",
                "url": "https://github.com/sabre-io/xml.git",
                "reference": "a367665f1df614c3b8fefc30a54de7cd295e444e"
            },
            "dist": {
                "type": "zip",
                "url": "https://api.github.com/repos/sabre-io/xml/zipball/a367665f1df614c3b8fefc30a54de7cd295e444e",
                "reference": "a367665f1df614c3b8fefc30a54de7cd295e444e",
                "shasum": ""
            },
            "require": {
                "ext-dom": "*",
                "ext-xmlreader": "*",
                "ext-xmlwriter": "*",
                "lib-libxml": ">=2.6.20",
                "php": ">=5.5.5",
                "sabre/uri": ">=1.0,<3.0.0"
            },
            "require-dev": {
                "phpunit/phpunit": "~4.8|~5.7",
                "sabre/cs": "~1.0.0"
            },
            "type": "library",
            "autoload": {
                "psr-4": {
                    "Sabre\\Xml\\": "lib/"
                },
                "files": [
                    "lib/Deserializer/functions.php",
                    "lib/Serializer/functions.php"
                ]
            },
            "notification-url": "https://packagist.org/downloads/",
            "license": [
                "BSD-3-Clause"
            ],
            "authors": [
                {
                    "name": "Evert Pot",
                    "email": "me@evertpot.com",
                    "homepage": "http://evertpot.com/",
                    "role": "Developer"
                },
                {
                    "name": "Markus Staab",
                    "email": "markus.staab@redaxo.de",
                    "role": "Developer"
                }
            ],
            "description": "sabre/xml is an XML library that you may not hate.",
            "homepage": "https://sabre.io/xml/",
            "keywords": [
                "XMLReader",
                "XMLWriter",
                "dom",
                "xml"
            ],
            "time": "2019-01-09T13:51:57+00:00"
        },
        {
            "name": "seld/jsonlint",
            "version": "1.8.0",
            "source": {
                "type": "git",
                "url": "https://github.com/Seldaek/jsonlint.git",
                "reference": "ff2aa5420bfbc296cf6a0bc785fa5b35736de7c1"
            },
            "dist": {
                "type": "zip",
                "url": "https://api.github.com/repos/Seldaek/jsonlint/zipball/ff2aa5420bfbc296cf6a0bc785fa5b35736de7c1",
                "reference": "ff2aa5420bfbc296cf6a0bc785fa5b35736de7c1",
                "shasum": ""
            },
            "require": {
                "php": "^5.3 || ^7.0 || ^8.0"
            },
            "require-dev": {
                "phpunit/phpunit": "^4.8.35 || ^5.7 || ^6.0"
            },
            "bin": [
                "bin/jsonlint"
            ],
            "type": "library",
            "autoload": {
                "psr-4": {
                    "Seld\\JsonLint\\": "src/Seld/JsonLint/"
                }
            },
            "notification-url": "https://packagist.org/downloads/",
            "license": [
                "MIT"
            ],
            "authors": [
                {
                    "name": "Jordi Boggiano",
                    "email": "j.boggiano@seld.be",
                    "homepage": "http://seld.be"
                }
            ],
            "description": "JSON Linter",
            "keywords": [
                "json",
                "linter",
                "parser",
                "validator"
            ],
            "funding": [
                {
                    "url": "https://github.com/Seldaek",
                    "type": "github"
                },
                {
                    "url": "https://tidelift.com/funding/github/packagist/seld/jsonlint",
                    "type": "tidelift"
                }
            ],
            "time": "2020-04-30T19:05:18+00:00"
        },
        {
            "name": "seld/phar-utils",
            "version": "1.1.0",
            "source": {
                "type": "git",
                "url": "https://github.com/Seldaek/phar-utils.git",
                "reference": "8800503d56b9867d43d9c303b9cbcc26016e82f0"
            },
            "dist": {
                "type": "zip",
                "url": "https://api.github.com/repos/Seldaek/phar-utils/zipball/8800503d56b9867d43d9c303b9cbcc26016e82f0",
                "reference": "8800503d56b9867d43d9c303b9cbcc26016e82f0",
                "shasum": ""
            },
            "require": {
                "php": ">=5.3"
            },
            "type": "library",
            "extra": {
                "branch-alias": {
                    "dev-master": "1.x-dev"
                }
            },
            "autoload": {
                "psr-4": {
                    "Seld\\PharUtils\\": "src/"
                }
            },
            "notification-url": "https://packagist.org/downloads/",
            "license": [
                "MIT"
            ],
            "authors": [
                {
                    "name": "Jordi Boggiano",
                    "email": "j.boggiano@seld.be"
                }
            ],
            "description": "PHAR file format utilities, for when PHP phars you up",
            "keywords": [
                "phar"
            ],
            "time": "2020-02-14T15:25:33+00:00"
        },
        {
            "name": "sentry/sdk",
            "version": "2.1.0",
            "source": {
                "type": "git",
                "url": "https://github.com/getsentry/sentry-php-sdk.git",
                "reference": "18921af9c2777517ef9fb480845c22a98554d6af"
            },
            "dist": {
                "type": "zip",
                "url": "https://api.github.com/repos/getsentry/sentry-php-sdk/zipball/18921af9c2777517ef9fb480845c22a98554d6af",
                "reference": "18921af9c2777517ef9fb480845c22a98554d6af",
                "shasum": ""
            },
            "require": {
                "http-interop/http-factory-guzzle": "^1.0",
                "php-http/guzzle6-adapter": "^1.1|^2.0",
                "sentry/sentry": "^2.3"
            },
            "type": "metapackage",
            "notification-url": "https://packagist.org/downloads/",
            "license": [
                "MIT"
            ],
            "authors": [
                {
                    "name": "Sentry",
                    "email": "accounts@sentry.io"
                }
            ],
            "description": "This is a metapackage shipping sentry/sentry with a recommended http client.",
            "time": "2020-01-08T19:16:29+00:00"
        },
        {
            "name": "sentry/sentry",
            "version": "2.4.0",
            "source": {
                "type": "git",
                "url": "https://github.com/getsentry/sentry-php.git",
                "reference": "e44561875e0d724bac3d9cdb705bf58847acd425"
            },
            "dist": {
                "type": "zip",
                "url": "https://api.github.com/repos/getsentry/sentry-php/zipball/e44561875e0d724bac3d9cdb705bf58847acd425",
                "reference": "e44561875e0d724bac3d9cdb705bf58847acd425",
                "shasum": ""
            },
            "require": {
                "ext-json": "*",
                "ext-mbstring": "*",
                "guzzlehttp/promises": "^1.3",
                "guzzlehttp/psr7": "^1.6",
                "jean85/pretty-package-versions": "^1.2",
                "php": "^7.1",
                "php-http/async-client-implementation": "^1.0",
                "php-http/client-common": "^1.5|^2.0",
                "php-http/discovery": "^1.6.1",
                "php-http/httplug": "^1.1|^2.0",
                "php-http/message": "^1.5",
                "psr/http-factory": "^1.0",
                "psr/http-message-implementation": "^1.0",
                "psr/log": "^1.0",
                "symfony/options-resolver": "^2.7|^3.0|^4.0|^5.0",
                "symfony/polyfill-uuid": "^1.13.1"
            },
            "conflict": {
                "php-http/client-common": "1.8.0",
                "raven/raven": "*"
            },
            "require-dev": {
                "friendsofphp/php-cs-fixer": "^2.16",
                "monolog/monolog": "^1.3|^2.0",
                "php-http/mock-client": "^1.3",
                "phpstan/extension-installer": "^1.0",
                "phpstan/phpstan": "^0.12",
                "phpstan/phpstan-phpunit": "^0.12",
                "phpunit/phpunit": "^7.5.18",
                "symfony/phpunit-bridge": "^4.3|^5.0",
                "vimeo/psalm": "^3.4"
            },
            "suggest": {
                "monolog/monolog": "Allow sending log messages to Sentry by using the included Monolog handler."
            },
            "type": "library",
            "extra": {
                "branch-alias": {
                    "dev-master": "2.4-dev"
                }
            },
            "autoload": {
                "files": [
                    "src/functions.php"
                ],
                "psr-4": {
                    "Sentry\\": "src/"
                }
            },
            "notification-url": "https://packagist.org/downloads/",
            "license": [
                "BSD-3-Clause"
            ],
            "authors": [
                {
                    "name": "Sentry",
                    "email": "accounts@sentry.io"
                }
            ],
            "description": "A PHP SDK for Sentry (http://sentry.io)",
            "homepage": "http://sentry.io",
            "keywords": [
                "crash-reporting",
                "crash-reports",
                "error-handler",
                "error-monitoring",
                "log",
                "logging",
                "sentry"
            ],
            "funding": [
                {
                    "url": "https://sentry.io/",
                    "type": "custom"
                },
                {
                    "url": "https://sentry.io/pricing/",
                    "type": "custom"
                }
            ],
            "time": "2020-05-20T20:49:38+00:00"
        },
        {
            "name": "sentry/sentry-laravel",
            "version": "1.8.0",
            "source": {
                "type": "git",
                "url": "https://github.com/getsentry/sentry-laravel.git",
                "reference": "912731d2b704fb6a97cef89c7a8b5c367cbf6088"
            },
            "dist": {
                "type": "zip",
                "url": "https://api.github.com/repos/getsentry/sentry-laravel/zipball/912731d2b704fb6a97cef89c7a8b5c367cbf6088",
                "reference": "912731d2b704fb6a97cef89c7a8b5c367cbf6088",
                "shasum": ""
            },
            "require": {
                "illuminate/support": "5.0 - 5.8 | ^6.0 | ^7.0",
                "php": "^7.1",
                "sentry/sdk": "^2.1"
            },
            "require-dev": {
                "friendsofphp/php-cs-fixer": "2.14.*",
                "laravel/framework": "^6.0",
                "orchestra/testbench": "^3.9",
                "phpunit/phpunit": "^8.0"
            },
            "type": "library",
            "extra": {
                "branch-alias": {
                    "dev-master": "1.x-dev",
                    "dev-0.x": "0.x-dev"
                },
                "laravel": {
                    "providers": [
                        "Sentry\\Laravel\\ServiceProvider"
                    ],
                    "aliases": {
                        "Sentry": "Sentry\\Laravel\\Facade"
                    }
                }
            },
            "autoload": {
                "psr-0": {
                    "Sentry\\Laravel\\": "src/"
                }
            },
            "notification-url": "https://packagist.org/downloads/",
            "license": [
                "Apache-2.0"
            ],
            "authors": [
                {
                    "name": "Sentry",
                    "email": "accounts@sentry.io"
                }
            ],
            "description": "Laravel SDK for Sentry (https://sentry.io)",
            "homepage": "https://sentry.io",
            "keywords": [
                "crash-reporting",
                "crash-reports",
                "error-handler",
                "error-monitoring",
                "laravel",
                "log",
                "logging",
                "sentry"
            ],
            "funding": [
                {
                    "url": "https://sentry.io/",
                    "type": "custom"
                },
                {
                    "url": "https://sentry.io/pricing/",
                    "type": "custom"
                }
            ],
            "time": "2020-06-02T12:39:20+00:00"
        },
        {
            "name": "spatie/browsershot",
            "version": "3.36.0",
            "source": {
                "type": "git",
                "url": "https://github.com/spatie/browsershot.git",
                "reference": "5e5210438857148c126fa1867eb037e98b73ebc2"
            },
            "dist": {
                "type": "zip",
                "url": "https://api.github.com/repos/spatie/browsershot/zipball/5e5210438857148c126fa1867eb037e98b73ebc2",
                "reference": "5e5210438857148c126fa1867eb037e98b73ebc2",
                "shasum": ""
            },
            "require": {
                "php": "^7.1",
                "spatie/image": "^1.5.3",
                "spatie/temporary-directory": "^1.1",
                "symfony/process": "^4.2|^5.0"
            },
            "require-dev": {
                "phpunit/phpunit": "^6.1|^7.5",
                "spatie/phpunit-snapshot-assertions": "^1.0"
            },
            "type": "library",
            "autoload": {
                "psr-4": {
                    "Spatie\\Browsershot\\": "src"
                }
            },
            "notification-url": "https://packagist.org/downloads/",
            "license": [
                "MIT"
            ],
            "authors": [
                {
                    "name": "Freek Van der Herten",
                    "email": "freek@spatie.be",
                    "homepage": "https://github.com/freekmurze",
                    "role": "Developer"
                }
            ],
            "description": "Convert a webpage to an image or pdf using headless Chrome",
            "homepage": "https://github.com/spatie/browsershot",
            "keywords": [
                "chrome",
                "convert",
                "headless",
                "image",
                "pdf",
                "puppeteer",
                "screenshot",
                "webpage"
            ],
            "time": "2020-04-20T10:33:41+00:00"
        },
        {
            "name": "spatie/image",
            "version": "1.7.6",
            "source": {
                "type": "git",
                "url": "https://github.com/spatie/image.git",
                "reference": "74535b5fd67ace75840c00c408666660843e755e"
            },
            "dist": {
                "type": "zip",
                "url": "https://api.github.com/repos/spatie/image/zipball/74535b5fd67ace75840c00c408666660843e755e",
                "reference": "74535b5fd67ace75840c00c408666660843e755e",
                "shasum": ""
            },
            "require": {
                "ext-exif": "*",
                "ext-mbstring": "*",
                "league/glide": "^1.4",
                "php": "^7.0",
                "spatie/image-optimizer": "^1.0",
                "spatie/temporary-directory": "^1.0.0",
                "symfony/process": "^3.0|^4.0|^5.0"
            },
            "require-dev": {
                "larapack/dd": "^1.1",
                "phpunit/phpunit": "^6.0|^7.0",
                "symfony/var-dumper": "^3.2|^5.0"
            },
            "type": "library",
            "autoload": {
                "psr-4": {
                    "Spatie\\Image\\": "src"
                }
            },
            "notification-url": "https://packagist.org/downloads/",
            "license": [
                "MIT"
            ],
            "authors": [
                {
                    "name": "Freek Van der Herten",
                    "email": "freek@spatie.be",
                    "homepage": "https://spatie.be",
                    "role": "Developer"
                }
            ],
            "description": "Manipulate images with an expressive API",
            "homepage": "https://github.com/spatie/image",
            "keywords": [
                "image",
                "spatie"
            ],
            "time": "2020-01-26T18:56:44+00:00"
        },
        {
            "name": "spatie/image-optimizer",
            "version": "1.2.1",
            "source": {
                "type": "git",
                "url": "https://github.com/spatie/image-optimizer.git",
                "reference": "9c1d470e34b28b715d25edb539dd6c899461527c"
            },
            "dist": {
                "type": "zip",
                "url": "https://api.github.com/repos/spatie/image-optimizer/zipball/9c1d470e34b28b715d25edb539dd6c899461527c",
                "reference": "9c1d470e34b28b715d25edb539dd6c899461527c",
                "shasum": ""
            },
            "require": {
                "ext-fileinfo": "*",
                "php": "^7.2",
                "psr/log": "^1.0",
                "symfony/process": "^4.2|^5.0"
            },
            "require-dev": {
                "phpunit/phpunit": "^8.0",
                "symfony/var-dumper": "^4.2|^5.0"
            },
            "type": "library",
            "autoload": {
                "psr-4": {
                    "Spatie\\ImageOptimizer\\": "src"
                }
            },
            "notification-url": "https://packagist.org/downloads/",
            "license": [
                "MIT"
            ],
            "authors": [
                {
                    "name": "Freek Van der Herten",
                    "email": "freek@spatie.be",
                    "homepage": "https://spatie.be",
                    "role": "Developer"
                }
            ],
            "description": "Easily optimize images using PHP",
            "homepage": "https://github.com/spatie/image-optimizer",
            "keywords": [
                "image-optimizer",
                "spatie"
            ],
            "time": "2019-11-25T12:29:24+00:00"
        },
        {
            "name": "spatie/temporary-directory",
            "version": "1.2.3",
            "source": {
                "type": "git",
                "url": "https://github.com/spatie/temporary-directory.git",
                "reference": "eeb84a7a3543e90759cd852ccb468e3d3340d99d"
            },
            "dist": {
                "type": "zip",
                "url": "https://api.github.com/repos/spatie/temporary-directory/zipball/eeb84a7a3543e90759cd852ccb468e3d3340d99d",
                "reference": "eeb84a7a3543e90759cd852ccb468e3d3340d99d",
                "shasum": ""
            },
            "require": {
                "php": "^7.2"
            },
            "require-dev": {
                "phpunit/phpunit": "^8.0"
            },
            "type": "library",
            "autoload": {
                "psr-4": {
                    "Spatie\\TemporaryDirectory\\": "src"
                }
            },
            "notification-url": "https://packagist.org/downloads/",
            "license": [
                "MIT"
            ],
            "authors": [
                {
                    "name": "Alex Vanderbist",
                    "email": "alex@spatie.be",
                    "homepage": "https://spatie.be",
                    "role": "Developer"
                }
            ],
            "description": "Easily create, use and destroy temporary directories",
            "homepage": "https://github.com/spatie/temporary-directory",
            "keywords": [
                "spatie",
                "temporary-directory"
            ],
            "time": "2020-06-08T08:58:45+00:00"
        },
        {
            "name": "staudenmeir/eloquent-has-many-deep",
            "version": "v1.11",
            "source": {
                "type": "git",
                "url": "https://github.com/staudenmeir/eloquent-has-many-deep.git",
                "reference": "c87e8fb03071666d656e136c43b40a58d02950c8"
            },
            "dist": {
                "type": "zip",
                "url": "https://api.github.com/repos/staudenmeir/eloquent-has-many-deep/zipball/c87e8fb03071666d656e136c43b40a58d02950c8",
                "reference": "c87e8fb03071666d656e136c43b40a58d02950c8",
                "shasum": ""
            },
            "require": {
                "illuminate/database": "^6.0",
                "php": "^7.2"
            },
            "require-dev": {
                "illuminate/pagination": "^6.0",
                "laravel/homestead": "^9.0",
                "phpunit/phpunit": "^8.0",
                "staudenmeir/eloquent-eager-limit": "^1.4"
            },
            "type": "library",
            "autoload": {
                "psr-4": {
                    "Staudenmeir\\EloquentHasManyDeep\\": "src/"
                }
            },
            "notification-url": "https://packagist.org/downloads/",
            "license": [
                "MIT"
            ],
            "authors": [
                {
                    "name": "Jonas Staudenmeir",
                    "email": "mail@jonas-staudenmeir.de"
                }
            ],
            "description": "Laravel Eloquent HasManyThrough relationship with unlimited levels",
            "time": "2019-09-21T19:48:04+00:00"
        },
        {
            "name": "stripe/stripe-php",
            "version": "v7.37.1",
            "source": {
                "type": "git",
                "url": "https://github.com/stripe/stripe-php.git",
                "reference": "e3e29131a131785c3d2f85556b0154e8170e9bba"
            },
            "dist": {
                "type": "zip",
                "url": "https://api.github.com/repos/stripe/stripe-php/zipball/e3e29131a131785c3d2f85556b0154e8170e9bba",
                "reference": "e3e29131a131785c3d2f85556b0154e8170e9bba",
                "shasum": ""
            },
            "require": {
                "ext-curl": "*",
                "ext-json": "*",
                "ext-mbstring": "*",
                "php": ">=5.6.0"
            },
            "require-dev": {
                "friendsofphp/php-cs-fixer": "2.16.1",
                "php-coveralls/php-coveralls": "^2.1",
                "phpunit/phpunit": "^5.7",
                "squizlabs/php_codesniffer": "^3.3",
                "symfony/process": "~3.4"
            },
            "type": "library",
            "extra": {
                "branch-alias": {
                    "dev-master": "2.0-dev"
                }
            },
            "autoload": {
                "psr-4": {
                    "Stripe\\": "lib/"
                }
            },
            "notification-url": "https://packagist.org/downloads/",
            "license": [
                "MIT"
            ],
            "authors": [
                {
                    "name": "Stripe and contributors",
                    "homepage": "https://github.com/stripe/stripe-php/contributors"
                }
            ],
            "description": "Stripe PHP Library",
            "homepage": "https://stripe.com/",
            "keywords": [
                "api",
                "payment processing",
                "stripe"
            ],
            "time": "2020-06-11T16:27:35+00:00"
        },
        {
            "name": "swiftmailer/swiftmailer",
            "version": "v6.2.3",
            "source": {
                "type": "git",
                "url": "https://github.com/swiftmailer/swiftmailer.git",
                "reference": "149cfdf118b169f7840bbe3ef0d4bc795d1780c9"
            },
            "dist": {
                "type": "zip",
                "url": "https://api.github.com/repos/swiftmailer/swiftmailer/zipball/149cfdf118b169f7840bbe3ef0d4bc795d1780c9",
                "reference": "149cfdf118b169f7840bbe3ef0d4bc795d1780c9",
                "shasum": ""
            },
            "require": {
                "egulias/email-validator": "~2.0",
                "php": ">=7.0.0",
                "symfony/polyfill-iconv": "^1.0",
                "symfony/polyfill-intl-idn": "^1.10",
                "symfony/polyfill-mbstring": "^1.0"
            },
            "require-dev": {
                "mockery/mockery": "~0.9.1",
                "symfony/phpunit-bridge": "^3.4.19|^4.1.8"
            },
            "suggest": {
                "ext-intl": "Needed to support internationalized email addresses",
                "true/punycode": "Needed to support internationalized email addresses, if ext-intl is not installed"
            },
            "type": "library",
            "extra": {
                "branch-alias": {
                    "dev-master": "6.2-dev"
                }
            },
            "autoload": {
                "files": [
                    "lib/swift_required.php"
                ]
            },
            "notification-url": "https://packagist.org/downloads/",
            "license": [
                "MIT"
            ],
            "authors": [
                {
                    "name": "Chris Corbyn"
                },
                {
                    "name": "Fabien Potencier",
                    "email": "fabien@symfony.com"
                }
            ],
            "description": "Swiftmailer, free feature-rich PHP mailer",
            "homepage": "https://swiftmailer.symfony.com",
            "keywords": [
                "email",
                "mail",
                "mailer"
            ],
            "time": "2019-11-12T09:31:26+00:00"
        },
        {
            "name": "symfony/console",
            "version": "v4.4.10",
            "source": {
                "type": "git",
                "url": "https://github.com/symfony/console.git",
                "reference": "326b064d804043005526f5a0494cfb49edb59bb0"
            },
            "dist": {
                "type": "zip",
                "url": "https://api.github.com/repos/symfony/console/zipball/326b064d804043005526f5a0494cfb49edb59bb0",
                "reference": "326b064d804043005526f5a0494cfb49edb59bb0",
                "shasum": ""
            },
            "require": {
                "php": ">=7.1.3",
                "symfony/polyfill-mbstring": "~1.0",
                "symfony/polyfill-php73": "^1.8",
                "symfony/polyfill-php80": "^1.15",
                "symfony/service-contracts": "^1.1|^2"
            },
            "conflict": {
                "symfony/dependency-injection": "<3.4",
                "symfony/event-dispatcher": "<4.3|>=5",
                "symfony/lock": "<4.4",
                "symfony/process": "<3.3"
            },
            "provide": {
                "psr/log-implementation": "1.0"
            },
            "require-dev": {
                "psr/log": "~1.0",
                "symfony/config": "^3.4|^4.0|^5.0",
                "symfony/dependency-injection": "^3.4|^4.0|^5.0",
                "symfony/event-dispatcher": "^4.3",
                "symfony/lock": "^4.4|^5.0",
                "symfony/process": "^3.4|^4.0|^5.0",
                "symfony/var-dumper": "^4.3|^5.0"
            },
            "suggest": {
                "psr/log": "For using the console logger",
                "symfony/event-dispatcher": "",
                "symfony/lock": "",
                "symfony/process": ""
            },
            "type": "library",
            "extra": {
                "branch-alias": {
                    "dev-master": "4.4-dev"
                }
            },
            "autoload": {
                "psr-4": {
                    "Symfony\\Component\\Console\\": ""
                },
                "exclude-from-classmap": [
                    "/Tests/"
                ]
            },
            "notification-url": "https://packagist.org/downloads/",
            "license": [
                "MIT"
            ],
            "authors": [
                {
                    "name": "Fabien Potencier",
                    "email": "fabien@symfony.com"
                },
                {
                    "name": "Symfony Community",
                    "homepage": "https://symfony.com/contributors"
                }
            ],
            "description": "Symfony Console Component",
            "homepage": "https://symfony.com",
            "funding": [
                {
                    "url": "https://symfony.com/sponsor",
                    "type": "custom"
                },
                {
                    "url": "https://github.com/fabpot",
                    "type": "github"
                },
                {
                    "url": "https://tidelift.com/funding/github/packagist/symfony/symfony",
                    "type": "tidelift"
                }
            ],
            "time": "2020-05-30T20:06:45+00:00"
        },
        {
            "name": "symfony/css-selector",
            "version": "v5.1.1",
            "source": {
                "type": "git",
                "url": "https://github.com/symfony/css-selector.git",
                "reference": "e544e24472d4c97b2d11ade7caacd446727c6bf9"
            },
            "dist": {
                "type": "zip",
                "url": "https://api.github.com/repos/symfony/css-selector/zipball/e544e24472d4c97b2d11ade7caacd446727c6bf9",
                "reference": "e544e24472d4c97b2d11ade7caacd446727c6bf9",
                "shasum": ""
            },
            "require": {
                "php": ">=7.2.5"
            },
            "type": "library",
            "extra": {
                "branch-alias": {
                    "dev-master": "5.1-dev"
                }
            },
            "autoload": {
                "psr-4": {
                    "Symfony\\Component\\CssSelector\\": ""
                },
                "exclude-from-classmap": [
                    "/Tests/"
                ]
            },
            "notification-url": "https://packagist.org/downloads/",
            "license": [
                "MIT"
            ],
            "authors": [
                {
                    "name": "Fabien Potencier",
                    "email": "fabien@symfony.com"
                },
                {
                    "name": "Jean-François Simon",
                    "email": "jeanfrancois.simon@sensiolabs.com"
                },
                {
                    "name": "Symfony Community",
                    "homepage": "https://symfony.com/contributors"
                }
            ],
            "description": "Symfony CssSelector Component",
            "homepage": "https://symfony.com",
            "funding": [
                {
                    "url": "https://symfony.com/sponsor",
                    "type": "custom"
                },
                {
                    "url": "https://github.com/fabpot",
                    "type": "github"
                },
                {
                    "url": "https://tidelift.com/funding/github/packagist/symfony/symfony",
                    "type": "tidelift"
                }
            ],
            "time": "2020-05-20T17:43:50+00:00"
        },
        {
            "name": "symfony/debug",
            "version": "v4.4.10",
            "source": {
                "type": "git",
                "url": "https://github.com/symfony/debug.git",
                "reference": "28f92d08bb6d1fddf8158e02c194ad43870007e6"
            },
            "dist": {
                "type": "zip",
                "url": "https://api.github.com/repos/symfony/debug/zipball/28f92d08bb6d1fddf8158e02c194ad43870007e6",
                "reference": "28f92d08bb6d1fddf8158e02c194ad43870007e6",
                "shasum": ""
            },
            "require": {
                "php": ">=7.1.3",
                "psr/log": "~1.0",
                "symfony/polyfill-php80": "^1.15"
            },
            "conflict": {
                "symfony/http-kernel": "<3.4"
            },
            "require-dev": {
                "symfony/http-kernel": "^3.4|^4.0|^5.0"
            },
            "type": "library",
            "extra": {
                "branch-alias": {
                    "dev-master": "4.4-dev"
                }
            },
            "autoload": {
                "psr-4": {
                    "Symfony\\Component\\Debug\\": ""
                },
                "exclude-from-classmap": [
                    "/Tests/"
                ]
            },
            "notification-url": "https://packagist.org/downloads/",
            "license": [
                "MIT"
            ],
            "authors": [
                {
                    "name": "Fabien Potencier",
                    "email": "fabien@symfony.com"
                },
                {
                    "name": "Symfony Community",
                    "homepage": "https://symfony.com/contributors"
                }
            ],
            "description": "Symfony Debug Component",
            "homepage": "https://symfony.com",
            "funding": [
                {
                    "url": "https://symfony.com/sponsor",
                    "type": "custom"
                },
                {
                    "url": "https://github.com/fabpot",
                    "type": "github"
                },
                {
                    "url": "https://tidelift.com/funding/github/packagist/symfony/symfony",
                    "type": "tidelift"
                }
            ],
            "time": "2020-05-24T08:33:35+00:00"
        },
        {
            "name": "symfony/deprecation-contracts",
            "version": "v2.1.2",
            "source": {
                "type": "git",
                "url": "https://github.com/symfony/deprecation-contracts.git",
                "reference": "dd99cb3a0aff6cadd2a8d7d7ed72c2161e218337"
            },
            "dist": {
                "type": "zip",
                "url": "https://api.github.com/repos/symfony/deprecation-contracts/zipball/dd99cb3a0aff6cadd2a8d7d7ed72c2161e218337",
                "reference": "dd99cb3a0aff6cadd2a8d7d7ed72c2161e218337",
                "shasum": ""
            },
            "require": {
                "php": ">=7.1"
            },
            "type": "library",
            "extra": {
                "branch-alias": {
                    "dev-master": "2.1-dev"
                }
            },
            "autoload": {
                "files": [
                    "function.php"
                ]
            },
            "notification-url": "https://packagist.org/downloads/",
            "license": [
                "MIT"
            ],
            "authors": [
                {
                    "name": "Nicolas Grekas",
                    "email": "p@tchwork.com"
                },
                {
                    "name": "Symfony Community",
                    "homepage": "https://symfony.com/contributors"
                }
            ],
            "description": "A generic function and convention to trigger deprecation notices",
            "homepage": "https://symfony.com",
            "funding": [
                {
                    "url": "https://symfony.com/sponsor",
                    "type": "custom"
                },
                {
                    "url": "https://github.com/fabpot",
                    "type": "github"
                },
                {
                    "url": "https://tidelift.com/funding/github/packagist/symfony/symfony",
                    "type": "tidelift"
                }
            ],
            "time": "2020-05-27T08:34:37+00:00"
        },
        {
            "name": "symfony/error-handler",
            "version": "v4.4.10",
            "source": {
                "type": "git",
                "url": "https://github.com/symfony/error-handler.git",
                "reference": "0df9a23c0f9eddbb6682479fee6fd58b88add75b"
            },
            "dist": {
                "type": "zip",
                "url": "https://api.github.com/repos/symfony/error-handler/zipball/0df9a23c0f9eddbb6682479fee6fd58b88add75b",
                "reference": "0df9a23c0f9eddbb6682479fee6fd58b88add75b",
                "shasum": ""
            },
            "require": {
                "php": ">=7.1.3",
                "psr/log": "~1.0",
                "symfony/debug": "^4.4.5",
                "symfony/polyfill-php80": "^1.15",
                "symfony/var-dumper": "^4.4|^5.0"
            },
            "require-dev": {
                "symfony/http-kernel": "^4.4|^5.0",
                "symfony/serializer": "^4.4|^5.0"
            },
            "type": "library",
            "extra": {
                "branch-alias": {
                    "dev-master": "4.4-dev"
                }
            },
            "autoload": {
                "psr-4": {
                    "Symfony\\Component\\ErrorHandler\\": ""
                },
                "exclude-from-classmap": [
                    "/Tests/"
                ]
            },
            "notification-url": "https://packagist.org/downloads/",
            "license": [
                "MIT"
            ],
            "authors": [
                {
                    "name": "Fabien Potencier",
                    "email": "fabien@symfony.com"
                },
                {
                    "name": "Symfony Community",
                    "homepage": "https://symfony.com/contributors"
                }
            ],
            "description": "Symfony ErrorHandler Component",
            "homepage": "https://symfony.com",
            "funding": [
                {
                    "url": "https://symfony.com/sponsor",
                    "type": "custom"
                },
                {
                    "url": "https://github.com/fabpot",
                    "type": "github"
                },
                {
                    "url": "https://tidelift.com/funding/github/packagist/symfony/symfony",
                    "type": "tidelift"
                }
            ],
            "time": "2020-05-28T10:39:14+00:00"
        },
        {
            "name": "symfony/event-dispatcher",
            "version": "v4.4.10",
            "source": {
                "type": "git",
                "url": "https://github.com/symfony/event-dispatcher.git",
                "reference": "a5370aaa7807c7a439b21386661ffccf3dff2866"
            },
            "dist": {
                "type": "zip",
                "url": "https://api.github.com/repos/symfony/event-dispatcher/zipball/a5370aaa7807c7a439b21386661ffccf3dff2866",
                "reference": "a5370aaa7807c7a439b21386661ffccf3dff2866",
                "shasum": ""
            },
            "require": {
                "php": ">=7.1.3",
                "symfony/event-dispatcher-contracts": "^1.1"
            },
            "conflict": {
                "symfony/dependency-injection": "<3.4"
            },
            "provide": {
                "psr/event-dispatcher-implementation": "1.0",
                "symfony/event-dispatcher-implementation": "1.1"
            },
            "require-dev": {
                "psr/log": "~1.0",
                "symfony/config": "^3.4|^4.0|^5.0",
                "symfony/dependency-injection": "^3.4|^4.0|^5.0",
                "symfony/expression-language": "^3.4|^4.0|^5.0",
                "symfony/http-foundation": "^3.4|^4.0|^5.0",
                "symfony/service-contracts": "^1.1|^2",
                "symfony/stopwatch": "^3.4|^4.0|^5.0"
            },
            "suggest": {
                "symfony/dependency-injection": "",
                "symfony/http-kernel": ""
            },
            "type": "library",
            "extra": {
                "branch-alias": {
                    "dev-master": "4.4-dev"
                }
            },
            "autoload": {
                "psr-4": {
                    "Symfony\\Component\\EventDispatcher\\": ""
                },
                "exclude-from-classmap": [
                    "/Tests/"
                ]
            },
            "notification-url": "https://packagist.org/downloads/",
            "license": [
                "MIT"
            ],
            "authors": [
                {
                    "name": "Fabien Potencier",
                    "email": "fabien@symfony.com"
                },
                {
                    "name": "Symfony Community",
                    "homepage": "https://symfony.com/contributors"
                }
            ],
            "description": "Symfony EventDispatcher Component",
            "homepage": "https://symfony.com",
            "funding": [
                {
                    "url": "https://symfony.com/sponsor",
                    "type": "custom"
                },
                {
                    "url": "https://github.com/fabpot",
                    "type": "github"
                },
                {
                    "url": "https://tidelift.com/funding/github/packagist/symfony/symfony",
                    "type": "tidelift"
                }
            ],
            "time": "2020-05-20T08:37:50+00:00"
        },
        {
            "name": "symfony/event-dispatcher-contracts",
            "version": "v1.1.7",
            "source": {
                "type": "git",
                "url": "https://github.com/symfony/event-dispatcher-contracts.git",
                "reference": "c43ab685673fb6c8d84220c77897b1d6cdbe1d18"
            },
            "dist": {
                "type": "zip",
                "url": "https://api.github.com/repos/symfony/event-dispatcher-contracts/zipball/c43ab685673fb6c8d84220c77897b1d6cdbe1d18",
                "reference": "c43ab685673fb6c8d84220c77897b1d6cdbe1d18",
                "shasum": ""
            },
            "require": {
                "php": "^7.1.3"
            },
            "suggest": {
                "psr/event-dispatcher": "",
                "symfony/event-dispatcher-implementation": ""
            },
            "type": "library",
            "extra": {
                "branch-alias": {
                    "dev-master": "1.1-dev"
                }
            },
            "autoload": {
                "psr-4": {
                    "Symfony\\Contracts\\EventDispatcher\\": ""
                }
            },
            "notification-url": "https://packagist.org/downloads/",
            "license": [
                "MIT"
            ],
            "authors": [
                {
                    "name": "Nicolas Grekas",
                    "email": "p@tchwork.com"
                },
                {
                    "name": "Symfony Community",
                    "homepage": "https://symfony.com/contributors"
                }
            ],
            "description": "Generic abstractions related to dispatching event",
            "homepage": "https://symfony.com",
            "keywords": [
                "abstractions",
                "contracts",
                "decoupling",
                "interfaces",
                "interoperability",
                "standards"
            ],
            "time": "2019-09-17T09:54:03+00:00"
        },
        {
            "name": "symfony/filesystem",
            "version": "v5.1.1",
            "source": {
                "type": "git",
                "url": "https://github.com/symfony/filesystem.git",
                "reference": "6e4320f06d5f2cce0d96530162491f4465179157"
            },
            "dist": {
                "type": "zip",
                "url": "https://api.github.com/repos/symfony/filesystem/zipball/6e4320f06d5f2cce0d96530162491f4465179157",
                "reference": "6e4320f06d5f2cce0d96530162491f4465179157",
                "shasum": ""
            },
            "require": {
                "php": ">=7.2.5",
                "symfony/polyfill-ctype": "~1.8"
            },
            "type": "library",
            "extra": {
                "branch-alias": {
                    "dev-master": "5.1-dev"
                }
            },
            "autoload": {
                "psr-4": {
                    "Symfony\\Component\\Filesystem\\": ""
                },
                "exclude-from-classmap": [
                    "/Tests/"
                ]
            },
            "notification-url": "https://packagist.org/downloads/",
            "license": [
                "MIT"
            ],
            "authors": [
                {
                    "name": "Fabien Potencier",
                    "email": "fabien@symfony.com"
                },
                {
                    "name": "Symfony Community",
                    "homepage": "https://symfony.com/contributors"
                }
            ],
            "description": "Symfony Filesystem Component",
            "homepage": "https://symfony.com",
            "funding": [
                {
                    "url": "https://symfony.com/sponsor",
                    "type": "custom"
                },
                {
                    "url": "https://github.com/fabpot",
                    "type": "github"
                },
                {
                    "url": "https://tidelift.com/funding/github/packagist/symfony/symfony",
                    "type": "tidelift"
                }
            ],
            "time": "2020-05-30T20:35:19+00:00"
        },
        {
            "name": "symfony/finder",
            "version": "v4.4.10",
            "source": {
                "type": "git",
                "url": "https://github.com/symfony/finder.git",
                "reference": "5729f943f9854c5781984ed4907bbb817735776b"
            },
            "dist": {
                "type": "zip",
                "url": "https://api.github.com/repos/symfony/finder/zipball/5729f943f9854c5781984ed4907bbb817735776b",
                "reference": "5729f943f9854c5781984ed4907bbb817735776b",
                "shasum": ""
            },
            "require": {
                "php": "^7.1.3"
            },
            "type": "library",
            "extra": {
                "branch-alias": {
                    "dev-master": "4.4-dev"
                }
            },
            "autoload": {
                "psr-4": {
                    "Symfony\\Component\\Finder\\": ""
                },
                "exclude-from-classmap": [
                    "/Tests/"
                ]
            },
            "notification-url": "https://packagist.org/downloads/",
            "license": [
                "MIT"
            ],
            "authors": [
                {
                    "name": "Fabien Potencier",
                    "email": "fabien@symfony.com"
                },
                {
                    "name": "Symfony Community",
                    "homepage": "https://symfony.com/contributors"
                }
            ],
            "description": "Symfony Finder Component",
            "homepage": "https://symfony.com",
            "funding": [
                {
                    "url": "https://symfony.com/sponsor",
                    "type": "custom"
                },
                {
                    "url": "https://github.com/fabpot",
                    "type": "github"
                },
                {
                    "url": "https://tidelift.com/funding/github/packagist/symfony/symfony",
                    "type": "tidelift"
                }
            ],
            "time": "2020-03-27T16:54:36+00:00"
        },
        {
            "name": "symfony/http-foundation",
            "version": "v4.4.10",
            "source": {
                "type": "git",
                "url": "https://github.com/symfony/http-foundation.git",
                "reference": "3adfbd7098c850b02d107330b7b9deacf2581578"
            },
            "dist": {
                "type": "zip",
                "url": "https://api.github.com/repos/symfony/http-foundation/zipball/3adfbd7098c850b02d107330b7b9deacf2581578",
                "reference": "3adfbd7098c850b02d107330b7b9deacf2581578",
                "shasum": ""
            },
            "require": {
                "php": ">=7.1.3",
                "symfony/mime": "^4.3|^5.0",
                "symfony/polyfill-mbstring": "~1.1"
            },
            "require-dev": {
                "predis/predis": "~1.0",
                "symfony/expression-language": "^3.4|^4.0|^5.0"
            },
            "type": "library",
            "extra": {
                "branch-alias": {
                    "dev-master": "4.4-dev"
                }
            },
            "autoload": {
                "psr-4": {
                    "Symfony\\Component\\HttpFoundation\\": ""
                },
                "exclude-from-classmap": [
                    "/Tests/"
                ]
            },
            "notification-url": "https://packagist.org/downloads/",
            "license": [
                "MIT"
            ],
            "authors": [
                {
                    "name": "Fabien Potencier",
                    "email": "fabien@symfony.com"
                },
                {
                    "name": "Symfony Community",
                    "homepage": "https://symfony.com/contributors"
                }
            ],
            "description": "Symfony HttpFoundation Component",
            "homepage": "https://symfony.com",
            "funding": [
                {
                    "url": "https://symfony.com/sponsor",
                    "type": "custom"
                },
                {
                    "url": "https://github.com/fabpot",
                    "type": "github"
                },
                {
                    "url": "https://tidelift.com/funding/github/packagist/symfony/symfony",
                    "type": "tidelift"
                }
            ],
            "time": "2020-05-23T09:11:46+00:00"
        },
        {
            "name": "symfony/http-kernel",
            "version": "v4.4.10",
            "source": {
                "type": "git",
                "url": "https://github.com/symfony/http-kernel.git",
                "reference": "81d42148474e1852a333ed7a732f2a014af75430"
            },
            "dist": {
                "type": "zip",
                "url": "https://api.github.com/repos/symfony/http-kernel/zipball/81d42148474e1852a333ed7a732f2a014af75430",
                "reference": "81d42148474e1852a333ed7a732f2a014af75430",
                "shasum": ""
            },
            "require": {
                "php": ">=7.1.3",
                "psr/log": "~1.0",
                "symfony/error-handler": "^4.4",
                "symfony/event-dispatcher": "^4.4",
                "symfony/http-foundation": "^4.4|^5.0",
                "symfony/polyfill-ctype": "^1.8",
                "symfony/polyfill-php73": "^1.9",
                "symfony/polyfill-php80": "^1.15"
            },
            "conflict": {
                "symfony/browser-kit": "<4.3",
                "symfony/config": "<3.4",
                "symfony/console": ">=5",
                "symfony/dependency-injection": "<4.3",
                "symfony/translation": "<4.2",
                "twig/twig": "<1.34|<2.4,>=2"
            },
            "provide": {
                "psr/log-implementation": "1.0"
            },
            "require-dev": {
                "psr/cache": "~1.0",
                "symfony/browser-kit": "^4.3|^5.0",
                "symfony/config": "^3.4|^4.0|^5.0",
                "symfony/console": "^3.4|^4.0",
                "symfony/css-selector": "^3.4|^4.0|^5.0",
                "symfony/dependency-injection": "^4.3|^5.0",
                "symfony/dom-crawler": "^3.4|^4.0|^5.0",
                "symfony/expression-language": "^3.4|^4.0|^5.0",
                "symfony/finder": "^3.4|^4.0|^5.0",
                "symfony/process": "^3.4|^4.0|^5.0",
                "symfony/routing": "^3.4|^4.0|^5.0",
                "symfony/stopwatch": "^3.4|^4.0|^5.0",
                "symfony/templating": "^3.4|^4.0|^5.0",
                "symfony/translation": "^4.2|^5.0",
                "symfony/translation-contracts": "^1.1|^2",
                "twig/twig": "^1.34|^2.4|^3.0"
            },
            "suggest": {
                "symfony/browser-kit": "",
                "symfony/config": "",
                "symfony/console": "",
                "symfony/dependency-injection": ""
            },
            "type": "library",
            "extra": {
                "branch-alias": {
                    "dev-master": "4.4-dev"
                }
            },
            "autoload": {
                "psr-4": {
                    "Symfony\\Component\\HttpKernel\\": ""
                },
                "exclude-from-classmap": [
                    "/Tests/"
                ]
            },
            "notification-url": "https://packagist.org/downloads/",
            "license": [
                "MIT"
            ],
            "authors": [
                {
                    "name": "Fabien Potencier",
                    "email": "fabien@symfony.com"
                },
                {
                    "name": "Symfony Community",
                    "homepage": "https://symfony.com/contributors"
                }
            ],
            "description": "Symfony HttpKernel Component",
            "homepage": "https://symfony.com",
            "funding": [
                {
                    "url": "https://symfony.com/sponsor",
                    "type": "custom"
                },
                {
                    "url": "https://github.com/fabpot",
                    "type": "github"
                },
                {
                    "url": "https://tidelift.com/funding/github/packagist/symfony/symfony",
                    "type": "tidelift"
                }
            ],
            "time": "2020-06-12T11:15:37+00:00"
        },
        {
            "name": "symfony/mime",
            "version": "v5.1.1",
            "source": {
                "type": "git",
                "url": "https://github.com/symfony/mime.git",
                "reference": "c0c418f05e727606e85b482a8591519c4712cf45"
            },
            "dist": {
                "type": "zip",
                "url": "https://api.github.com/repos/symfony/mime/zipball/c0c418f05e727606e85b482a8591519c4712cf45",
                "reference": "c0c418f05e727606e85b482a8591519c4712cf45",
                "shasum": ""
            },
            "require": {
                "php": ">=7.2.5",
                "symfony/polyfill-intl-idn": "^1.10",
                "symfony/polyfill-mbstring": "^1.0",
                "symfony/polyfill-php80": "^1.15"
            },
            "conflict": {
                "symfony/mailer": "<4.4"
            },
            "require-dev": {
                "egulias/email-validator": "^2.1.10",
                "symfony/dependency-injection": "^4.4|^5.0"
            },
            "type": "library",
            "extra": {
                "branch-alias": {
                    "dev-master": "5.1-dev"
                }
            },
            "autoload": {
                "psr-4": {
                    "Symfony\\Component\\Mime\\": ""
                },
                "exclude-from-classmap": [
                    "/Tests/"
                ]
            },
            "notification-url": "https://packagist.org/downloads/",
            "license": [
                "MIT"
            ],
            "authors": [
                {
                    "name": "Fabien Potencier",
                    "email": "fabien@symfony.com"
                },
                {
                    "name": "Symfony Community",
                    "homepage": "https://symfony.com/contributors"
                }
            ],
            "description": "A library to manipulate MIME messages",
            "homepage": "https://symfony.com",
            "keywords": [
                "mime",
                "mime-type"
            ],
            "funding": [
                {
                    "url": "https://symfony.com/sponsor",
                    "type": "custom"
                },
                {
                    "url": "https://github.com/fabpot",
                    "type": "github"
                },
                {
                    "url": "https://tidelift.com/funding/github/packagist/symfony/symfony",
                    "type": "tidelift"
                }
            ],
            "time": "2020-06-09T15:07:35+00:00"
        },
        {
            "name": "symfony/options-resolver",
            "version": "v5.1.1",
            "source": {
                "type": "git",
                "url": "https://github.com/symfony/options-resolver.git",
                "reference": "663f5dd5e14057d1954fe721f9709d35837f2447"
            },
            "dist": {
                "type": "zip",
                "url": "https://api.github.com/repos/symfony/options-resolver/zipball/663f5dd5e14057d1954fe721f9709d35837f2447",
                "reference": "663f5dd5e14057d1954fe721f9709d35837f2447",
                "shasum": ""
            },
            "require": {
                "php": ">=7.2.5",
                "symfony/deprecation-contracts": "^2.1",
                "symfony/polyfill-php80": "^1.15"
            },
            "type": "library",
            "extra": {
                "branch-alias": {
                    "dev-master": "5.1-dev"
                }
            },
            "autoload": {
                "psr-4": {
                    "Symfony\\Component\\OptionsResolver\\": ""
                },
                "exclude-from-classmap": [
                    "/Tests/"
                ]
            },
            "notification-url": "https://packagist.org/downloads/",
            "license": [
                "MIT"
            ],
            "authors": [
                {
                    "name": "Fabien Potencier",
                    "email": "fabien@symfony.com"
                },
                {
                    "name": "Symfony Community",
                    "homepage": "https://symfony.com/contributors"
                }
            ],
            "description": "Symfony OptionsResolver Component",
            "homepage": "https://symfony.com",
            "keywords": [
                "config",
                "configuration",
                "options"
            ],
            "funding": [
                {
                    "url": "https://symfony.com/sponsor",
                    "type": "custom"
                },
                {
                    "url": "https://github.com/fabpot",
                    "type": "github"
                },
                {
                    "url": "https://tidelift.com/funding/github/packagist/symfony/symfony",
                    "type": "tidelift"
                }
            ],
            "time": "2020-05-23T13:08:13+00:00"
        },
        {
            "name": "symfony/polyfill-ctype",
            "version": "v1.17.0",
            "source": {
                "type": "git",
                "url": "https://github.com/symfony/polyfill-ctype.git",
                "reference": "e94c8b1bbe2bc77507a1056cdb06451c75b427f9"
            },
            "dist": {
                "type": "zip",
                "url": "https://api.github.com/repos/symfony/polyfill-ctype/zipball/e94c8b1bbe2bc77507a1056cdb06451c75b427f9",
                "reference": "e94c8b1bbe2bc77507a1056cdb06451c75b427f9",
                "shasum": ""
            },
            "require": {
                "php": ">=5.3.3"
            },
            "suggest": {
                "ext-ctype": "For best performance"
            },
            "type": "library",
            "extra": {
                "branch-alias": {
                    "dev-master": "1.17-dev"
                }
            },
            "autoload": {
                "psr-4": {
                    "Symfony\\Polyfill\\Ctype\\": ""
                },
                "files": [
                    "bootstrap.php"
                ]
            },
            "notification-url": "https://packagist.org/downloads/",
            "license": [
                "MIT"
            ],
            "authors": [
                {
                    "name": "Gert de Pagter",
                    "email": "BackEndTea@gmail.com"
                },
                {
                    "name": "Symfony Community",
                    "homepage": "https://symfony.com/contributors"
                }
            ],
            "description": "Symfony polyfill for ctype functions",
            "homepage": "https://symfony.com",
            "keywords": [
                "compatibility",
                "ctype",
                "polyfill",
                "portable"
            ],
            "funding": [
                {
                    "url": "https://symfony.com/sponsor",
                    "type": "custom"
                },
                {
                    "url": "https://github.com/fabpot",
                    "type": "github"
                },
                {
                    "url": "https://tidelift.com/funding/github/packagist/symfony/symfony",
                    "type": "tidelift"
                }
            ],
            "time": "2020-05-12T16:14:59+00:00"
        },
        {
            "name": "symfony/polyfill-iconv",
            "version": "v1.17.0",
            "source": {
                "type": "git",
                "url": "https://github.com/symfony/polyfill-iconv.git",
                "reference": "c4de7601eefbf25f9d47190abe07f79fe0a27424"
            },
            "dist": {
                "type": "zip",
                "url": "https://api.github.com/repos/symfony/polyfill-iconv/zipball/c4de7601eefbf25f9d47190abe07f79fe0a27424",
                "reference": "c4de7601eefbf25f9d47190abe07f79fe0a27424",
                "shasum": ""
            },
            "require": {
                "php": ">=5.3.3"
            },
            "suggest": {
                "ext-iconv": "For best performance"
            },
            "type": "library",
            "extra": {
                "branch-alias": {
                    "dev-master": "1.17-dev"
                }
            },
            "autoload": {
                "psr-4": {
                    "Symfony\\Polyfill\\Iconv\\": ""
                },
                "files": [
                    "bootstrap.php"
                ]
            },
            "notification-url": "https://packagist.org/downloads/",
            "license": [
                "MIT"
            ],
            "authors": [
                {
                    "name": "Nicolas Grekas",
                    "email": "p@tchwork.com"
                },
                {
                    "name": "Symfony Community",
                    "homepage": "https://symfony.com/contributors"
                }
            ],
            "description": "Symfony polyfill for the Iconv extension",
            "homepage": "https://symfony.com",
            "keywords": [
                "compatibility",
                "iconv",
                "polyfill",
                "portable",
                "shim"
            ],
            "funding": [
                {
                    "url": "https://symfony.com/sponsor",
                    "type": "custom"
                },
                {
                    "url": "https://github.com/fabpot",
                    "type": "github"
                },
                {
                    "url": "https://tidelift.com/funding/github/packagist/symfony/symfony",
                    "type": "tidelift"
                }
            ],
            "time": "2020-05-12T16:47:27+00:00"
        },
        {
            "name": "symfony/polyfill-intl-idn",
            "version": "v1.17.0",
            "source": {
                "type": "git",
                "url": "https://github.com/symfony/polyfill-intl-idn.git",
                "reference": "3bff59ea7047e925be6b7f2059d60af31bb46d6a"
            },
            "dist": {
                "type": "zip",
                "url": "https://api.github.com/repos/symfony/polyfill-intl-idn/zipball/3bff59ea7047e925be6b7f2059d60af31bb46d6a",
                "reference": "3bff59ea7047e925be6b7f2059d60af31bb46d6a",
                "shasum": ""
            },
            "require": {
                "php": ">=5.3.3",
                "symfony/polyfill-mbstring": "^1.3",
                "symfony/polyfill-php72": "^1.10"
            },
            "suggest": {
                "ext-intl": "For best performance"
            },
            "type": "library",
            "extra": {
                "branch-alias": {
                    "dev-master": "1.17-dev"
                }
            },
            "autoload": {
                "psr-4": {
                    "Symfony\\Polyfill\\Intl\\Idn\\": ""
                },
                "files": [
                    "bootstrap.php"
                ]
            },
            "notification-url": "https://packagist.org/downloads/",
            "license": [
                "MIT"
            ],
            "authors": [
                {
                    "name": "Laurent Bassin",
                    "email": "laurent@bassin.info"
                },
                {
                    "name": "Symfony Community",
                    "homepage": "https://symfony.com/contributors"
                }
            ],
            "description": "Symfony polyfill for intl's idn_to_ascii and idn_to_utf8 functions",
            "homepage": "https://symfony.com",
            "keywords": [
                "compatibility",
                "idn",
                "intl",
                "polyfill",
                "portable",
                "shim"
            ],
            "funding": [
                {
                    "url": "https://symfony.com/sponsor",
                    "type": "custom"
                },
                {
                    "url": "https://github.com/fabpot",
                    "type": "github"
                },
                {
                    "url": "https://tidelift.com/funding/github/packagist/symfony/symfony",
                    "type": "tidelift"
                }
            ],
            "time": "2020-05-12T16:47:27+00:00"
        },
        {
            "name": "symfony/polyfill-mbstring",
            "version": "v1.17.0",
            "source": {
                "type": "git",
                "url": "https://github.com/symfony/polyfill-mbstring.git",
                "reference": "fa79b11539418b02fc5e1897267673ba2c19419c"
            },
            "dist": {
                "type": "zip",
                "url": "https://api.github.com/repos/symfony/polyfill-mbstring/zipball/fa79b11539418b02fc5e1897267673ba2c19419c",
                "reference": "fa79b11539418b02fc5e1897267673ba2c19419c",
                "shasum": ""
            },
            "require": {
                "php": ">=5.3.3"
            },
            "suggest": {
                "ext-mbstring": "For best performance"
            },
            "type": "library",
            "extra": {
                "branch-alias": {
                    "dev-master": "1.17-dev"
                }
            },
            "autoload": {
                "psr-4": {
                    "Symfony\\Polyfill\\Mbstring\\": ""
                },
                "files": [
                    "bootstrap.php"
                ]
            },
            "notification-url": "https://packagist.org/downloads/",
            "license": [
                "MIT"
            ],
            "authors": [
                {
                    "name": "Nicolas Grekas",
                    "email": "p@tchwork.com"
                },
                {
                    "name": "Symfony Community",
                    "homepage": "https://symfony.com/contributors"
                }
            ],
            "description": "Symfony polyfill for the Mbstring extension",
            "homepage": "https://symfony.com",
            "keywords": [
                "compatibility",
                "mbstring",
                "polyfill",
                "portable",
                "shim"
            ],
            "funding": [
                {
                    "url": "https://symfony.com/sponsor",
                    "type": "custom"
                },
                {
                    "url": "https://github.com/fabpot",
                    "type": "github"
                },
                {
                    "url": "https://tidelift.com/funding/github/packagist/symfony/symfony",
                    "type": "tidelift"
                }
            ],
            "time": "2020-05-12T16:47:27+00:00"
        },
        {
            "name": "symfony/polyfill-php72",
            "version": "v1.17.0",
            "source": {
                "type": "git",
                "url": "https://github.com/symfony/polyfill-php72.git",
                "reference": "f048e612a3905f34931127360bdd2def19a5e582"
            },
            "dist": {
                "type": "zip",
                "url": "https://api.github.com/repos/symfony/polyfill-php72/zipball/f048e612a3905f34931127360bdd2def19a5e582",
                "reference": "f048e612a3905f34931127360bdd2def19a5e582",
                "shasum": ""
            },
            "require": {
                "php": ">=5.3.3"
            },
            "type": "library",
            "extra": {
                "branch-alias": {
                    "dev-master": "1.17-dev"
                }
            },
            "autoload": {
                "psr-4": {
                    "Symfony\\Polyfill\\Php72\\": ""
                },
                "files": [
                    "bootstrap.php"
                ]
            },
            "notification-url": "https://packagist.org/downloads/",
            "license": [
                "MIT"
            ],
            "authors": [
                {
                    "name": "Nicolas Grekas",
                    "email": "p@tchwork.com"
                },
                {
                    "name": "Symfony Community",
                    "homepage": "https://symfony.com/contributors"
                }
            ],
            "description": "Symfony polyfill backporting some PHP 7.2+ features to lower PHP versions",
            "homepage": "https://symfony.com",
            "keywords": [
                "compatibility",
                "polyfill",
                "portable",
                "shim"
            ],
            "funding": [
                {
                    "url": "https://symfony.com/sponsor",
                    "type": "custom"
                },
                {
                    "url": "https://github.com/fabpot",
                    "type": "github"
                },
                {
                    "url": "https://tidelift.com/funding/github/packagist/symfony/symfony",
                    "type": "tidelift"
                }
            ],
            "time": "2020-05-12T16:47:27+00:00"
        },
        {
            "name": "symfony/polyfill-php73",
            "version": "v1.17.0",
            "source": {
                "type": "git",
                "url": "https://github.com/symfony/polyfill-php73.git",
                "reference": "a760d8964ff79ab9bf057613a5808284ec852ccc"
            },
            "dist": {
                "type": "zip",
                "url": "https://api.github.com/repos/symfony/polyfill-php73/zipball/a760d8964ff79ab9bf057613a5808284ec852ccc",
                "reference": "a760d8964ff79ab9bf057613a5808284ec852ccc",
                "shasum": ""
            },
            "require": {
                "php": ">=5.3.3"
            },
            "type": "library",
            "extra": {
                "branch-alias": {
                    "dev-master": "1.17-dev"
                }
            },
            "autoload": {
                "psr-4": {
                    "Symfony\\Polyfill\\Php73\\": ""
                },
                "files": [
                    "bootstrap.php"
                ],
                "classmap": [
                    "Resources/stubs"
                ]
            },
            "notification-url": "https://packagist.org/downloads/",
            "license": [
                "MIT"
            ],
            "authors": [
                {
                    "name": "Nicolas Grekas",
                    "email": "p@tchwork.com"
                },
                {
                    "name": "Symfony Community",
                    "homepage": "https://symfony.com/contributors"
                }
            ],
            "description": "Symfony polyfill backporting some PHP 7.3+ features to lower PHP versions",
            "homepage": "https://symfony.com",
            "keywords": [
                "compatibility",
                "polyfill",
                "portable",
                "shim"
            ],
            "funding": [
                {
                    "url": "https://symfony.com/sponsor",
                    "type": "custom"
                },
                {
                    "url": "https://github.com/fabpot",
                    "type": "github"
                },
                {
                    "url": "https://tidelift.com/funding/github/packagist/symfony/symfony",
                    "type": "tidelift"
                }
            ],
            "time": "2020-05-12T16:47:27+00:00"
        },
        {
            "name": "symfony/polyfill-php80",
            "version": "v1.17.0",
            "source": {
                "type": "git",
                "url": "https://github.com/symfony/polyfill-php80.git",
                "reference": "5e30b2799bc1ad68f7feb62b60a73743589438dd"
            },
            "dist": {
                "type": "zip",
                "url": "https://api.github.com/repos/symfony/polyfill-php80/zipball/5e30b2799bc1ad68f7feb62b60a73743589438dd",
                "reference": "5e30b2799bc1ad68f7feb62b60a73743589438dd",
                "shasum": ""
            },
            "require": {
                "php": ">=7.0.8"
            },
            "type": "library",
            "extra": {
                "branch-alias": {
                    "dev-master": "1.17-dev"
                }
            },
            "autoload": {
                "psr-4": {
                    "Symfony\\Polyfill\\Php80\\": ""
                },
                "files": [
                    "bootstrap.php"
                ],
                "classmap": [
                    "Resources/stubs"
                ]
            },
            "notification-url": "https://packagist.org/downloads/",
            "license": [
                "MIT"
            ],
            "authors": [
                {
                    "name": "Ion Bazan",
                    "email": "ion.bazan@gmail.com"
                },
                {
                    "name": "Nicolas Grekas",
                    "email": "p@tchwork.com"
                },
                {
                    "name": "Symfony Community",
                    "homepage": "https://symfony.com/contributors"
                }
            ],
            "description": "Symfony polyfill backporting some PHP 8.0+ features to lower PHP versions",
            "homepage": "https://symfony.com",
            "keywords": [
                "compatibility",
                "polyfill",
                "portable",
                "shim"
            ],
            "funding": [
                {
                    "url": "https://symfony.com/sponsor",
                    "type": "custom"
                },
                {
                    "url": "https://github.com/fabpot",
                    "type": "github"
                },
                {
                    "url": "https://tidelift.com/funding/github/packagist/symfony/symfony",
                    "type": "tidelift"
                }
            ],
            "time": "2020-05-12T16:47:27+00:00"
        },
        {
            "name": "symfony/polyfill-uuid",
            "version": "v1.17.0",
            "source": {
                "type": "git",
                "url": "https://github.com/symfony/polyfill-uuid.git",
                "reference": "6dbf0269e8aeab8253a5059c51c1760fb4034e87"
            },
            "dist": {
                "type": "zip",
                "url": "https://api.github.com/repos/symfony/polyfill-uuid/zipball/6dbf0269e8aeab8253a5059c51c1760fb4034e87",
                "reference": "6dbf0269e8aeab8253a5059c51c1760fb4034e87",
                "shasum": ""
            },
            "require": {
                "paragonie/random_compat": "~1.0|~2.0|~9.99",
                "php": ">=5.3.3"
            },
            "suggest": {
                "ext-uuid": "For best performance"
            },
            "type": "library",
            "extra": {
                "branch-alias": {
                    "dev-master": "1.17-dev"
                }
            },
            "autoload": {
                "psr-4": {
                    "Symfony\\Polyfill\\Uuid\\": ""
                },
                "files": [
                    "bootstrap.php"
                ]
            },
            "notification-url": "https://packagist.org/downloads/",
            "license": [
                "MIT"
            ],
            "authors": [
                {
                    "name": "Grégoire Pineau",
                    "email": "lyrixx@lyrixx.info"
                },
                {
                    "name": "Symfony Community",
                    "homepage": "https://symfony.com/contributors"
                }
            ],
            "description": "Symfony polyfill for uuid functions",
            "homepage": "https://symfony.com",
            "keywords": [
                "compatibility",
                "polyfill",
                "portable",
                "uuid"
            ],
            "funding": [
                {
                    "url": "https://symfony.com/sponsor",
                    "type": "custom"
                },
                {
                    "url": "https://github.com/fabpot",
                    "type": "github"
                },
                {
                    "url": "https://tidelift.com/funding/github/packagist/symfony/symfony",
                    "type": "tidelift"
                }
            ],
            "time": "2020-05-12T16:47:27+00:00"
        },
        {
            "name": "symfony/process",
            "version": "v4.4.10",
            "source": {
                "type": "git",
                "url": "https://github.com/symfony/process.git",
                "reference": "c714958428a85c86ab97e3a0c96db4c4f381b7f5"
            },
            "dist": {
                "type": "zip",
                "url": "https://api.github.com/repos/symfony/process/zipball/c714958428a85c86ab97e3a0c96db4c4f381b7f5",
                "reference": "c714958428a85c86ab97e3a0c96db4c4f381b7f5",
                "shasum": ""
            },
            "require": {
                "php": "^7.1.3"
            },
            "type": "library",
            "extra": {
                "branch-alias": {
                    "dev-master": "4.4-dev"
                }
            },
            "autoload": {
                "psr-4": {
                    "Symfony\\Component\\Process\\": ""
                },
                "exclude-from-classmap": [
                    "/Tests/"
                ]
            },
            "notification-url": "https://packagist.org/downloads/",
            "license": [
                "MIT"
            ],
            "authors": [
                {
                    "name": "Fabien Potencier",
                    "email": "fabien@symfony.com"
                },
                {
                    "name": "Symfony Community",
                    "homepage": "https://symfony.com/contributors"
                }
            ],
            "description": "Symfony Process Component",
            "homepage": "https://symfony.com",
            "funding": [
                {
                    "url": "https://symfony.com/sponsor",
                    "type": "custom"
                },
                {
                    "url": "https://github.com/fabpot",
                    "type": "github"
                },
                {
                    "url": "https://tidelift.com/funding/github/packagist/symfony/symfony",
                    "type": "tidelift"
                }
            ],
            "time": "2020-05-30T20:06:45+00:00"
        },
        {
            "name": "symfony/routing",
            "version": "v4.4.10",
            "source": {
                "type": "git",
                "url": "https://github.com/symfony/routing.git",
                "reference": "0f557911dde75c2a9652b8097bd7c9f54507f646"
            },
            "dist": {
                "type": "zip",
                "url": "https://api.github.com/repos/symfony/routing/zipball/0f557911dde75c2a9652b8097bd7c9f54507f646",
                "reference": "0f557911dde75c2a9652b8097bd7c9f54507f646",
                "shasum": ""
            },
            "require": {
                "php": "^7.1.3"
            },
            "conflict": {
                "symfony/config": "<4.2",
                "symfony/dependency-injection": "<3.4",
                "symfony/yaml": "<3.4"
            },
            "require-dev": {
                "doctrine/annotations": "~1.2",
                "psr/log": "~1.0",
                "symfony/config": "^4.2|^5.0",
                "symfony/dependency-injection": "^3.4|^4.0|^5.0",
                "symfony/expression-language": "^3.4|^4.0|^5.0",
                "symfony/http-foundation": "^3.4|^4.0|^5.0",
                "symfony/yaml": "^3.4|^4.0|^5.0"
            },
            "suggest": {
                "doctrine/annotations": "For using the annotation loader",
                "symfony/config": "For using the all-in-one router or any loader",
                "symfony/expression-language": "For using expression matching",
                "symfony/http-foundation": "For using a Symfony Request object",
                "symfony/yaml": "For using the YAML loader"
            },
            "type": "library",
            "extra": {
                "branch-alias": {
                    "dev-master": "4.4-dev"
                }
            },
            "autoload": {
                "psr-4": {
                    "Symfony\\Component\\Routing\\": ""
                },
                "exclude-from-classmap": [
                    "/Tests/"
                ]
            },
            "notification-url": "https://packagist.org/downloads/",
            "license": [
                "MIT"
            ],
            "authors": [
                {
                    "name": "Fabien Potencier",
                    "email": "fabien@symfony.com"
                },
                {
                    "name": "Symfony Community",
                    "homepage": "https://symfony.com/contributors"
                }
            ],
            "description": "Symfony Routing Component",
            "homepage": "https://symfony.com",
            "keywords": [
                "router",
                "routing",
                "uri",
                "url"
            ],
            "funding": [
                {
                    "url": "https://symfony.com/sponsor",
                    "type": "custom"
                },
                {
                    "url": "https://github.com/fabpot",
                    "type": "github"
                },
                {
                    "url": "https://tidelift.com/funding/github/packagist/symfony/symfony",
                    "type": "tidelift"
                }
            ],
            "time": "2020-05-30T20:07:26+00:00"
        },
        {
            "name": "symfony/service-contracts",
            "version": "v2.1.2",
            "source": {
                "type": "git",
                "url": "https://github.com/symfony/service-contracts.git",
                "reference": "66a8f0957a3ca54e4f724e49028ab19d75a8918b"
            },
            "dist": {
                "type": "zip",
                "url": "https://api.github.com/repos/symfony/service-contracts/zipball/66a8f0957a3ca54e4f724e49028ab19d75a8918b",
                "reference": "66a8f0957a3ca54e4f724e49028ab19d75a8918b",
                "shasum": ""
            },
            "require": {
                "php": ">=7.2.5",
                "psr/container": "^1.0"
            },
            "suggest": {
                "symfony/service-implementation": ""
            },
            "type": "library",
            "extra": {
                "branch-alias": {
                    "dev-master": "2.1-dev"
                }
            },
            "autoload": {
                "psr-4": {
                    "Symfony\\Contracts\\Service\\": ""
                }
            },
            "notification-url": "https://packagist.org/downloads/",
            "license": [
                "MIT"
            ],
            "authors": [
                {
                    "name": "Nicolas Grekas",
                    "email": "p@tchwork.com"
                },
                {
                    "name": "Symfony Community",
                    "homepage": "https://symfony.com/contributors"
                }
            ],
            "description": "Generic abstractions related to writing services",
            "homepage": "https://symfony.com",
            "keywords": [
                "abstractions",
                "contracts",
                "decoupling",
                "interfaces",
                "interoperability",
                "standards"
            ],
            "funding": [
                {
                    "url": "https://symfony.com/sponsor",
                    "type": "custom"
                },
                {
                    "url": "https://github.com/fabpot",
                    "type": "github"
                },
                {
                    "url": "https://tidelift.com/funding/github/packagist/symfony/symfony",
                    "type": "tidelift"
                }
            ],
            "time": "2020-05-20T17:43:50+00:00"
        },
        {
            "name": "symfony/translation",
            "version": "v4.4.10",
            "source": {
                "type": "git",
                "url": "https://github.com/symfony/translation.git",
                "reference": "79d3ef9096a6a6047dbc69218b68c7b7f63193af"
            },
            "dist": {
                "type": "zip",
                "url": "https://api.github.com/repos/symfony/translation/zipball/79d3ef9096a6a6047dbc69218b68c7b7f63193af",
                "reference": "79d3ef9096a6a6047dbc69218b68c7b7f63193af",
                "shasum": ""
            },
            "require": {
                "php": ">=7.1.3",
                "symfony/polyfill-mbstring": "~1.0",
                "symfony/translation-contracts": "^1.1.6|^2"
            },
            "conflict": {
                "symfony/config": "<3.4",
                "symfony/dependency-injection": "<3.4",
                "symfony/http-kernel": "<4.4",
                "symfony/yaml": "<3.4"
            },
            "provide": {
                "symfony/translation-implementation": "1.0"
            },
            "require-dev": {
                "psr/log": "~1.0",
                "symfony/config": "^3.4|^4.0|^5.0",
                "symfony/console": "^3.4|^4.0|^5.0",
                "symfony/dependency-injection": "^3.4|^4.0|^5.0",
                "symfony/finder": "~2.8|~3.0|~4.0|^5.0",
                "symfony/http-kernel": "^4.4",
                "symfony/intl": "^3.4|^4.0|^5.0",
                "symfony/service-contracts": "^1.1.2|^2",
                "symfony/yaml": "^3.4|^4.0|^5.0"
            },
            "suggest": {
                "psr/log-implementation": "To use logging capability in translator",
                "symfony/config": "",
                "symfony/yaml": ""
            },
            "type": "library",
            "extra": {
                "branch-alias": {
                    "dev-master": "4.4-dev"
                }
            },
            "autoload": {
                "psr-4": {
                    "Symfony\\Component\\Translation\\": ""
                },
                "exclude-from-classmap": [
                    "/Tests/"
                ]
            },
            "notification-url": "https://packagist.org/downloads/",
            "license": [
                "MIT"
            ],
            "authors": [
                {
                    "name": "Fabien Potencier",
                    "email": "fabien@symfony.com"
                },
                {
                    "name": "Symfony Community",
                    "homepage": "https://symfony.com/contributors"
                }
            ],
            "description": "Symfony Translation Component",
            "homepage": "https://symfony.com",
            "funding": [
                {
                    "url": "https://symfony.com/sponsor",
                    "type": "custom"
                },
                {
                    "url": "https://github.com/fabpot",
                    "type": "github"
                },
                {
                    "url": "https://tidelift.com/funding/github/packagist/symfony/symfony",
                    "type": "tidelift"
                }
            ],
            "time": "2020-05-30T20:06:45+00:00"
        },
        {
            "name": "symfony/translation-contracts",
            "version": "v2.1.2",
            "source": {
                "type": "git",
                "url": "https://github.com/symfony/translation-contracts.git",
                "reference": "e5ca07c8f817f865f618aa072c2fe8e0e637340e"
            },
            "dist": {
                "type": "zip",
                "url": "https://api.github.com/repos/symfony/translation-contracts/zipball/e5ca07c8f817f865f618aa072c2fe8e0e637340e",
                "reference": "e5ca07c8f817f865f618aa072c2fe8e0e637340e",
                "shasum": ""
            },
            "require": {
                "php": ">=7.2.5"
            },
            "suggest": {
                "symfony/translation-implementation": ""
            },
            "type": "library",
            "extra": {
                "branch-alias": {
                    "dev-master": "2.1-dev"
                }
            },
            "autoload": {
                "psr-4": {
                    "Symfony\\Contracts\\Translation\\": ""
                }
            },
            "notification-url": "https://packagist.org/downloads/",
            "license": [
                "MIT"
            ],
            "authors": [
                {
                    "name": "Nicolas Grekas",
                    "email": "p@tchwork.com"
                },
                {
                    "name": "Symfony Community",
                    "homepage": "https://symfony.com/contributors"
                }
            ],
            "description": "Generic abstractions related to translation",
            "homepage": "https://symfony.com",
            "keywords": [
                "abstractions",
                "contracts",
                "decoupling",
                "interfaces",
                "interoperability",
                "standards"
            ],
            "funding": [
                {
                    "url": "https://symfony.com/sponsor",
                    "type": "custom"
                },
                {
                    "url": "https://github.com/fabpot",
                    "type": "github"
                },
                {
                    "url": "https://tidelift.com/funding/github/packagist/symfony/symfony",
                    "type": "tidelift"
                }
            ],
            "time": "2020-05-20T17:43:50+00:00"
        },
        {
            "name": "symfony/var-dumper",
            "version": "v4.4.10",
            "source": {
                "type": "git",
                "url": "https://github.com/symfony/var-dumper.git",
                "reference": "56b3aa5eab0ac6720dcd559fd1d590ce301594ac"
            },
            "dist": {
                "type": "zip",
                "url": "https://api.github.com/repos/symfony/var-dumper/zipball/56b3aa5eab0ac6720dcd559fd1d590ce301594ac",
                "reference": "56b3aa5eab0ac6720dcd559fd1d590ce301594ac",
                "shasum": ""
            },
            "require": {
                "php": ">=7.1.3",
                "symfony/polyfill-mbstring": "~1.0",
                "symfony/polyfill-php72": "~1.5",
                "symfony/polyfill-php80": "^1.15"
            },
            "conflict": {
                "phpunit/phpunit": "<4.8.35|<5.4.3,>=5.0",
                "symfony/console": "<3.4"
            },
            "require-dev": {
                "ext-iconv": "*",
                "symfony/console": "^3.4|^4.0|^5.0",
                "symfony/process": "^4.4|^5.0",
                "twig/twig": "^1.34|^2.4|^3.0"
            },
            "suggest": {
                "ext-iconv": "To convert non-UTF-8 strings to UTF-8 (or symfony/polyfill-iconv in case ext-iconv cannot be used).",
                "ext-intl": "To show region name in time zone dump",
                "symfony/console": "To use the ServerDumpCommand and/or the bin/var-dump-server script"
            },
            "bin": [
                "Resources/bin/var-dump-server"
            ],
            "type": "library",
            "extra": {
                "branch-alias": {
                    "dev-master": "4.4-dev"
                }
            },
            "autoload": {
                "files": [
                    "Resources/functions/dump.php"
                ],
                "psr-4": {
                    "Symfony\\Component\\VarDumper\\": ""
                },
                "exclude-from-classmap": [
                    "/Tests/"
                ]
            },
            "notification-url": "https://packagist.org/downloads/",
            "license": [
                "MIT"
            ],
            "authors": [
                {
                    "name": "Nicolas Grekas",
                    "email": "p@tchwork.com"
                },
                {
                    "name": "Symfony Community",
                    "homepage": "https://symfony.com/contributors"
                }
            ],
            "description": "Symfony mechanism for exploring and dumping PHP variables",
            "homepage": "https://symfony.com",
            "keywords": [
                "debug",
                "dump"
            ],
            "funding": [
                {
                    "url": "https://symfony.com/sponsor",
                    "type": "custom"
                },
                {
                    "url": "https://github.com/fabpot",
                    "type": "github"
                },
                {
                    "url": "https://tidelift.com/funding/github/packagist/symfony/symfony",
                    "type": "tidelift"
                }
            ],
            "time": "2020-05-30T20:06:45+00:00"
        },
        {
            "name": "tijsverkoyen/css-to-inline-styles",
            "version": "2.2.2",
            "source": {
                "type": "git",
                "url": "https://github.com/tijsverkoyen/CssToInlineStyles.git",
                "reference": "dda2ee426acd6d801d5b7fd1001cde9b5f790e15"
            },
            "dist": {
                "type": "zip",
                "url": "https://api.github.com/repos/tijsverkoyen/CssToInlineStyles/zipball/dda2ee426acd6d801d5b7fd1001cde9b5f790e15",
                "reference": "dda2ee426acd6d801d5b7fd1001cde9b5f790e15",
                "shasum": ""
            },
            "require": {
                "ext-dom": "*",
                "ext-libxml": "*",
                "php": "^5.5 || ^7.0",
                "symfony/css-selector": "^2.7 || ^3.0 || ^4.0 || ^5.0"
            },
            "require-dev": {
                "phpunit/phpunit": "^4.8.35 || ^5.7 || ^6.0"
            },
            "type": "library",
            "extra": {
                "branch-alias": {
                    "dev-master": "2.2.x-dev"
                }
            },
            "autoload": {
                "psr-4": {
                    "TijsVerkoyen\\CssToInlineStyles\\": "src"
                }
            },
            "notification-url": "https://packagist.org/downloads/",
            "license": [
                "BSD-3-Clause"
            ],
            "authors": [
                {
                    "name": "Tijs Verkoyen",
                    "email": "css_to_inline_styles@verkoyen.eu",
                    "role": "Developer"
                }
            ],
            "description": "CssToInlineStyles is a class that enables you to convert HTML-pages/files into HTML-pages/files with inline styles. This is very useful when you're sending emails.",
            "homepage": "https://github.com/tijsverkoyen/CssToInlineStyles",
            "time": "2019-10-24T08:53:34+00:00"
        },
        {
            "name": "turbo124/beacon",
            "version": "1.0.0",
            "source": {
                "type": "git",
                "url": "https://github.com/turbo124/beacon.git",
                "reference": "21e1ba46776fae8dc4bcf672890b257e3452be59"
            },
            "dist": {
                "type": "zip",
                "url": "https://api.github.com/repos/turbo124/beacon/zipball/21e1ba46776fae8dc4bcf672890b257e3452be59",
                "reference": "21e1ba46776fae8dc4bcf672890b257e3452be59",
                "shasum": ""
            },
            "require": {
                "guzzlehttp/guzzle": "^6.5",
                "illuminate/support": "^6.0|^7.0",
                "php": "^7.3"
            },
            "require-dev": {
                "orchestra/testbench": "^4.0",
                "phpunit/phpunit": "^8.0"
            },
            "type": "library",
            "extra": {
                "laravel": {
                    "providers": [
                        "Turbo124\\Beacon\\CollectorServiceProvider"
                    ],
                    "aliases": {
                        "Beacon": "Turbo124\\Beacon\\CollectorFacade"
                    }
                }
            },
            "autoload": {
                "psr-4": {
                    "Turbo124\\Beacon\\": "src"
                }
            },
            "notification-url": "https://packagist.org/downloads/",
            "license": [
                "MIT"
            ],
            "authors": [
                {
                    "name": "David Bomba",
                    "email": "turbo124@gmail.com",
                    "role": "Developer"
                }
            ],
            "description": "Application level data collector package for laravel",
            "homepage": "https://github.com/turbo124/beacon",
            "keywords": [
                "beacon",
                "light logs",
                "lightlogs",
                "turbo124"
            ],
            "time": "2020-06-10T22:55:22+00:00"
        },
        {
            "name": "vlucas/phpdotenv",
            "version": "v3.6.6",
            "source": {
                "type": "git",
                "url": "https://github.com/vlucas/phpdotenv.git",
                "reference": "4669484ccbc38fe7c4e0c50456778f2010566aad"
            },
            "dist": {
                "type": "zip",
                "url": "https://api.github.com/repos/vlucas/phpdotenv/zipball/4669484ccbc38fe7c4e0c50456778f2010566aad",
                "reference": "4669484ccbc38fe7c4e0c50456778f2010566aad",
                "shasum": ""
            },
            "require": {
                "php": "^5.4 || ^7.0 || ^8.0",
                "phpoption/phpoption": "^1.5.2",
                "symfony/polyfill-ctype": "^1.16"
            },
            "require-dev": {
                "ext-filter": "*",
                "ext-pcre": "*",
                "phpunit/phpunit": "^4.8.35 || ^5.7.27 || ^6.5.6 || ^7.0"
            },
            "suggest": {
                "ext-filter": "Required to use the boolean validator.",
                "ext-pcre": "Required to use most of the library."
            },
            "type": "library",
            "extra": {
                "branch-alias": {
                    "dev-master": "3.6-dev"
                }
            },
            "autoload": {
                "psr-4": {
                    "Dotenv\\": "src/"
                }
            },
            "notification-url": "https://packagist.org/downloads/",
            "license": [
                "BSD-3-Clause"
            ],
            "authors": [
                {
                    "name": "Graham Campbell",
                    "email": "graham@alt-three.com",
                    "homepage": "https://gjcampbell.co.uk/"
                },
                {
                    "name": "Vance Lucas",
                    "email": "vance@vancelucas.com",
                    "homepage": "https://vancelucas.com/"
                }
            ],
            "description": "Loads environment variables from `.env` to `getenv()`, `$_ENV` and `$_SERVER` automagically.",
            "keywords": [
                "dotenv",
                "env",
                "environment"
            ],
            "funding": [
                {
                    "url": "https://github.com/GrahamCampbell",
                    "type": "github"
                },
                {
                    "url": "https://tidelift.com/funding/github/packagist/vlucas/phpdotenv",
                    "type": "tidelift"
                }
            ],
            "time": "2020-06-02T14:08:54+00:00"
        },
        {
            "name": "webpatser/laravel-countries",
            "version": "dev-master",
            "source": {
                "type": "git",
                "url": "https://github.com/webpatser/laravel-countries.git",
                "reference": "75992ad"
            },
            "dist": {
                "type": "zip",
                "url": "https://api.github.com/repos/webpatser/laravel-countries/zipball/75992ad",
                "reference": "75992ad",
                "shasum": ""
            },
            "require": {
                "php": ">=5.3.0"
            },
            "type": "library",
            "extra": {
                "laravel": {
                    "providers": [
                        "Webpatser\\Countries\\CountriesServiceProvider"
                    ],
                    "aliases": {
                        "Countries": "Webpatser\\Countries\\CountriesFacade"
                    }
                }
            },
            "autoload": {
                "psr-0": {
                    "Webpatser\\Countries": "src/"
                },
                "classmap": [
                    "src/commands"
                ]
            },
            "notification-url": "https://packagist.org/downloads/",
            "license": [
                "MIT"
            ],
            "authors": [
                {
                    "name": "Christoph Kempen",
                    "email": "christoph@downsized.nl",
                    "homepage": "http://downsized.nl/",
                    "role": "developer"
                },
                {
                    "name": "Paul Kievits",
                    "role": "developer"
                }
            ],
            "description": "Laravel Countries is a bundle for Laravel, providing Almost ISO 3166_2, 3166_3, currency, Capital and more for all countries.",
            "homepage": "https://github.com/webpatser/laravel-countries",
            "keywords": [
                "countries",
                "iso_3166_2",
                "iso_3166_3",
                "laravel"
            ],
            "time": "2019-07-12T14:06:05+00:00"
        },
        {
            "name": "yajra/laravel-datatables-oracle",
            "version": "v9.10.1",
            "source": {
                "type": "git",
                "url": "https://github.com/yajra/laravel-datatables.git",
                "reference": "01b4a4fdbd13e4d77fa2d27916cdafac789d2d1a"
            },
            "dist": {
                "type": "zip",
                "url": "https://api.github.com/repos/yajra/laravel-datatables/zipball/01b4a4fdbd13e4d77fa2d27916cdafac789d2d1a",
                "reference": "01b4a4fdbd13e4d77fa2d27916cdafac789d2d1a",
                "shasum": ""
            },
            "require": {
                "illuminate/database": "5.8.*|^6|^7",
                "illuminate/filesystem": "5.8.*|^6|^7",
                "illuminate/http": "5.8.*|^6|^7",
                "illuminate/support": "5.8.*|^6|^7",
                "illuminate/view": "5.8.*|^6|^7",
                "php": "^7.1.3"
            },
            "require-dev": {
                "orchestra/testbench": "^3.8"
            },
            "suggest": {
                "yajra/laravel-datatables-buttons": "Plugin for server-side exporting of dataTables.",
                "yajra/laravel-datatables-editor": "Plugin to use DataTables Editor (requires a license).",
                "yajra/laravel-datatables-fractal": "Plugin for server-side response using Fractal.",
                "yajra/laravel-datatables-html": "Plugin for server-side HTML builder of dataTables."
            },
            "type": "library",
            "extra": {
                "branch-alias": {
                    "dev-master": "9.0-dev"
                },
                "laravel": {
                    "providers": [
                        "Yajra\\DataTables\\DataTablesServiceProvider"
                    ],
                    "aliases": {
                        "DataTables": "Yajra\\DataTables\\Facades\\DataTables"
                    }
                }
            },
            "autoload": {
                "psr-4": {
                    "Yajra\\DataTables\\": "src/"
                },
                "files": [
                    "src/helper.php"
                ]
            },
            "notification-url": "https://packagist.org/downloads/",
            "license": [
                "MIT"
            ],
            "authors": [
                {
                    "name": "Arjay Angeles",
                    "email": "aqangeles@gmail.com"
                }
            ],
            "description": "jQuery DataTables API for Laravel 4|5|6|7",
            "keywords": [
                "datatables",
                "jquery",
                "laravel"
            ],
            "funding": [
                {
                    "url": "https://www.paypal.me/yajra",
                    "type": "custom"
                },
                {
                    "url": "https://www.patreon.com/yajra",
                    "type": "patreon"
                }
            ],
            "time": "2020-05-30T04:43:39+00:00"
        }
    ],
    "packages-dev": [
        {
            "name": "anahkiasen/former",
            "version": "4.4.0",
            "source": {
                "type": "git",
                "url": "https://github.com/formers/former.git",
                "reference": "2fcc1f68ca04af39a01e370ed0e2eef132ed5072"
            },
            "dist": {
                "type": "zip",
                "url": "https://api.github.com/repos/formers/former/zipball/2fcc1f68ca04af39a01e370ed0e2eef132ed5072",
                "reference": "2fcc1f68ca04af39a01e370ed0e2eef132ed5072",
                "shasum": ""
            },
            "require": {
                "anahkiasen/html-object": "~1.4",
                "illuminate/config": "~5.0|^6.0|^7.0",
                "illuminate/container": "~5.0|^6.0|^7.0",
                "illuminate/http": "~5.0|^6.0|^7.0",
                "illuminate/routing": "~5.0|^6.0|^7.0",
                "illuminate/session": "~5.0|^6.0|^7.0",
                "illuminate/support": "~5.0|^6.0|^7.0",
                "illuminate/translation": "~5.0|^6.0|^7.0",
                "php": ">=5.4.0"
            },
            "require-dev": {
                "illuminate/database": "~5.0|^6.0|^7.0",
                "mockery/mockery": "~0.9.1",
                "phpunit/phpunit": "~4"
            },
            "type": "library",
            "extra": {
                "branch-alias": {
                    "dev-master": "4.1-dev"
                },
                "laravel": {
                    "providers": [
                        "Former\\FormerServiceProvider"
                    ],
                    "aliases": {
                        "Former": "Former\\Facades\\Former"
                    }
                }
            },
            "autoload": {
                "psr-4": {
                    "Former\\": [
                        "src/Former",
                        "tests"
                    ],
                    "Laravel\\": "src/Laravel"
                }
            },
            "notification-url": "https://packagist.org/downloads/",
            "license": [
                "MIT"
            ],
            "authors": [
                {
                    "name": "Maxime Fabre",
                    "email": "ehtnam6@gmail.com"
                }
            ],
            "description": "A powerful form builder",
            "homepage": "http://formers.github.io/former/",
            "keywords": [
                "bootstrap",
                "form",
                "foundation",
                "laravel"
            ],
            "time": "2020-03-04T08:38:36+00:00"
        },
        {
            "name": "anahkiasen/html-object",
            "version": "1.4.4",
            "source": {
                "type": "git",
                "url": "https://github.com/Anahkiasen/html-object.git",
                "reference": "45bb54b91112c064d3906c207259d5c8dcba798f"
            },
            "dist": {
                "type": "zip",
                "url": "https://api.github.com/repos/Anahkiasen/html-object/zipball/45bb54b91112c064d3906c207259d5c8dcba798f",
                "reference": "45bb54b91112c064d3906c207259d5c8dcba798f",
                "shasum": ""
            },
            "require": {
                "php": ">=5.3.0"
            },
            "require-dev": {
                "madewithlove/php-cs-fixer-config": "^1.3",
                "phpunit/phpunit": "^4.8",
                "phpunit/phpunit-dom-assertions": "^0.1.0",
                "symfony/css-selector": "^2.6"
            },
            "type": "library",
            "autoload": {
                "psr-4": {
                    "HtmlObject\\": "src"
                }
            },
            "notification-url": "https://packagist.org/downloads/",
            "license": [
                "MIT"
            ],
            "authors": [
                {
                    "name": "Anahkiasen",
                    "email": "ehtnam6@gmail.com"
                }
            ],
            "description": "A set of classes to create and manipulate HTML objects abstractions",
            "time": "2017-05-31T07:52:45+00:00"
        },
        {
            "name": "barryvdh/laravel-debugbar",
            "version": "v3.3.3",
            "source": {
                "type": "git",
                "url": "https://github.com/barryvdh/laravel-debugbar.git",
                "reference": "57f2219f6d9efe41ed1bc880d86701c52f261bf5"
            },
            "dist": {
                "type": "zip",
                "url": "https://api.github.com/repos/barryvdh/laravel-debugbar/zipball/57f2219f6d9efe41ed1bc880d86701c52f261bf5",
                "reference": "57f2219f6d9efe41ed1bc880d86701c52f261bf5",
                "shasum": ""
            },
            "require": {
                "illuminate/routing": "^5.5|^6|^7",
                "illuminate/session": "^5.5|^6|^7",
                "illuminate/support": "^5.5|^6|^7",
                "maximebf/debugbar": "^1.15.1",
                "php": ">=7.0",
                "symfony/debug": "^3|^4|^5",
                "symfony/finder": "^3|^4|^5"
            },
            "require-dev": {
                "laravel/framework": "5.5.x"
            },
            "type": "library",
            "extra": {
                "branch-alias": {
                    "dev-master": "3.2-dev"
                },
                "laravel": {
                    "providers": [
                        "Barryvdh\\Debugbar\\ServiceProvider"
                    ],
                    "aliases": {
                        "Debugbar": "Barryvdh\\Debugbar\\Facade"
                    }
                }
            },
            "autoload": {
                "psr-4": {
                    "Barryvdh\\Debugbar\\": "src/"
                },
                "files": [
                    "src/helpers.php"
                ]
            },
            "notification-url": "https://packagist.org/downloads/",
            "license": [
                "MIT"
            ],
            "authors": [
                {
                    "name": "Barry vd. Heuvel",
                    "email": "barryvdh@gmail.com"
                }
            ],
            "description": "PHP Debugbar integration for Laravel",
            "keywords": [
                "debug",
                "debugbar",
                "laravel",
                "profiler",
                "webprofiler"
            ],
            "funding": [
                {
                    "url": "https://github.com/barryvdh",
                    "type": "github"
                }
            ],
            "time": "2020-05-05T10:53:32+00:00"
        },
        {
            "name": "beganovich/omnipay-checkout",
            "version": "dev-master",
            "source": {
                "type": "git",
                "url": "https://github.com/beganovich/omnipay-checkout.git",
                "reference": "a4e78bc3ce6ea39ea2c2b7da3019b3966fc86a21"
            },
            "dist": {
                "type": "zip",
                "url": "https://api.github.com/repos/beganovich/omnipay-checkout/zipball/a4e78bc3ce6ea39ea2c2b7da3019b3966fc86a21",
                "reference": "a4e78bc3ce6ea39ea2c2b7da3019b3966fc86a21",
                "shasum": ""
            },
            "require": {
                "omnipay/common": "^3",
                "php": "^7.1"
            },
            "require-dev": {
                "omnipay/tests": "^3"
            },
            "type": "library",
            "autoload": {
                "psr-4": {
                    "Omnipay\\Checkout\\": "src"
                }
            },
            "notification-url": "https://packagist.org/downloads/",
            "license": [
                "MIT"
            ],
            "authors": [
                {
                    "name": "Benjamin Beganović",
                    "email": "ben@invoiceninja.com",
                    "role": "Developer"
                }
            ],
            "description": "Checkout driver for the Omnipay PHP payment processing library",
            "homepage": "https://github.com/beganovich/omnipay-checkout",
            "keywords": [
                "beganovich",
                "omnipay-checkout"
            ],
            "time": "2020-05-11T22:18:27+00:00"
        },
        {
            "name": "beyondcode/laravel-dump-server",
            "version": "1.3.0",
            "source": {
                "type": "git",
                "url": "https://github.com/beyondcode/laravel-dump-server.git",
                "reference": "fcc88fa66895f8c1ff83f6145a5eff5fa2a0739a"
            },
            "dist": {
                "type": "zip",
                "url": "https://api.github.com/repos/beyondcode/laravel-dump-server/zipball/fcc88fa66895f8c1ff83f6145a5eff5fa2a0739a",
                "reference": "fcc88fa66895f8c1ff83f6145a5eff5fa2a0739a",
                "shasum": ""
            },
            "require": {
                "illuminate/console": "5.6.*|5.7.*|5.8.*|^6.0",
                "illuminate/http": "5.6.*|5.7.*|5.8.*|^6.0",
                "illuminate/support": "5.6.*|5.7.*|5.8.*|^6.0",
                "php": "^7.1",
                "symfony/var-dumper": "^4.1.1"
            },
            "require-dev": {
                "larapack/dd": "^1.0",
                "phpunit/phpunit": "^7.0"
            },
            "type": "library",
            "extra": {
                "laravel": {
                    "providers": [
                        "BeyondCode\\DumpServer\\DumpServerServiceProvider"
                    ]
                }
            },
            "autoload": {
                "psr-4": {
                    "BeyondCode\\DumpServer\\": "src"
                },
                "files": [
                    "helpers.php"
                ]
            },
            "notification-url": "https://packagist.org/downloads/",
            "license": [
                "MIT"
            ],
            "authors": [
                {
                    "name": "Marcel Pociot",
                    "email": "marcel@beyondco.de",
                    "homepage": "https://beyondco.de",
                    "role": "Developer"
                }
            ],
            "description": "Symfony Var-Dump Server for Laravel",
            "homepage": "https://github.com/beyondcode/laravel-dump-server",
            "keywords": [
                "beyondcode",
                "laravel-dump-server"
            ],
            "time": "2019-08-11T13:17:40+00:00"
        },
        {
            "name": "darkaonline/l5-swagger",
            "version": "6.0.4",
            "source": {
                "type": "git",
                "url": "https://github.com/DarkaOnLine/L5-Swagger.git",
                "reference": "690a2db0db6091139504f454c42fcdfb7a46f405"
            },
            "dist": {
                "type": "zip",
                "url": "https://api.github.com/repos/DarkaOnLine/L5-Swagger/zipball/690a2db0db6091139504f454c42fcdfb7a46f405",
                "reference": "690a2db0db6091139504f454c42fcdfb7a46f405",
                "shasum": ""
            },
            "require": {
                "laravel/framework": "^6.0",
                "php": "^7.2",
                "swagger-api/swagger-ui": "^3.0",
                "symfony/yaml": "^4.1",
                "zircote/swagger-php": "~2.0|3.*"
            },
            "require-dev": {
                "mockery/mockery": "1.*",
                "orchestra/testbench": "4.*",
                "php-coveralls/php-coveralls": "^2.0",
                "phpunit/phpunit": "8.*"
            },
            "suggest": {
                "zircote/swagger-php:~2.0": "!!! Require Swagger-PHP ~2.0 for @SWG annotations support !!!"
            },
            "type": "library",
            "extra": {
                "laravel": {
                    "providers": [
                        "L5Swagger\\L5SwaggerServiceProvider"
                    ]
                }
            },
            "autoload": {
                "psr-4": {
                    "L5Swagger\\": "src"
                },
                "files": [
                    "src/helpers.php"
                ]
            },
            "notification-url": "https://packagist.org/downloads/",
            "license": [
                "MIT"
            ],
            "authors": [
                {
                    "name": "Darius Matulionis",
                    "email": "darius@matulionis.lt"
                }
            ],
            "description": "Swagger integration to Laravel 5",
            "keywords": [
                "api",
                "laravel",
                "swagger"
            ],
            "funding": [
                {
                    "url": "https://github.com/DarkaOnLine",
                    "type": "github"
                }
            ],
            "time": "2020-06-05T05:07:26+00:00"
        },
        {
            "name": "doctrine/annotations",
            "version": "1.10.3",
            "source": {
                "type": "git",
                "url": "https://github.com/doctrine/annotations.git",
                "reference": "5db60a4969eba0e0c197a19c077780aadbc43c5d"
            },
            "dist": {
                "type": "zip",
                "url": "https://api.github.com/repos/doctrine/annotations/zipball/5db60a4969eba0e0c197a19c077780aadbc43c5d",
                "reference": "5db60a4969eba0e0c197a19c077780aadbc43c5d",
                "shasum": ""
            },
            "require": {
                "doctrine/lexer": "1.*",
                "ext-tokenizer": "*",
                "php": "^7.1 || ^8.0"
            },
            "require-dev": {
                "doctrine/cache": "1.*",
                "phpunit/phpunit": "^7.5"
            },
            "type": "library",
            "extra": {
                "branch-alias": {
                    "dev-master": "1.9.x-dev"
                }
            },
            "autoload": {
                "psr-4": {
                    "Doctrine\\Common\\Annotations\\": "lib/Doctrine/Common/Annotations"
                }
            },
            "notification-url": "https://packagist.org/downloads/",
            "license": [
                "MIT"
            ],
            "authors": [
                {
                    "name": "Guilherme Blanco",
                    "email": "guilhermeblanco@gmail.com"
                },
                {
                    "name": "Roman Borschel",
                    "email": "roman@code-factory.org"
                },
                {
                    "name": "Benjamin Eberlei",
                    "email": "kontakt@beberlei.de"
                },
                {
                    "name": "Jonathan Wage",
                    "email": "jonwage@gmail.com"
                },
                {
                    "name": "Johannes Schmitt",
                    "email": "schmittjoh@gmail.com"
                }
            ],
            "description": "Docblock Annotations Parser",
            "homepage": "http://www.doctrine-project.org",
            "keywords": [
                "annotations",
                "docblock",
                "parser"
            ],
            "time": "2020-05-25T17:24:27+00:00"
        },
        {
            "name": "doctrine/instantiator",
            "version": "1.3.1",
            "source": {
                "type": "git",
                "url": "https://github.com/doctrine/instantiator.git",
                "reference": "f350df0268e904597e3bd9c4685c53e0e333feea"
            },
            "dist": {
                "type": "zip",
                "url": "https://api.github.com/repos/doctrine/instantiator/zipball/f350df0268e904597e3bd9c4685c53e0e333feea",
                "reference": "f350df0268e904597e3bd9c4685c53e0e333feea",
                "shasum": ""
            },
            "require": {
                "php": "^7.1 || ^8.0"
            },
            "require-dev": {
                "doctrine/coding-standard": "^6.0",
                "ext-pdo": "*",
                "ext-phar": "*",
                "phpbench/phpbench": "^0.13",
                "phpstan/phpstan-phpunit": "^0.11",
                "phpstan/phpstan-shim": "^0.11",
                "phpunit/phpunit": "^7.0"
            },
            "type": "library",
            "extra": {
                "branch-alias": {
                    "dev-master": "1.2.x-dev"
                }
            },
            "autoload": {
                "psr-4": {
                    "Doctrine\\Instantiator\\": "src/Doctrine/Instantiator/"
                }
            },
            "notification-url": "https://packagist.org/downloads/",
            "license": [
                "MIT"
            ],
            "authors": [
                {
                    "name": "Marco Pivetta",
                    "email": "ocramius@gmail.com",
                    "homepage": "http://ocramius.github.com/"
                }
            ],
            "description": "A small, lightweight utility to instantiate objects in PHP without invoking their constructors",
            "homepage": "https://www.doctrine-project.org/projects/instantiator.html",
            "keywords": [
                "constructor",
                "instantiate"
            ],
            "funding": [
                {
                    "url": "https://www.doctrine-project.org/sponsorship.html",
                    "type": "custom"
                },
                {
                    "url": "https://www.patreon.com/phpdoctrine",
                    "type": "patreon"
                },
                {
                    "url": "https://tidelift.com/funding/github/packagist/doctrine%2Finstantiator",
                    "type": "tidelift"
                }
            ],
            "time": "2020-05-29T17:27:14+00:00"
        },
        {
            "name": "filp/whoops",
            "version": "2.7.3",
            "source": {
                "type": "git",
                "url": "https://github.com/filp/whoops.git",
                "reference": "5d5fe9bb3d656b514d455645b3addc5f7ba7714d"
            },
            "dist": {
                "type": "zip",
                "url": "https://api.github.com/repos/filp/whoops/zipball/5d5fe9bb3d656b514d455645b3addc5f7ba7714d",
                "reference": "5d5fe9bb3d656b514d455645b3addc5f7ba7714d",
                "shasum": ""
            },
            "require": {
                "php": "^5.5.9 || ^7.0",
                "psr/log": "^1.0.1"
            },
            "require-dev": {
                "mockery/mockery": "^0.9 || ^1.0",
                "phpunit/phpunit": "^4.8.35 || ^5.7 || ^6.0",
                "symfony/var-dumper": "^2.6 || ^3.0 || ^4.0 || ^5.0"
            },
            "suggest": {
                "symfony/var-dumper": "Pretty print complex values better with var-dumper available",
                "whoops/soap": "Formats errors as SOAP responses"
            },
            "type": "library",
            "extra": {
                "branch-alias": {
                    "dev-master": "2.6-dev"
                }
            },
            "autoload": {
                "psr-4": {
                    "Whoops\\": "src/Whoops/"
                }
            },
            "notification-url": "https://packagist.org/downloads/",
            "license": [
                "MIT"
            ],
            "authors": [
                {
                    "name": "Filipe Dobreira",
                    "homepage": "https://github.com/filp",
                    "role": "Developer"
                }
            ],
            "description": "php error handling for cool kids",
            "homepage": "https://filp.github.io/whoops/",
            "keywords": [
                "error",
                "exception",
                "handling",
                "library",
                "throwable",
                "whoops"
            ],
            "time": "2020-06-14T09:00:00+00:00"
        },
        {
            "name": "hamcrest/hamcrest-php",
            "version": "v2.0.0",
            "source": {
                "type": "git",
                "url": "https://github.com/hamcrest/hamcrest-php.git",
                "reference": "776503d3a8e85d4f9a1148614f95b7a608b046ad"
            },
            "dist": {
                "type": "zip",
                "url": "https://api.github.com/repos/hamcrest/hamcrest-php/zipball/776503d3a8e85d4f9a1148614f95b7a608b046ad",
                "reference": "776503d3a8e85d4f9a1148614f95b7a608b046ad",
                "shasum": ""
            },
            "require": {
                "php": "^5.3|^7.0"
            },
            "replace": {
                "cordoval/hamcrest-php": "*",
                "davedevelopment/hamcrest-php": "*",
                "kodova/hamcrest-php": "*"
            },
            "require-dev": {
                "phpunit/php-file-iterator": "1.3.3",
                "phpunit/phpunit": "~4.0",
                "satooshi/php-coveralls": "^1.0"
            },
            "type": "library",
            "extra": {
                "branch-alias": {
                    "dev-master": "2.0-dev"
                }
            },
            "autoload": {
                "classmap": [
                    "hamcrest"
                ]
            },
            "notification-url": "https://packagist.org/downloads/",
            "license": [
                "BSD"
            ],
            "description": "This is the PHP port of Hamcrest Matchers",
            "keywords": [
                "test"
            ],
            "time": "2016-01-20T08:20:44+00:00"
        },
        {
            "name": "laravel/dusk",
            "version": "v5.11.0",
            "source": {
                "type": "git",
                "url": "https://github.com/laravel/dusk.git",
                "reference": "e07cc46a1e39767739e8197189780b4c2639806d"
            },
            "dist": {
                "type": "zip",
                "url": "https://api.github.com/repos/laravel/dusk/zipball/e07cc46a1e39767739e8197189780b4c2639806d",
                "reference": "e07cc46a1e39767739e8197189780b4c2639806d",
                "shasum": ""
            },
            "require": {
                "ext-json": "*",
                "ext-zip": "*",
                "illuminate/console": "~5.7.0|~5.8.0|^6.0|^7.0",
                "illuminate/support": "~5.7.0|~5.8.0|^6.0|^7.0",
                "nesbot/carbon": "^1.20|^2.0",
                "php": ">=7.1.0",
                "php-webdriver/webdriver": "^1.8.1",
                "symfony/console": "^4.0|^5.0",
                "symfony/finder": "^4.0|^5.0",
                "symfony/process": "^4.0|^5.0",
                "vlucas/phpdotenv": "^2.2|^3.0|^4.0"
            },
            "require-dev": {
                "mockery/mockery": "^1.0",
                "phpunit/phpunit": "^7.5|^8.0"
            },
            "suggest": {
                "ext-pcntl": "Used to gracefully terminate Dusk when tests are running."
            },
            "type": "library",
            "extra": {
                "branch-alias": {
                    "dev-master": "5.0-dev"
                },
                "laravel": {
                    "providers": [
                        "Laravel\\Dusk\\DuskServiceProvider"
                    ]
                }
            },
            "autoload": {
                "psr-4": {
                    "Laravel\\Dusk\\": "src/"
                }
            },
            "notification-url": "https://packagist.org/downloads/",
            "license": [
                "MIT"
            ],
            "authors": [
                {
                    "name": "Taylor Otwell",
                    "email": "taylor@laravel.com"
                }
            ],
            "description": "Laravel Dusk provides simple end-to-end testing and browser automation.",
            "keywords": [
                "laravel",
                "testing",
                "webdriver"
            ],
            "time": "2020-03-24T16:21:49+00:00"
        },
        {
            "name": "laravelcollective/html",
            "version": "v6.1.2",
            "source": {
                "type": "git",
                "url": "https://github.com/LaravelCollective/html.git",
                "reference": "5ef9a3c9ae2423fe5618996f3cde375d461a3fc6"
            },
            "dist": {
                "type": "zip",
                "url": "https://api.github.com/repos/LaravelCollective/html/zipball/5ef9a3c9ae2423fe5618996f3cde375d461a3fc6",
                "reference": "5ef9a3c9ae2423fe5618996f3cde375d461a3fc6",
                "shasum": ""
            },
            "require": {
                "illuminate/http": "^6.0|^7.0",
                "illuminate/routing": "^6.0|^7.0",
                "illuminate/session": "^6.0|^7.0",
                "illuminate/support": "^6.0|^7.0",
                "illuminate/view": "^6.0|^7.0",
                "php": ">=7.2.5"
            },
            "require-dev": {
                "illuminate/database": "^6.0|^7.0",
                "mockery/mockery": "~1.0",
                "phpunit/phpunit": "~7.1"
            },
            "type": "library",
            "extra": {
                "branch-alias": {
                    "dev-master": "6.0-dev"
                },
                "laravel": {
                    "providers": [
                        "Collective\\Html\\HtmlServiceProvider"
                    ],
                    "aliases": {
                        "Form": "Collective\\Html\\FormFacade",
                        "Html": "Collective\\Html\\HtmlFacade"
                    }
                }
            },
            "autoload": {
                "psr-4": {
                    "Collective\\Html\\": "src/"
                },
                "files": [
                    "src/helpers.php"
                ]
            },
            "notification-url": "https://packagist.org/downloads/",
            "license": [
                "MIT"
            ],
            "authors": [
                {
                    "name": "Adam Engebretson",
                    "email": "adam@laravelcollective.com"
                },
                {
                    "name": "Taylor Otwell",
                    "email": "taylorotwell@gmail.com"
                }
            ],
            "description": "HTML and Form Builders for the Laravel Framework",
            "homepage": "https://laravelcollective.com",
            "time": "2020-05-19T18:02:16+00:00"
        },
        {
            "name": "maximebf/debugbar",
            "version": "v1.16.3",
            "source": {
                "type": "git",
                "url": "https://github.com/maximebf/php-debugbar.git",
                "reference": "1a1605b8e9bacb34cc0c6278206d699772e1d372"
            },
            "dist": {
                "type": "zip",
                "url": "https://api.github.com/repos/maximebf/php-debugbar/zipball/1a1605b8e9bacb34cc0c6278206d699772e1d372",
                "reference": "1a1605b8e9bacb34cc0c6278206d699772e1d372",
                "shasum": ""
            },
            "require": {
                "php": "^7.1",
                "psr/log": "^1.0",
                "symfony/var-dumper": "^2.6|^3|^4|^5"
            },
            "require-dev": {
                "phpunit/phpunit": "^5"
            },
            "suggest": {
                "kriswallsmith/assetic": "The best way to manage assets",
                "monolog/monolog": "Log using Monolog",
                "predis/predis": "Redis storage"
            },
            "type": "library",
            "extra": {
                "branch-alias": {
                    "dev-master": "1.16-dev"
                }
            },
            "autoload": {
                "psr-4": {
                    "DebugBar\\": "src/DebugBar/"
                }
            },
            "notification-url": "https://packagist.org/downloads/",
            "license": [
                "MIT"
            ],
            "authors": [
                {
                    "name": "Maxime Bouroumeau-Fuseau",
                    "email": "maxime.bouroumeau@gmail.com",
                    "homepage": "http://maximebf.com"
                },
                {
                    "name": "Barry vd. Heuvel",
                    "email": "barryvdh@gmail.com"
                }
            ],
            "description": "Debug bar in the browser for php application",
            "homepage": "https://github.com/maximebf/php-debugbar",
            "keywords": [
                "debug",
                "debugbar"
            ],
            "time": "2020-05-06T07:06:27+00:00"
        },
        {
            "name": "mockery/mockery",
            "version": "1.3.1",
            "source": {
                "type": "git",
                "url": "https://github.com/mockery/mockery.git",
                "reference": "f69bbde7d7a75d6b2862d9ca8fab1cd28014b4be"
            },
            "dist": {
                "type": "zip",
                "url": "https://api.github.com/repos/mockery/mockery/zipball/f69bbde7d7a75d6b2862d9ca8fab1cd28014b4be",
                "reference": "f69bbde7d7a75d6b2862d9ca8fab1cd28014b4be",
                "shasum": ""
            },
            "require": {
                "hamcrest/hamcrest-php": "~2.0",
                "lib-pcre": ">=7.0",
                "php": ">=5.6.0"
            },
            "require-dev": {
                "phpunit/phpunit": "~5.7.10|~6.5|~7.0|~8.0"
            },
            "type": "library",
            "extra": {
                "branch-alias": {
                    "dev-master": "1.3.x-dev"
                }
            },
            "autoload": {
                "psr-0": {
                    "Mockery": "library/"
                }
            },
            "notification-url": "https://packagist.org/downloads/",
            "license": [
                "BSD-3-Clause"
            ],
            "authors": [
                {
                    "name": "Pádraic Brady",
                    "email": "padraic.brady@gmail.com",
                    "homepage": "http://blog.astrumfutura.com"
                },
                {
                    "name": "Dave Marshall",
                    "email": "dave.marshall@atstsolutions.co.uk",
                    "homepage": "http://davedevelopment.co.uk"
                }
            ],
            "description": "Mockery is a simple yet flexible PHP mock object framework",
            "homepage": "https://github.com/mockery/mockery",
            "keywords": [
                "BDD",
                "TDD",
                "library",
                "mock",
                "mock objects",
                "mockery",
                "stub",
                "test",
                "test double",
                "testing"
            ],
            "time": "2019-12-26T09:49:15+00:00"
        },
        {
            "name": "myclabs/deep-copy",
            "version": "1.9.5",
            "source": {
                "type": "git",
                "url": "https://github.com/myclabs/DeepCopy.git",
                "reference": "b2c28789e80a97badd14145fda39b545d83ca3ef"
            },
            "dist": {
                "type": "zip",
                "url": "https://api.github.com/repos/myclabs/DeepCopy/zipball/b2c28789e80a97badd14145fda39b545d83ca3ef",
                "reference": "b2c28789e80a97badd14145fda39b545d83ca3ef",
                "shasum": ""
            },
            "require": {
                "php": "^7.1"
            },
            "replace": {
                "myclabs/deep-copy": "self.version"
            },
            "require-dev": {
                "doctrine/collections": "^1.0",
                "doctrine/common": "^2.6",
                "phpunit/phpunit": "^7.1"
            },
            "type": "library",
            "autoload": {
                "psr-4": {
                    "DeepCopy\\": "src/DeepCopy/"
                },
                "files": [
                    "src/DeepCopy/deep_copy.php"
                ]
            },
            "notification-url": "https://packagist.org/downloads/",
            "license": [
                "MIT"
            ],
            "description": "Create deep copies (clones) of your objects",
            "keywords": [
                "clone",
                "copy",
                "duplicate",
                "object",
                "object graph"
            ],
            "time": "2020-01-17T21:11:47+00:00"
        },
        {
            "name": "nunomaduro/collision",
            "version": "v2.1.1",
            "source": {
                "type": "git",
                "url": "https://github.com/nunomaduro/collision.git",
                "reference": "b5feb0c0d92978ec7169232ce5d70d6da6b29f63"
            },
            "dist": {
                "type": "zip",
                "url": "https://api.github.com/repos/nunomaduro/collision/zipball/b5feb0c0d92978ec7169232ce5d70d6da6b29f63",
                "reference": "b5feb0c0d92978ec7169232ce5d70d6da6b29f63",
                "shasum": ""
            },
            "require": {
                "filp/whoops": "^2.1.4",
                "jakub-onderka/php-console-highlighter": "0.3.*|0.4.*",
                "php": "^7.1",
                "symfony/console": "~2.8|~3.3|~4.0"
            },
            "require-dev": {
                "laravel/framework": "5.7.*",
                "nunomaduro/larastan": "^0.3.0",
                "phpstan/phpstan": "^0.10",
                "phpunit/phpunit": "~7.3"
            },
            "type": "library",
            "extra": {
                "laravel": {
                    "providers": [
                        "NunoMaduro\\Collision\\Adapters\\Laravel\\CollisionServiceProvider"
                    ]
                }
            },
            "autoload": {
                "psr-4": {
                    "NunoMaduro\\Collision\\": "src/"
                }
            },
            "notification-url": "https://packagist.org/downloads/",
            "license": [
                "MIT"
            ],
            "authors": [
                {
                    "name": "Nuno Maduro",
                    "email": "enunomaduro@gmail.com"
                }
            ],
            "description": "Cli error handling for console/command-line PHP applications.",
            "keywords": [
                "artisan",
                "cli",
                "command-line",
                "console",
                "error",
                "handling",
                "laravel",
                "laravel-zero",
                "php",
                "symfony"
            ],
            "time": "2018-11-21T21:40:54+00:00"
        },
        {
            "name": "phar-io/manifest",
            "version": "1.0.3",
            "source": {
                "type": "git",
                "url": "https://github.com/phar-io/manifest.git",
                "reference": "7761fcacf03b4d4f16e7ccb606d4879ca431fcf4"
            },
            "dist": {
                "type": "zip",
                "url": "https://api.github.com/repos/phar-io/manifest/zipball/7761fcacf03b4d4f16e7ccb606d4879ca431fcf4",
                "reference": "7761fcacf03b4d4f16e7ccb606d4879ca431fcf4",
                "shasum": ""
            },
            "require": {
                "ext-dom": "*",
                "ext-phar": "*",
                "phar-io/version": "^2.0",
                "php": "^5.6 || ^7.0"
            },
            "type": "library",
            "extra": {
                "branch-alias": {
                    "dev-master": "1.0.x-dev"
                }
            },
            "autoload": {
                "classmap": [
                    "src/"
                ]
            },
            "notification-url": "https://packagist.org/downloads/",
            "license": [
                "BSD-3-Clause"
            ],
            "authors": [
                {
                    "name": "Arne Blankerts",
                    "email": "arne@blankerts.de",
                    "role": "Developer"
                },
                {
                    "name": "Sebastian Heuer",
                    "email": "sebastian@phpeople.de",
                    "role": "Developer"
                },
                {
                    "name": "Sebastian Bergmann",
                    "email": "sebastian@phpunit.de",
                    "role": "Developer"
                }
            ],
            "description": "Component for reading phar.io manifest information from a PHP Archive (PHAR)",
            "time": "2018-07-08T19:23:20+00:00"
        },
        {
            "name": "phar-io/version",
            "version": "2.0.1",
            "source": {
                "type": "git",
                "url": "https://github.com/phar-io/version.git",
                "reference": "45a2ec53a73c70ce41d55cedef9063630abaf1b6"
            },
            "dist": {
                "type": "zip",
                "url": "https://api.github.com/repos/phar-io/version/zipball/45a2ec53a73c70ce41d55cedef9063630abaf1b6",
                "reference": "45a2ec53a73c70ce41d55cedef9063630abaf1b6",
                "shasum": ""
            },
            "require": {
                "php": "^5.6 || ^7.0"
            },
            "type": "library",
            "autoload": {
                "classmap": [
                    "src/"
                ]
            },
            "notification-url": "https://packagist.org/downloads/",
            "license": [
                "BSD-3-Clause"
            ],
            "authors": [
                {
                    "name": "Arne Blankerts",
                    "email": "arne@blankerts.de",
                    "role": "Developer"
                },
                {
                    "name": "Sebastian Heuer",
                    "email": "sebastian@phpeople.de",
                    "role": "Developer"
                },
                {
                    "name": "Sebastian Bergmann",
                    "email": "sebastian@phpunit.de",
                    "role": "Developer"
                }
            ],
            "description": "Library for handling version information and constraints",
            "time": "2018-07-08T19:19:57+00:00"
        },
        {
            "name": "php-webdriver/webdriver",
            "version": "1.8.2",
            "source": {
                "type": "git",
                "url": "https://github.com/php-webdriver/php-webdriver.git",
                "reference": "3308a70be084d6d7fd1ee5787b4c2e6eb4b70aab"
            },
            "dist": {
                "type": "zip",
                "url": "https://api.github.com/repos/php-webdriver/php-webdriver/zipball/3308a70be084d6d7fd1ee5787b4c2e6eb4b70aab",
                "reference": "3308a70be084d6d7fd1ee5787b4c2e6eb4b70aab",
                "shasum": ""
            },
            "require": {
                "ext-curl": "*",
                "ext-json": "*",
                "ext-zip": "*",
                "php": "^5.6 || ~7.0",
                "symfony/polyfill-mbstring": "^1.12",
                "symfony/process": "^2.8 || ^3.1 || ^4.0 || ^5.0"
            },
            "require-dev": {
                "friendsofphp/php-cs-fixer": "^2.0",
                "jakub-onderka/php-parallel-lint": "^1.0",
                "php-coveralls/php-coveralls": "^2.0",
                "php-mock/php-mock-phpunit": "^1.1",
                "phpunit/phpunit": "^5.7",
                "sebastian/environment": "^1.3.4 || ^2.0 || ^3.0",
                "sminnee/phpunit-mock-objects": "^3.4",
                "squizlabs/php_codesniffer": "^3.5",
                "symfony/var-dumper": "^3.3 || ^4.0 || ^5.0"
            },
            "suggest": {
                "ext-SimpleXML": "For Firefox profile creation"
            },
            "type": "library",
            "extra": {
                "branch-alias": {
                    "dev-master": "1.8.x-dev"
                }
            },
            "autoload": {
                "psr-4": {
                    "Facebook\\WebDriver\\": "lib/"
                },
                "files": [
                    "lib/Exception/TimeoutException.php"
                ]
            },
            "notification-url": "https://packagist.org/downloads/",
            "license": [
                "MIT"
            ],
            "description": "A PHP client for Selenium WebDriver. Previously facebook/webdriver.",
            "homepage": "https://github.com/php-webdriver/php-webdriver",
            "keywords": [
                "Chromedriver",
                "geckodriver",
                "php",
                "selenium",
                "webdriver"
            ],
            "time": "2020-03-04T14:40:12+00:00"
        },
        {
            "name": "phpdocumentor/reflection-common",
            "version": "2.1.0",
            "source": {
                "type": "git",
                "url": "https://github.com/phpDocumentor/ReflectionCommon.git",
                "reference": "6568f4687e5b41b054365f9ae03fcb1ed5f2069b"
            },
            "dist": {
                "type": "zip",
                "url": "https://api.github.com/repos/phpDocumentor/ReflectionCommon/zipball/6568f4687e5b41b054365f9ae03fcb1ed5f2069b",
                "reference": "6568f4687e5b41b054365f9ae03fcb1ed5f2069b",
                "shasum": ""
            },
            "require": {
                "php": ">=7.1"
            },
            "type": "library",
            "extra": {
                "branch-alias": {
                    "dev-master": "2.x-dev"
                }
            },
            "autoload": {
                "psr-4": {
                    "phpDocumentor\\Reflection\\": "src/"
                }
            },
            "notification-url": "https://packagist.org/downloads/",
            "license": [
                "MIT"
            ],
            "authors": [
                {
                    "name": "Jaap van Otterdijk",
                    "email": "opensource@ijaap.nl"
                }
            ],
            "description": "Common reflection classes used by phpdocumentor to reflect the code structure",
            "homepage": "http://www.phpdoc.org",
            "keywords": [
                "FQSEN",
                "phpDocumentor",
                "phpdoc",
                "reflection",
                "static analysis"
            ],
            "time": "2020-04-27T09:25:28+00:00"
        },
        {
            "name": "phpdocumentor/reflection-docblock",
            "version": "5.1.0",
            "source": {
                "type": "git",
                "url": "https://github.com/phpDocumentor/ReflectionDocBlock.git",
                "reference": "cd72d394ca794d3466a3b2fc09d5a6c1dc86b47e"
            },
            "dist": {
                "type": "zip",
                "url": "https://api.github.com/repos/phpDocumentor/ReflectionDocBlock/zipball/cd72d394ca794d3466a3b2fc09d5a6c1dc86b47e",
                "reference": "cd72d394ca794d3466a3b2fc09d5a6c1dc86b47e",
                "shasum": ""
            },
            "require": {
                "ext-filter": "^7.1",
                "php": "^7.2",
                "phpdocumentor/reflection-common": "^2.0",
                "phpdocumentor/type-resolver": "^1.0",
                "webmozart/assert": "^1"
            },
            "require-dev": {
                "doctrine/instantiator": "^1",
                "mockery/mockery": "^1"
            },
            "type": "library",
            "extra": {
                "branch-alias": {
                    "dev-master": "5.x-dev"
                }
            },
            "autoload": {
                "psr-4": {
                    "phpDocumentor\\Reflection\\": "src"
                }
            },
            "notification-url": "https://packagist.org/downloads/",
            "license": [
                "MIT"
            ],
            "authors": [
                {
                    "name": "Mike van Riel",
                    "email": "me@mikevanriel.com"
                },
                {
                    "name": "Jaap van Otterdijk",
                    "email": "account@ijaap.nl"
                }
            ],
            "description": "With this component, a library can provide support for annotations via DocBlocks or otherwise retrieve information that is embedded in a DocBlock.",
            "time": "2020-02-22T12:28:44+00:00"
        },
        {
            "name": "phpdocumentor/type-resolver",
            "version": "1.1.0",
            "source": {
                "type": "git",
                "url": "https://github.com/phpDocumentor/TypeResolver.git",
                "reference": "7462d5f123dfc080dfdf26897032a6513644fc95"
            },
            "dist": {
                "type": "zip",
                "url": "https://api.github.com/repos/phpDocumentor/TypeResolver/zipball/7462d5f123dfc080dfdf26897032a6513644fc95",
                "reference": "7462d5f123dfc080dfdf26897032a6513644fc95",
                "shasum": ""
            },
            "require": {
                "php": "^7.2",
                "phpdocumentor/reflection-common": "^2.0"
            },
            "require-dev": {
                "ext-tokenizer": "^7.2",
                "mockery/mockery": "~1"
            },
            "type": "library",
            "extra": {
                "branch-alias": {
                    "dev-master": "1.x-dev"
                }
            },
            "autoload": {
                "psr-4": {
                    "phpDocumentor\\Reflection\\": "src"
                }
            },
            "notification-url": "https://packagist.org/downloads/",
            "license": [
                "MIT"
            ],
            "authors": [
                {
                    "name": "Mike van Riel",
                    "email": "me@mikevanriel.com"
                }
            ],
            "description": "A PSR-5 based resolver of Class names, Types and Structural Element Names",
            "time": "2020-02-18T18:59:58+00:00"
        },
        {
            "name": "phpspec/prophecy",
            "version": "v1.10.3",
            "source": {
                "type": "git",
                "url": "https://github.com/phpspec/prophecy.git",
                "reference": "451c3cd1418cf640de218914901e51b064abb093"
            },
            "dist": {
                "type": "zip",
                "url": "https://api.github.com/repos/phpspec/prophecy/zipball/451c3cd1418cf640de218914901e51b064abb093",
                "reference": "451c3cd1418cf640de218914901e51b064abb093",
                "shasum": ""
            },
            "require": {
                "doctrine/instantiator": "^1.0.2",
                "php": "^5.3|^7.0",
                "phpdocumentor/reflection-docblock": "^2.0|^3.0.2|^4.0|^5.0",
                "sebastian/comparator": "^1.2.3|^2.0|^3.0|^4.0",
                "sebastian/recursion-context": "^1.0|^2.0|^3.0|^4.0"
            },
            "require-dev": {
                "phpspec/phpspec": "^2.5 || ^3.2",
                "phpunit/phpunit": "^4.8.35 || ^5.7 || ^6.5 || ^7.1"
            },
            "type": "library",
            "extra": {
                "branch-alias": {
                    "dev-master": "1.10.x-dev"
                }
            },
            "autoload": {
                "psr-4": {
                    "Prophecy\\": "src/Prophecy"
                }
            },
            "notification-url": "https://packagist.org/downloads/",
            "license": [
                "MIT"
            ],
            "authors": [
                {
                    "name": "Konstantin Kudryashov",
                    "email": "ever.zet@gmail.com",
                    "homepage": "http://everzet.com"
                },
                {
                    "name": "Marcello Duarte",
                    "email": "marcello.duarte@gmail.com"
                }
            ],
            "description": "Highly opinionated mocking framework for PHP 5.3+",
            "homepage": "https://github.com/phpspec/prophecy",
            "keywords": [
                "Double",
                "Dummy",
                "fake",
                "mock",
                "spy",
                "stub"
            ],
            "time": "2020-03-05T15:02:03+00:00"
        },
        {
            "name": "phpunit/php-code-coverage",
            "version": "6.1.4",
            "source": {
                "type": "git",
                "url": "https://github.com/sebastianbergmann/php-code-coverage.git",
                "reference": "807e6013b00af69b6c5d9ceb4282d0393dbb9d8d"
            },
            "dist": {
                "type": "zip",
                "url": "https://api.github.com/repos/sebastianbergmann/php-code-coverage/zipball/807e6013b00af69b6c5d9ceb4282d0393dbb9d8d",
                "reference": "807e6013b00af69b6c5d9ceb4282d0393dbb9d8d",
                "shasum": ""
            },
            "require": {
                "ext-dom": "*",
                "ext-xmlwriter": "*",
                "php": "^7.1",
                "phpunit/php-file-iterator": "^2.0",
                "phpunit/php-text-template": "^1.2.1",
                "phpunit/php-token-stream": "^3.0",
                "sebastian/code-unit-reverse-lookup": "^1.0.1",
                "sebastian/environment": "^3.1 || ^4.0",
                "sebastian/version": "^2.0.1",
                "theseer/tokenizer": "^1.1"
            },
            "require-dev": {
                "phpunit/phpunit": "^7.0"
            },
            "suggest": {
                "ext-xdebug": "^2.6.0"
            },
            "type": "library",
            "extra": {
                "branch-alias": {
                    "dev-master": "6.1-dev"
                }
            },
            "autoload": {
                "classmap": [
                    "src/"
                ]
            },
            "notification-url": "https://packagist.org/downloads/",
            "license": [
                "BSD-3-Clause"
            ],
            "authors": [
                {
                    "name": "Sebastian Bergmann",
                    "email": "sebastian@phpunit.de",
                    "role": "lead"
                }
            ],
            "description": "Library that provides collection, processing, and rendering functionality for PHP code coverage information.",
            "homepage": "https://github.com/sebastianbergmann/php-code-coverage",
            "keywords": [
                "coverage",
                "testing",
                "xunit"
            ],
            "time": "2018-10-31T16:06:48+00:00"
        },
        {
            "name": "phpunit/php-file-iterator",
            "version": "2.0.2",
            "source": {
                "type": "git",
                "url": "https://github.com/sebastianbergmann/php-file-iterator.git",
                "reference": "050bedf145a257b1ff02746c31894800e5122946"
            },
            "dist": {
                "type": "zip",
                "url": "https://api.github.com/repos/sebastianbergmann/php-file-iterator/zipball/050bedf145a257b1ff02746c31894800e5122946",
                "reference": "050bedf145a257b1ff02746c31894800e5122946",
                "shasum": ""
            },
            "require": {
                "php": "^7.1"
            },
            "require-dev": {
                "phpunit/phpunit": "^7.1"
            },
            "type": "library",
            "extra": {
                "branch-alias": {
                    "dev-master": "2.0.x-dev"
                }
            },
            "autoload": {
                "classmap": [
                    "src/"
                ]
            },
            "notification-url": "https://packagist.org/downloads/",
            "license": [
                "BSD-3-Clause"
            ],
            "authors": [
                {
                    "name": "Sebastian Bergmann",
                    "email": "sebastian@phpunit.de",
                    "role": "lead"
                }
            ],
            "description": "FilterIterator implementation that filters files based on a list of suffixes.",
            "homepage": "https://github.com/sebastianbergmann/php-file-iterator/",
            "keywords": [
                "filesystem",
                "iterator"
            ],
            "time": "2018-09-13T20:33:42+00:00"
        },
        {
            "name": "phpunit/php-text-template",
            "version": "1.2.1",
            "source": {
                "type": "git",
                "url": "https://github.com/sebastianbergmann/php-text-template.git",
                "reference": "31f8b717e51d9a2afca6c9f046f5d69fc27c8686"
            },
            "dist": {
                "type": "zip",
                "url": "https://api.github.com/repos/sebastianbergmann/php-text-template/zipball/31f8b717e51d9a2afca6c9f046f5d69fc27c8686",
                "reference": "31f8b717e51d9a2afca6c9f046f5d69fc27c8686",
                "shasum": ""
            },
            "require": {
                "php": ">=5.3.3"
            },
            "type": "library",
            "autoload": {
                "classmap": [
                    "src/"
                ]
            },
            "notification-url": "https://packagist.org/downloads/",
            "license": [
                "BSD-3-Clause"
            ],
            "authors": [
                {
                    "name": "Sebastian Bergmann",
                    "email": "sebastian@phpunit.de",
                    "role": "lead"
                }
            ],
            "description": "Simple template engine.",
            "homepage": "https://github.com/sebastianbergmann/php-text-template/",
            "keywords": [
                "template"
            ],
            "time": "2015-06-21T13:50:34+00:00"
        },
        {
            "name": "phpunit/php-timer",
            "version": "2.1.2",
            "source": {
                "type": "git",
                "url": "https://github.com/sebastianbergmann/php-timer.git",
                "reference": "1038454804406b0b5f5f520358e78c1c2f71501e"
            },
            "dist": {
                "type": "zip",
                "url": "https://api.github.com/repos/sebastianbergmann/php-timer/zipball/1038454804406b0b5f5f520358e78c1c2f71501e",
                "reference": "1038454804406b0b5f5f520358e78c1c2f71501e",
                "shasum": ""
            },
            "require": {
                "php": "^7.1"
            },
            "require-dev": {
                "phpunit/phpunit": "^7.0"
            },
            "type": "library",
            "extra": {
                "branch-alias": {
                    "dev-master": "2.1-dev"
                }
            },
            "autoload": {
                "classmap": [
                    "src/"
                ]
            },
            "notification-url": "https://packagist.org/downloads/",
            "license": [
                "BSD-3-Clause"
            ],
            "authors": [
                {
                    "name": "Sebastian Bergmann",
                    "email": "sebastian@phpunit.de",
                    "role": "lead"
                }
            ],
            "description": "Utility class for timing",
            "homepage": "https://github.com/sebastianbergmann/php-timer/",
            "keywords": [
                "timer"
            ],
            "time": "2019-06-07T04:22:29+00:00"
        },
        {
            "name": "phpunit/php-token-stream",
            "version": "3.1.1",
            "source": {
                "type": "git",
                "url": "https://github.com/sebastianbergmann/php-token-stream.git",
                "reference": "995192df77f63a59e47f025390d2d1fdf8f425ff"
            },
            "dist": {
                "type": "zip",
                "url": "https://api.github.com/repos/sebastianbergmann/php-token-stream/zipball/995192df77f63a59e47f025390d2d1fdf8f425ff",
                "reference": "995192df77f63a59e47f025390d2d1fdf8f425ff",
                "shasum": ""
            },
            "require": {
                "ext-tokenizer": "*",
                "php": "^7.1"
            },
            "require-dev": {
                "phpunit/phpunit": "^7.0"
            },
            "type": "library",
            "extra": {
                "branch-alias": {
                    "dev-master": "3.1-dev"
                }
            },
            "autoload": {
                "classmap": [
                    "src/"
                ]
            },
            "notification-url": "https://packagist.org/downloads/",
            "license": [
                "BSD-3-Clause"
            ],
            "authors": [
                {
                    "name": "Sebastian Bergmann",
                    "email": "sebastian@phpunit.de"
                }
            ],
            "description": "Wrapper around PHP's tokenizer extension.",
            "homepage": "https://github.com/sebastianbergmann/php-token-stream/",
            "keywords": [
                "tokenizer"
            ],
            "time": "2019-09-17T06:23:10+00:00"
        },
        {
            "name": "phpunit/phpunit",
            "version": "7.5.20",
            "source": {
                "type": "git",
                "url": "https://github.com/sebastianbergmann/phpunit.git",
                "reference": "9467db479d1b0487c99733bb1e7944d32deded2c"
            },
            "dist": {
                "type": "zip",
                "url": "https://api.github.com/repos/sebastianbergmann/phpunit/zipball/9467db479d1b0487c99733bb1e7944d32deded2c",
                "reference": "9467db479d1b0487c99733bb1e7944d32deded2c",
                "shasum": ""
            },
            "require": {
                "doctrine/instantiator": "^1.1",
                "ext-dom": "*",
                "ext-json": "*",
                "ext-libxml": "*",
                "ext-mbstring": "*",
                "ext-xml": "*",
                "myclabs/deep-copy": "^1.7",
                "phar-io/manifest": "^1.0.2",
                "phar-io/version": "^2.0",
                "php": "^7.1",
                "phpspec/prophecy": "^1.7",
                "phpunit/php-code-coverage": "^6.0.7",
                "phpunit/php-file-iterator": "^2.0.1",
                "phpunit/php-text-template": "^1.2.1",
                "phpunit/php-timer": "^2.1",
                "sebastian/comparator": "^3.0",
                "sebastian/diff": "^3.0",
                "sebastian/environment": "^4.0",
                "sebastian/exporter": "^3.1",
                "sebastian/global-state": "^2.0",
                "sebastian/object-enumerator": "^3.0.3",
                "sebastian/resource-operations": "^2.0",
                "sebastian/version": "^2.0.1"
            },
            "conflict": {
                "phpunit/phpunit-mock-objects": "*"
            },
            "require-dev": {
                "ext-pdo": "*"
            },
            "suggest": {
                "ext-soap": "*",
                "ext-xdebug": "*",
                "phpunit/php-invoker": "^2.0"
            },
            "bin": [
                "phpunit"
            ],
            "type": "library",
            "extra": {
                "branch-alias": {
                    "dev-master": "7.5-dev"
                }
            },
            "autoload": {
                "classmap": [
                    "src/"
                ]
            },
            "notification-url": "https://packagist.org/downloads/",
            "license": [
                "BSD-3-Clause"
            ],
            "authors": [
                {
                    "name": "Sebastian Bergmann",
                    "email": "sebastian@phpunit.de",
                    "role": "lead"
                }
            ],
            "description": "The PHP Unit Testing framework.",
            "homepage": "https://phpunit.de/",
            "keywords": [
                "phpunit",
                "testing",
                "xunit"
            ],
            "time": "2020-01-08T08:45:45+00:00"
        },
        {
            "name": "sebastian/code-unit-reverse-lookup",
            "version": "1.0.1",
            "source": {
                "type": "git",
                "url": "https://github.com/sebastianbergmann/code-unit-reverse-lookup.git",
                "reference": "4419fcdb5eabb9caa61a27c7a1db532a6b55dd18"
            },
            "dist": {
                "type": "zip",
                "url": "https://api.github.com/repos/sebastianbergmann/code-unit-reverse-lookup/zipball/4419fcdb5eabb9caa61a27c7a1db532a6b55dd18",
                "reference": "4419fcdb5eabb9caa61a27c7a1db532a6b55dd18",
                "shasum": ""
            },
            "require": {
                "php": "^5.6 || ^7.0"
            },
            "require-dev": {
                "phpunit/phpunit": "^5.7 || ^6.0"
            },
            "type": "library",
            "extra": {
                "branch-alias": {
                    "dev-master": "1.0.x-dev"
                }
            },
            "autoload": {
                "classmap": [
                    "src/"
                ]
            },
            "notification-url": "https://packagist.org/downloads/",
            "license": [
                "BSD-3-Clause"
            ],
            "authors": [
                {
                    "name": "Sebastian Bergmann",
                    "email": "sebastian@phpunit.de"
                }
            ],
            "description": "Looks up which function or method a line of code belongs to",
            "homepage": "https://github.com/sebastianbergmann/code-unit-reverse-lookup/",
            "time": "2017-03-04T06:30:41+00:00"
        },
        {
            "name": "sebastian/comparator",
            "version": "3.0.2",
            "source": {
                "type": "git",
                "url": "https://github.com/sebastianbergmann/comparator.git",
                "reference": "5de4fc177adf9bce8df98d8d141a7559d7ccf6da"
            },
            "dist": {
                "type": "zip",
                "url": "https://api.github.com/repos/sebastianbergmann/comparator/zipball/5de4fc177adf9bce8df98d8d141a7559d7ccf6da",
                "reference": "5de4fc177adf9bce8df98d8d141a7559d7ccf6da",
                "shasum": ""
            },
            "require": {
                "php": "^7.1",
                "sebastian/diff": "^3.0",
                "sebastian/exporter": "^3.1"
            },
            "require-dev": {
                "phpunit/phpunit": "^7.1"
            },
            "type": "library",
            "extra": {
                "branch-alias": {
                    "dev-master": "3.0-dev"
                }
            },
            "autoload": {
                "classmap": [
                    "src/"
                ]
            },
            "notification-url": "https://packagist.org/downloads/",
            "license": [
                "BSD-3-Clause"
            ],
            "authors": [
                {
                    "name": "Jeff Welch",
                    "email": "whatthejeff@gmail.com"
                },
                {
                    "name": "Volker Dusch",
                    "email": "github@wallbash.com"
                },
                {
                    "name": "Bernhard Schussek",
                    "email": "bschussek@2bepublished.at"
                },
                {
                    "name": "Sebastian Bergmann",
                    "email": "sebastian@phpunit.de"
                }
            ],
            "description": "Provides the functionality to compare PHP values for equality",
            "homepage": "https://github.com/sebastianbergmann/comparator",
            "keywords": [
                "comparator",
                "compare",
                "equality"
            ],
            "time": "2018-07-12T15:12:46+00:00"
        },
        {
            "name": "sebastian/diff",
            "version": "3.0.2",
            "source": {
                "type": "git",
                "url": "https://github.com/sebastianbergmann/diff.git",
                "reference": "720fcc7e9b5cf384ea68d9d930d480907a0c1a29"
            },
            "dist": {
                "type": "zip",
                "url": "https://api.github.com/repos/sebastianbergmann/diff/zipball/720fcc7e9b5cf384ea68d9d930d480907a0c1a29",
                "reference": "720fcc7e9b5cf384ea68d9d930d480907a0c1a29",
                "shasum": ""
            },
            "require": {
                "php": "^7.1"
            },
            "require-dev": {
                "phpunit/phpunit": "^7.5 || ^8.0",
                "symfony/process": "^2 || ^3.3 || ^4"
            },
            "type": "library",
            "extra": {
                "branch-alias": {
                    "dev-master": "3.0-dev"
                }
            },
            "autoload": {
                "classmap": [
                    "src/"
                ]
            },
            "notification-url": "https://packagist.org/downloads/",
            "license": [
                "BSD-3-Clause"
            ],
            "authors": [
                {
                    "name": "Kore Nordmann",
                    "email": "mail@kore-nordmann.de"
                },
                {
                    "name": "Sebastian Bergmann",
                    "email": "sebastian@phpunit.de"
                }
            ],
            "description": "Diff implementation",
            "homepage": "https://github.com/sebastianbergmann/diff",
            "keywords": [
                "diff",
                "udiff",
                "unidiff",
                "unified diff"
            ],
            "time": "2019-02-04T06:01:07+00:00"
        },
        {
            "name": "sebastian/environment",
            "version": "4.2.3",
            "source": {
                "type": "git",
                "url": "https://github.com/sebastianbergmann/environment.git",
                "reference": "464c90d7bdf5ad4e8a6aea15c091fec0603d4368"
            },
            "dist": {
                "type": "zip",
                "url": "https://api.github.com/repos/sebastianbergmann/environment/zipball/464c90d7bdf5ad4e8a6aea15c091fec0603d4368",
                "reference": "464c90d7bdf5ad4e8a6aea15c091fec0603d4368",
                "shasum": ""
            },
            "require": {
                "php": "^7.1"
            },
            "require-dev": {
                "phpunit/phpunit": "^7.5"
            },
            "suggest": {
                "ext-posix": "*"
            },
            "type": "library",
            "extra": {
                "branch-alias": {
                    "dev-master": "4.2-dev"
                }
            },
            "autoload": {
                "classmap": [
                    "src/"
                ]
            },
            "notification-url": "https://packagist.org/downloads/",
            "license": [
                "BSD-3-Clause"
            ],
            "authors": [
                {
                    "name": "Sebastian Bergmann",
                    "email": "sebastian@phpunit.de"
                }
            ],
            "description": "Provides functionality to handle HHVM/PHP environments",
            "homepage": "http://www.github.com/sebastianbergmann/environment",
            "keywords": [
                "Xdebug",
                "environment",
                "hhvm"
            ],
            "time": "2019-11-20T08:46:58+00:00"
        },
        {
            "name": "sebastian/exporter",
            "version": "3.1.2",
            "source": {
                "type": "git",
                "url": "https://github.com/sebastianbergmann/exporter.git",
                "reference": "68609e1261d215ea5b21b7987539cbfbe156ec3e"
            },
            "dist": {
                "type": "zip",
                "url": "https://api.github.com/repos/sebastianbergmann/exporter/zipball/68609e1261d215ea5b21b7987539cbfbe156ec3e",
                "reference": "68609e1261d215ea5b21b7987539cbfbe156ec3e",
                "shasum": ""
            },
            "require": {
                "php": "^7.0",
                "sebastian/recursion-context": "^3.0"
            },
            "require-dev": {
                "ext-mbstring": "*",
                "phpunit/phpunit": "^6.0"
            },
            "type": "library",
            "extra": {
                "branch-alias": {
                    "dev-master": "3.1.x-dev"
                }
            },
            "autoload": {
                "classmap": [
                    "src/"
                ]
            },
            "notification-url": "https://packagist.org/downloads/",
            "license": [
                "BSD-3-Clause"
            ],
            "authors": [
                {
                    "name": "Sebastian Bergmann",
                    "email": "sebastian@phpunit.de"
                },
                {
                    "name": "Jeff Welch",
                    "email": "whatthejeff@gmail.com"
                },
                {
                    "name": "Volker Dusch",
                    "email": "github@wallbash.com"
                },
                {
                    "name": "Adam Harvey",
                    "email": "aharvey@php.net"
                },
                {
                    "name": "Bernhard Schussek",
                    "email": "bschussek@gmail.com"
                }
            ],
            "description": "Provides the functionality to export PHP variables for visualization",
            "homepage": "http://www.github.com/sebastianbergmann/exporter",
            "keywords": [
                "export",
                "exporter"
            ],
            "time": "2019-09-14T09:02:43+00:00"
        },
        {
            "name": "sebastian/global-state",
            "version": "2.0.0",
            "source": {
                "type": "git",
                "url": "https://github.com/sebastianbergmann/global-state.git",
                "reference": "e8ba02eed7bbbb9e59e43dedd3dddeff4a56b0c4"
            },
            "dist": {
                "type": "zip",
                "url": "https://api.github.com/repos/sebastianbergmann/global-state/zipball/e8ba02eed7bbbb9e59e43dedd3dddeff4a56b0c4",
                "reference": "e8ba02eed7bbbb9e59e43dedd3dddeff4a56b0c4",
                "shasum": ""
            },
            "require": {
                "php": "^7.0"
            },
            "require-dev": {
                "phpunit/phpunit": "^6.0"
            },
            "suggest": {
                "ext-uopz": "*"
            },
            "type": "library",
            "extra": {
                "branch-alias": {
                    "dev-master": "2.0-dev"
                }
            },
            "autoload": {
                "classmap": [
                    "src/"
                ]
            },
            "notification-url": "https://packagist.org/downloads/",
            "license": [
                "BSD-3-Clause"
            ],
            "authors": [
                {
                    "name": "Sebastian Bergmann",
                    "email": "sebastian@phpunit.de"
                }
            ],
            "description": "Snapshotting of global state",
            "homepage": "http://www.github.com/sebastianbergmann/global-state",
            "keywords": [
                "global state"
            ],
            "time": "2017-04-27T15:39:26+00:00"
        },
        {
            "name": "sebastian/object-enumerator",
            "version": "3.0.3",
            "source": {
                "type": "git",
                "url": "https://github.com/sebastianbergmann/object-enumerator.git",
                "reference": "7cfd9e65d11ffb5af41198476395774d4c8a84c5"
            },
            "dist": {
                "type": "zip",
                "url": "https://api.github.com/repos/sebastianbergmann/object-enumerator/zipball/7cfd9e65d11ffb5af41198476395774d4c8a84c5",
                "reference": "7cfd9e65d11ffb5af41198476395774d4c8a84c5",
                "shasum": ""
            },
            "require": {
                "php": "^7.0",
                "sebastian/object-reflector": "^1.1.1",
                "sebastian/recursion-context": "^3.0"
            },
            "require-dev": {
                "phpunit/phpunit": "^6.0"
            },
            "type": "library",
            "extra": {
                "branch-alias": {
                    "dev-master": "3.0.x-dev"
                }
            },
            "autoload": {
                "classmap": [
                    "src/"
                ]
            },
            "notification-url": "https://packagist.org/downloads/",
            "license": [
                "BSD-3-Clause"
            ],
            "authors": [
                {
                    "name": "Sebastian Bergmann",
                    "email": "sebastian@phpunit.de"
                }
            ],
            "description": "Traverses array structures and object graphs to enumerate all referenced objects",
            "homepage": "https://github.com/sebastianbergmann/object-enumerator/",
            "time": "2017-08-03T12:35:26+00:00"
        },
        {
            "name": "sebastian/object-reflector",
            "version": "1.1.1",
            "source": {
                "type": "git",
                "url": "https://github.com/sebastianbergmann/object-reflector.git",
                "reference": "773f97c67f28de00d397be301821b06708fca0be"
            },
            "dist": {
                "type": "zip",
                "url": "https://api.github.com/repos/sebastianbergmann/object-reflector/zipball/773f97c67f28de00d397be301821b06708fca0be",
                "reference": "773f97c67f28de00d397be301821b06708fca0be",
                "shasum": ""
            },
            "require": {
                "php": "^7.0"
            },
            "require-dev": {
                "phpunit/phpunit": "^6.0"
            },
            "type": "library",
            "extra": {
                "branch-alias": {
                    "dev-master": "1.1-dev"
                }
            },
            "autoload": {
                "classmap": [
                    "src/"
                ]
            },
            "notification-url": "https://packagist.org/downloads/",
            "license": [
                "BSD-3-Clause"
            ],
            "authors": [
                {
                    "name": "Sebastian Bergmann",
                    "email": "sebastian@phpunit.de"
                }
            ],
            "description": "Allows reflection of object attributes, including inherited and non-public ones",
            "homepage": "https://github.com/sebastianbergmann/object-reflector/",
            "time": "2017-03-29T09:07:27+00:00"
        },
        {
            "name": "sebastian/recursion-context",
            "version": "3.0.0",
            "source": {
                "type": "git",
                "url": "https://github.com/sebastianbergmann/recursion-context.git",
                "reference": "5b0cd723502bac3b006cbf3dbf7a1e3fcefe4fa8"
            },
            "dist": {
                "type": "zip",
                "url": "https://api.github.com/repos/sebastianbergmann/recursion-context/zipball/5b0cd723502bac3b006cbf3dbf7a1e3fcefe4fa8",
                "reference": "5b0cd723502bac3b006cbf3dbf7a1e3fcefe4fa8",
                "shasum": ""
            },
            "require": {
                "php": "^7.0"
            },
            "require-dev": {
                "phpunit/phpunit": "^6.0"
            },
            "type": "library",
            "extra": {
                "branch-alias": {
                    "dev-master": "3.0.x-dev"
                }
            },
            "autoload": {
                "classmap": [
                    "src/"
                ]
            },
            "notification-url": "https://packagist.org/downloads/",
            "license": [
                "BSD-3-Clause"
            ],
            "authors": [
                {
                    "name": "Jeff Welch",
                    "email": "whatthejeff@gmail.com"
                },
                {
                    "name": "Sebastian Bergmann",
                    "email": "sebastian@phpunit.de"
                },
                {
                    "name": "Adam Harvey",
                    "email": "aharvey@php.net"
                }
            ],
            "description": "Provides functionality to recursively process PHP variables",
            "homepage": "http://www.github.com/sebastianbergmann/recursion-context",
            "time": "2017-03-03T06:23:57+00:00"
        },
        {
            "name": "sebastian/resource-operations",
            "version": "2.0.1",
            "source": {
                "type": "git",
                "url": "https://github.com/sebastianbergmann/resource-operations.git",
                "reference": "4d7a795d35b889bf80a0cc04e08d77cedfa917a9"
            },
            "dist": {
                "type": "zip",
                "url": "https://api.github.com/repos/sebastianbergmann/resource-operations/zipball/4d7a795d35b889bf80a0cc04e08d77cedfa917a9",
                "reference": "4d7a795d35b889bf80a0cc04e08d77cedfa917a9",
                "shasum": ""
            },
            "require": {
                "php": "^7.1"
            },
            "type": "library",
            "extra": {
                "branch-alias": {
                    "dev-master": "2.0-dev"
                }
            },
            "autoload": {
                "classmap": [
                    "src/"
                ]
            },
            "notification-url": "https://packagist.org/downloads/",
            "license": [
                "BSD-3-Clause"
            ],
            "authors": [
                {
                    "name": "Sebastian Bergmann",
                    "email": "sebastian@phpunit.de"
                }
            ],
            "description": "Provides a list of PHP built-in functions that operate on resources",
            "homepage": "https://www.github.com/sebastianbergmann/resource-operations",
            "time": "2018-10-04T04:07:39+00:00"
        },
        {
            "name": "sebastian/version",
            "version": "2.0.1",
            "source": {
                "type": "git",
                "url": "https://github.com/sebastianbergmann/version.git",
                "reference": "99732be0ddb3361e16ad77b68ba41efc8e979019"
            },
            "dist": {
                "type": "zip",
                "url": "https://api.github.com/repos/sebastianbergmann/version/zipball/99732be0ddb3361e16ad77b68ba41efc8e979019",
                "reference": "99732be0ddb3361e16ad77b68ba41efc8e979019",
                "shasum": ""
            },
            "require": {
                "php": ">=5.6"
            },
            "type": "library",
            "extra": {
                "branch-alias": {
                    "dev-master": "2.0.x-dev"
                }
            },
            "autoload": {
                "classmap": [
                    "src/"
                ]
            },
            "notification-url": "https://packagist.org/downloads/",
            "license": [
                "BSD-3-Clause"
            ],
            "authors": [
                {
                    "name": "Sebastian Bergmann",
                    "email": "sebastian@phpunit.de",
                    "role": "lead"
                }
            ],
            "description": "Library that helps with managing the version number of Git-hosted PHP projects",
            "homepage": "https://github.com/sebastianbergmann/version",
            "time": "2016-10-03T07:35:21+00:00"
        },
        {
            "name": "swagger-api/swagger-ui",
            "version": "v3.26.2",
            "source": {
                "type": "git",
                "url": "https://github.com/swagger-api/swagger-ui.git",
                "reference": "ae33deeaab47129844b89192d35762abf5cf80fb"
            },
            "dist": {
                "type": "zip",
                "url": "https://api.github.com/repos/swagger-api/swagger-ui/zipball/ae33deeaab47129844b89192d35762abf5cf80fb",
                "reference": "ae33deeaab47129844b89192d35762abf5cf80fb",
                "shasum": ""
            },
            "type": "library",
            "notification-url": "https://packagist.org/downloads/",
            "license": [
                "Apache-2.0"
            ],
            "authors": [
                {
                    "name": "Anna Bodnia",
                    "email": "anna.bodnia@gmail.com"
                },
                {
                    "name": "Buu Nguyen",
                    "email": "buunguyen@gmail.com"
                },
                {
                    "name": "Josh Ponelat",
                    "email": "jponelat@gmail.com"
                },
                {
                    "name": "Kyle Shockey",
                    "email": "kyleshockey1@gmail.com"
                },
                {
                    "name": "Robert Barnwell",
                    "email": "robert@robertismy.name"
                },
                {
                    "name": "Sahar Jafari",
                    "email": "shr.jafari@gmail.com"
                }
            ],
            "description": " Swagger UI is a collection of HTML, Javascript, and CSS assets that dynamically generate beautiful documentation from a Swagger-compliant API.",
            "homepage": "http://swagger.io",
            "keywords": [
                "api",
                "documentation",
                "openapi",
                "specification",
                "swagger",
                "ui"
            ],
            "time": "2020-06-12T13:09:03+00:00"
        },
        {
            "name": "symfony/yaml",
            "version": "v4.4.10",
            "source": {
                "type": "git",
                "url": "https://github.com/symfony/yaml.git",
                "reference": "c2d2cc66e892322cfcc03f8f12f8340dbd7a3f8a"
            },
            "dist": {
                "type": "zip",
                "url": "https://api.github.com/repos/symfony/yaml/zipball/c2d2cc66e892322cfcc03f8f12f8340dbd7a3f8a",
                "reference": "c2d2cc66e892322cfcc03f8f12f8340dbd7a3f8a",
                "shasum": ""
            },
            "require": {
                "php": ">=7.1.3",
                "symfony/polyfill-ctype": "~1.8"
            },
            "conflict": {
                "symfony/console": "<3.4"
            },
            "require-dev": {
                "symfony/console": "^3.4|^4.0|^5.0"
            },
            "suggest": {
                "symfony/console": "For validating YAML files using the lint command"
            },
            "type": "library",
            "extra": {
                "branch-alias": {
                    "dev-master": "4.4-dev"
                }
            },
            "autoload": {
                "psr-4": {
                    "Symfony\\Component\\Yaml\\": ""
                },
                "exclude-from-classmap": [
                    "/Tests/"
                ]
            },
            "notification-url": "https://packagist.org/downloads/",
            "license": [
                "MIT"
            ],
            "authors": [
                {
                    "name": "Fabien Potencier",
                    "email": "fabien@symfony.com"
                },
                {
                    "name": "Symfony Community",
                    "homepage": "https://symfony.com/contributors"
                }
            ],
            "description": "Symfony Yaml Component",
            "homepage": "https://symfony.com",
            "funding": [
                {
                    "url": "https://symfony.com/sponsor",
                    "type": "custom"
                },
                {
                    "url": "https://github.com/fabpot",
                    "type": "github"
                },
                {
                    "url": "https://tidelift.com/funding/github/packagist/symfony/symfony",
                    "type": "tidelift"
                }
            ],
            "time": "2020-05-20T08:37:50+00:00"
        },
        {
            "name": "theseer/tokenizer",
            "version": "1.1.3",
            "source": {
                "type": "git",
                "url": "https://github.com/theseer/tokenizer.git",
                "reference": "11336f6f84e16a720dae9d8e6ed5019efa85a0f9"
            },
            "dist": {
                "type": "zip",
                "url": "https://api.github.com/repos/theseer/tokenizer/zipball/11336f6f84e16a720dae9d8e6ed5019efa85a0f9",
                "reference": "11336f6f84e16a720dae9d8e6ed5019efa85a0f9",
                "shasum": ""
            },
            "require": {
                "ext-dom": "*",
                "ext-tokenizer": "*",
                "ext-xmlwriter": "*",
                "php": "^7.0"
            },
            "type": "library",
            "autoload": {
                "classmap": [
                    "src/"
                ]
            },
            "notification-url": "https://packagist.org/downloads/",
            "license": [
                "BSD-3-Clause"
            ],
            "authors": [
                {
                    "name": "Arne Blankerts",
                    "email": "arne@blankerts.de",
                    "role": "Developer"
                }
            ],
            "description": "A small library for converting tokenized PHP source code into XML and potentially other formats",
            "time": "2019-06-13T22:48:21+00:00"
        },
        {
            "name": "webmozart/assert",
            "version": "1.8.0",
            "source": {
                "type": "git",
                "url": "https://github.com/webmozart/assert.git",
                "reference": "ab2cb0b3b559010b75981b1bdce728da3ee90ad6"
            },
            "dist": {
                "type": "zip",
                "url": "https://api.github.com/repos/webmozart/assert/zipball/ab2cb0b3b559010b75981b1bdce728da3ee90ad6",
                "reference": "ab2cb0b3b559010b75981b1bdce728da3ee90ad6",
                "shasum": ""
            },
            "require": {
                "php": "^5.3.3 || ^7.0",
                "symfony/polyfill-ctype": "^1.8"
            },
            "conflict": {
                "vimeo/psalm": "<3.9.1"
            },
            "require-dev": {
                "phpunit/phpunit": "^4.8.36 || ^7.5.13"
            },
            "type": "library",
            "autoload": {
                "psr-4": {
                    "Webmozart\\Assert\\": "src/"
                }
            },
            "notification-url": "https://packagist.org/downloads/",
            "license": [
                "MIT"
            ],
            "authors": [
                {
                    "name": "Bernhard Schussek",
                    "email": "bschussek@gmail.com"
                }
            ],
            "description": "Assertions to validate method input/output with nice error messages.",
            "keywords": [
                "assert",
                "check",
                "validate"
            ],
            "time": "2020-04-18T12:12:48+00:00"
        },
        {
            "name": "wildbit/postmark-php",
            "version": "2.11.0",
            "source": {
                "type": "git",
                "url": "https://github.com/wildbit/postmark-php.git",
                "reference": "dd738b4de6d7dc3d296a1a7bad8f0b26f9693410"
            },
            "dist": {
                "type": "zip",
                "url": "https://api.github.com/repos/wildbit/postmark-php/zipball/dd738b4de6d7dc3d296a1a7bad8f0b26f9693410",
                "reference": "dd738b4de6d7dc3d296a1a7bad8f0b26f9693410",
                "shasum": ""
            },
            "require": {
                "guzzlehttp/guzzle": "~6.0",
                "php": ">=5.5.0"
            },
            "require-dev": {
                "phpunit/phpunit": "4.4.0"
            },
            "type": "library",
            "autoload": {
                "psr-0": {
                    "Postmark\\": "src/"
                }
            },
            "notification-url": "https://packagist.org/downloads/",
            "license": [
                "MIT"
            ],
            "description": "The officially supported client for Postmark (http://postmarkapp.com)",
            "time": "2020-06-08T08:42:08+00:00"
        },
        {
            "name": "zircote/swagger-php",
            "version": "3.0.4",
            "source": {
                "type": "git",
                "url": "https://github.com/zircote/swagger-php.git",
                "reference": "fa47d62c22c95272625624fbf8109fa46ffac43b"
            },
            "dist": {
                "type": "zip",
                "url": "https://api.github.com/repos/zircote/swagger-php/zipball/fa47d62c22c95272625624fbf8109fa46ffac43b",
                "reference": "fa47d62c22c95272625624fbf8109fa46ffac43b",
                "shasum": ""
            },
            "require": {
                "doctrine/annotations": "*",
                "php": ">=7.2",
                "symfony/finder": ">=2.2",
                "symfony/yaml": ">=3.3"
            },
            "require-dev": {
                "phpunit/phpunit": ">=8",
                "squizlabs/php_codesniffer": ">=3.3",
                "zendframework/zend-form": "<2.8"
            },
            "bin": [
                "bin/openapi"
            ],
            "type": "library",
            "autoload": {
                "psr-4": {
                    "OpenApi\\": "src"
                },
                "files": [
                    "src/functions.php"
                ]
            },
            "notification-url": "https://packagist.org/downloads/",
            "license": [
                "Apache-2.0"
            ],
            "authors": [
                {
                    "name": "Robert Allen",
                    "email": "zircote@gmail.com",
                    "homepage": "http://www.zircote.com"
                },
                {
                    "name": "Bob Fanger",
                    "email": "bfanger@gmail.com",
                    "homepage": "http://bfanger.nl"
                }
            ],
            "description": "swagger-php - Generate interactive documentation for your RESTful API using phpdoc annotations",
            "homepage": "https://github.com/zircote/swagger-php/",
            "keywords": [
                "api",
                "json",
                "rest",
                "service discovery"
            ],
            "time": "2020-05-07T09:10:49+00:00"
        }
    ],
    "aliases": [],
    "minimum-stability": "dev",
    "stability-flags": {
        "webpatser/laravel-countries": 20
    },
    "prefer-stable": true,
    "prefer-lowest": false,
    "platform": {
        "php": ">=7.3",
        "ext-json": "*"
    },
    "platform-dev": [],
    "plugin-api-version": "1.1.0"
}<|MERGE_RESOLUTION|>--- conflicted
+++ resolved
@@ -4,11 +4,7 @@
         "Read more about it at https://getcomposer.org/doc/01-basic-usage.md#installing-dependencies",
         "This file is @generated automatically"
     ],
-<<<<<<< HEAD
-    "content-hash": "92303801b323e8ec67d40803e6b4127f",
-=======
     "content-hash": "6441fc634b3600e7099ae8c02d6230b0",
->>>>>>> 790b3ff6
     "packages": [
         {
             "name": "asgrim/ofxparser",
