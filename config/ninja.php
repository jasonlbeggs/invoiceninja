<?php

return [

    'video_urls' => [
        'all' => env('NINJA_VIDEOS_URL', 'https://www.youtube.com/channel/UCXAHcBvhW05PDtWYIq7WDFA/videos'),
        'custom_design' => env('NINJA_VIDEOS_CUSTOM_DESIGN_URL', 'https://www.youtube.com/watch?v=pXQ6jgiHodc'),
        'getting_started' => env('NINJA_VIDEOS_GETTING_STARTED_URL', 'https://www.youtube.com/watch?v=i7fqfi5HWeo'),
    ],

    // invoice locking feature
    'lock_sent_invoices' => env('LOCK_SENT_INVOICES'),

    // Marketing links
    'time_tracker_web_url' => env('TIME_TRACKER_WEB_URL', 'https://www.invoiceninja.com/time-tracker'),

    // Hosted plan coupons
    'coupon_50_off' => env('COUPON_50_OFF', false),
    'coupon_75_off' => env('COUPON_75_OFF', false),
    'coupon_free_year' => env('COUPON_FREE_YEAR', false),

    // data services
    'exchange_rates_url' => env('EXCHANGE_RATES_URL', 'https://api.fixer.io/latest'),
    'exchange_rates_base' => env('EXCHANGE_RATES_BASE', 'EUR'),

    // privacy policy
    'privacy_policy_url' => env('PRIVACY_POLICY_URL', ''),

<<<<<<< HEAD
=======
    // Google maps
    'google_maps_enabled' => env('GOOGLE_MAPS_ENABLED', true),
    'google_maps_api_key' => env('GOOGLE_MAPS_API_KEY', ''),

    // Voice commands
    'voice_commands' => [
        'app_id' => env('MSBOT_LUIS_APP_ID', 'ea1cda29-5994-47c4-8c25-2b58ae7ae7a8'),
        'subscription_key' => env('MSBOT_LUIS_SUBSCRIPTION_KEY'),
    ],

>>>>>>> 831e559c
];<|MERGE_RESOLUTION|>--- conflicted
+++ resolved
@@ -26,8 +26,6 @@
     // privacy policy
     'privacy_policy_url' => env('PRIVACY_POLICY_URL', ''),
 
-<<<<<<< HEAD
-=======
     // Google maps
     'google_maps_enabled' => env('GOOGLE_MAPS_ENABLED', true),
     'google_maps_api_key' => env('GOOGLE_MAPS_API_KEY', ''),
@@ -38,5 +36,4 @@
         'subscription_key' => env('MSBOT_LUIS_SUBSCRIPTION_KEY'),
     ],
 
->>>>>>> 831e559c
 ];