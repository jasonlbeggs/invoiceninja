<?php

use Illuminate\Database\Schema\Blueprint;
use Illuminate\Database\Migrations\Migration;

class AddQuotes extends Migration {

	/**
	 * Run the migrations.
	 *
	 * @return void
	 */
	public function up()
	{
		Schema::table('invoices', function($table)
		{
<<<<<<< HEAD
			$table->boolean('is_quote')->default(0);
=======
			$table->boolean('invoice_type_id')->default(0);
>>>>>>> abe5a836
			$table->unsignedInteger('quote_id')->nullable();
			$table->unsignedInteger('quote_invoice_id')->nullable();
		});
	}

	/**
	 * Reverse the migrations.
	 *
	 * @return void
	 */
	public function down()
	{
		Schema::table('invoices', function($table)
		{
			$table->dropColumn('invoice_type_id');
			$table->dropColumn('quote_id');
			$table->dropColumn('quote_invoice_id');
		});
	}

}<|MERGE_RESOLUTION|>--- conflicted
+++ resolved
@@ -14,11 +14,7 @@
 	{
 		Schema::table('invoices', function($table)
 		{
-<<<<<<< HEAD
-			$table->boolean('is_quote')->default(0);
-=======
 			$table->boolean('invoice_type_id')->default(0);
->>>>>>> abe5a836
 			$table->unsignedInteger('quote_id')->nullable();
 			$table->unsignedInteger('quote_invoice_id')->nullable();
 		});
