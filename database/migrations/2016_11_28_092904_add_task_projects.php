--- conflicted
+++ resolved
@@ -32,10 +32,7 @@
 
         Schema::table('tasks', function ($table) {
             $table->unsignedInteger('project_id')->nullable()->index();
-<<<<<<< HEAD
-=======
 
->>>>>>> 77b400ae
             if (Schema::hasColumn('tasks', 'description')) {
                 $table->text('description')->change();
             }
@@ -75,7 +72,7 @@
                 $table->boolean('is_public')->default(false);
             });
         }
-        
+
         DB::table('invoices')->update(['is_public' => true]);
     }
 
