<?php

use App\Models\Gateway;
use App\Utils\Ninja;
use Illuminate\Database\Eloquent\Model;
use Illuminate\Database\Migrations\Migration;
use Illuminate\Database\Schema\Blueprint;
use Illuminate\Support\Facades\Schema;

class StripeConnectGateway extends Migration
{
    /**
     * Run the migrations.
     *
     * @return void
     */
    public function up()
    {
        Model::unguard();

        $gateway = [
<<<<<<< HEAD
            'id' => 56,
            'name' => 'Stripe Connect',
            'provider' => 'StripeConnect',
            'sort_order' => 1,
            'key' => 'd14dd26a47cecc30fdd65700bfb67b34',
            'fields' => '{"apiKey":"", "publishableKey":""}'
=======
            'id' => 56, 
            'name' => 'Stripe Connect', 
            'provider' => 'StripeConnect', 
            'sort_order' => 1, 
            'key' => 'd14dd26a47cecc30fdd65700bfb67b34', 
            'fields' => '{"account_id":""}'
>>>>>>> 6a5059a2
        ];

        Gateway::create($gateway);

        if (Ninja::isNinja()) {
            Gateway::where('id', 20)->update(['visible' => 0]);
            Gateway::where('id', 56)->update(['visible' => 1]);
        }

<<<<<<< HEAD
        Model::reguard();
=======
>>>>>>> 6a5059a2
    }

    /**
     * Reverse the migrations.
     *
     * @return void
     */
    public function down()
    {
        //
    }
}<|MERGE_RESOLUTION|>--- conflicted
+++ resolved
@@ -19,21 +19,12 @@
         Model::unguard();
 
         $gateway = [
-<<<<<<< HEAD
-            'id' => 56,
-            'name' => 'Stripe Connect',
-            'provider' => 'StripeConnect',
-            'sort_order' => 1,
-            'key' => 'd14dd26a47cecc30fdd65700bfb67b34',
-            'fields' => '{"apiKey":"", "publishableKey":""}'
-=======
             'id' => 56, 
             'name' => 'Stripe Connect', 
             'provider' => 'StripeConnect', 
             'sort_order' => 1, 
             'key' => 'd14dd26a47cecc30fdd65700bfb67b34', 
             'fields' => '{"account_id":""}'
->>>>>>> 6a5059a2
         ];
 
         Gateway::create($gateway);
@@ -42,11 +33,6 @@
             Gateway::where('id', 20)->update(['visible' => 0]);
             Gateway::where('id', 56)->update(['visible' => 1]);
         }
-
-<<<<<<< HEAD
-        Model::reguard();
-=======
->>>>>>> 6a5059a2
     }
 
     /**
