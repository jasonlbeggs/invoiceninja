--- conflicted
+++ resolved
@@ -6,9 +6,8 @@
  *
  * @copyright Copyright (c) 2021. Invoice Ninja LLC (https://invoiceninja.com)
  *
- * @license https://www.elastic.co/licensing/elastic-license
+ * @license https://www.elastic.co/licensing/elastic-license 
  */
-
 namespace Database\Seeders;
 
 use App\Models\Gateway;
@@ -99,18 +98,14 @@
 
         Gateway::query()->update(['visible' => 0]);
 
-<<<<<<< HEAD
-        Gateway::whereIn('id', [1, 3, 7, 11, 15, 20, 39, 46, 55, 50, 57, 52, 58])->update(['visible' => 1]);
-=======
         Gateway::whereIn('id', [1,3,7,11,15,20,39,46,55,50,57,52,58,59])->update(['visible' => 1]);
->>>>>>> 76b307d2
 
         if (Ninja::isHosted()) {
             Gateway::whereIn('id', [20])->update(['visible' => 0]);
             Gateway::whereIn('id', [56])->update(['visible' => 1]);
             Gateway::whereIn('id', [49])->update(['visible' => 1]);
         }
-
+        
         Gateway::all()->each(function ($gateway) {
             $gateway->site_url = $gateway->getHelp();
             $gateway->save();
