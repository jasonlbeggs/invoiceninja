<?php

use App\Models\Currency;

class CurrenciesSeeder extends Seeder
{
    public function run()
    {
        Eloquent::unguard();

        // http://www.localeplanet.com/icu/currency.html
        $currencies = [
            ['name' => 'US Dollar', 'code' => 'USD', 'symbol' => '$', 'precision' => '2', 'thousand_separator' => ',', 'decimal_separator' => '.'],
            ['name' => 'British Pound', 'code' => 'GBP', 'symbol' => '£', 'precision' => '2', 'thousand_separator' => ',', 'decimal_separator' => '.'],
            ['name' => 'Euro', 'code' => 'EUR', 'symbol' => '€', 'precision' => '2', 'thousand_separator' => '.', 'decimal_separator' => ','],
            ['name' => 'South African Rand', 'code' => 'ZAR', 'symbol' => 'R', 'precision' => '2', 'thousand_separator' => ',', 'decimal_separator' => '.'],
            ['name' => 'Danish Krone', 'code' => 'DKK', 'symbol' => 'kr', 'precision' => '2', 'thousand_separator' => '.', 'decimal_separator' => ',', 'swap_currency_symbol' => true],
            ['name' => 'Israeli Shekel', 'code' => 'ILS', 'symbol' => 'NIS ', 'precision' => '2', 'thousand_separator' => ',', 'decimal_separator' => '.'],
            ['name' => 'Swedish Krona', 'code' => 'SEK', 'symbol' => 'kr', 'precision' => '2', 'thousand_separator' => '.', 'decimal_separator' => ',', 'swap_currency_symbol' => true],
            ['name' => 'Kenyan Shilling', 'code' => 'KES', 'symbol' => 'KSh ', 'precision' => '2', 'thousand_separator' => ',', 'decimal_separator' => '.'],
            ['name' => 'Canadian Dollar', 'code' => 'CAD', 'symbol' => 'C$', 'precision' => '2', 'thousand_separator' => ',', 'decimal_separator' => '.'],
            ['name' => 'Philippine Peso', 'code' => 'PHP', 'symbol' => 'P ', 'precision' => '2', 'thousand_separator' => ',', 'decimal_separator' => '.'],
            ['name' => 'Indian Rupee', 'code' => 'INR', 'symbol' => 'Rs. ', 'precision' => '2', 'thousand_separator' => ',', 'decimal_separator' => '.'],
            ['name' => 'Australian Dollar', 'code' => 'AUD', 'symbol' => '$', 'precision' => '2', 'thousand_separator' => ',', 'decimal_separator' => '.'],
            ['name' => 'Singapore Dollar', 'code' => 'SGD', 'symbol' => '', 'precision' => '2', 'thousand_separator' => ',', 'decimal_separator' => '.'],
            ['name' => 'Norske Kroner', 'code' => 'NOK', 'symbol' => 'kr', 'precision' => '2', 'thousand_separator' => '.', 'decimal_separator' => ',', 'swap_currency_symbol' => true],
            ['name' => 'New Zealand Dollar', 'code' => 'NZD', 'symbol' => '$', 'precision' => '2', 'thousand_separator' => ',', 'decimal_separator' => '.'],
            ['name' => 'Vietnamese Dong', 'code' => 'VND', 'symbol' => '', 'precision' => '0', 'thousand_separator' => '.', 'decimal_separator' => ','],
            ['name' => 'Swiss Franc', 'code' => 'CHF', 'symbol' => '', 'precision' => '2', 'thousand_separator' => '\'', 'decimal_separator' => '.'],
            ['name' => 'Guatemalan Quetzal', 'code' => 'GTQ', 'symbol' => 'Q', 'precision' => '2', 'thousand_separator' => ',', 'decimal_separator' => '.'],
            ['name' => 'Malaysian Ringgit', 'code' => 'MYR', 'symbol' => 'RM', 'precision' => '2', 'thousand_separator' => ',', 'decimal_separator' => '.'],
            ['name' => 'Brazilian Real', 'code' => 'BRL', 'symbol' => 'R$', 'precision' => '2', 'thousand_separator' => '.', 'decimal_separator' => ','],
            ['name' => 'Thai Baht', 'code' => 'THB', 'symbol' => '', 'precision' => '2', 'thousand_separator' => ',', 'decimal_separator' => '.'],
            ['name' => 'Nigerian Naira', 'code' => 'NGN', 'symbol' => '', 'precision' => '2', 'thousand_separator' => ',', 'decimal_separator' => '.'],
            ['name' => 'Argentine Peso', 'code' => 'ARS', 'symbol' => '$', 'precision' => '2', 'thousand_separator' => '.', 'decimal_separator' => ','],
            ['name' => 'Bangladeshi Taka', 'code' => 'BDT', 'symbol' => 'Tk', 'precision' => '2', 'thousand_separator' => ',', 'decimal_separator' => '.'],
            ['name' => 'United Arab Emirates Dirham', 'code' => 'AED', 'symbol' => 'DH ', 'precision' => '2', 'thousand_separator' => ',', 'decimal_separator' => '.'],
            ['name' => 'Hong Kong Dollar', 'code' => 'HKD', 'symbol' => '', 'precision' => '2', 'thousand_separator' => ',', 'decimal_separator' => '.'],
            ['name' => 'Indonesian Rupiah', 'code' => 'IDR', 'symbol' => 'Rp', 'precision' => '2', 'thousand_separator' => ',', 'decimal_separator' => '.'],
            ['name' => 'Mexican Peso', 'code' => 'MXN', 'symbol' => '$', 'precision' => '2', 'thousand_separator' => ',', 'decimal_separator' => '.'],
            ['name' => 'Egyptian Pound', 'code' => 'EGP', 'symbol' => 'E£', 'precision' => '2', 'thousand_separator' => ',', 'decimal_separator' => '.'],
            ['name' => 'Colombian Peso', 'code' => 'COP', 'symbol' => '$', 'precision' => '2', 'thousand_separator' => '.', 'decimal_separator' => ','],
            ['name' => 'West African Franc', 'code' => 'XOF', 'symbol' => 'CFA ', 'precision' => '2', 'thousand_separator' => ',', 'decimal_separator' => '.'],
            ['name' => 'Chinese Renminbi', 'code' => 'CNY', 'symbol' => 'RMB ', 'precision' => '2', 'thousand_separator' => ',', 'decimal_separator' => '.'],
            ['name' => 'Rwandan Franc', 'code' => 'RWF', 'symbol' => 'RF ', 'precision' => '2', 'thousand_separator' => ',', 'decimal_separator' => '.'],
            ['name' => 'Tanzanian Shilling', 'code' => 'TZS', 'symbol' => 'TSh ', 'precision' => '2', 'thousand_separator' => ',', 'decimal_separator' => '.'],
            ['name' => 'Netherlands Antillean Guilder', 'code' => 'ANG', 'symbol' => '', 'precision' => '2', 'thousand_separator' => '.', 'decimal_separator' => ','],
            ['name' => 'Trinidad and Tobago Dollar', 'code' => 'TTD', 'symbol' => 'TT$', 'precision' => '2', 'thousand_separator' => ',', 'decimal_separator' => '.'],
            ['name' => 'East Caribbean Dollar', 'code' => 'XCD', 'symbol' => 'EC$', 'precision' => '2', 'thousand_separator' => ',', 'decimal_separator' => '.'],
            ['name' => 'Ghanaian Cedi', 'code' => 'GHS', 'symbol' => '', 'precision' => '2', 'thousand_separator' => ',', 'decimal_separator' => '.'],
            ['name' => 'Bulgarian Lev', 'code' => 'BGN', 'symbol' => '', 'precision' => '2', 'thousand_separator' => ' ', 'decimal_separator' => '.'],
            ['name' => 'Aruban Florin', 'code' => 'AWG', 'symbol' => 'Afl. ', 'precision' => '2', 'thousand_separator' => ' ', 'decimal_separator' => '.'],
            ['name' => 'Turkish Lira', 'code' => 'TRY', 'symbol' => 'TL ', 'precision' => '2', 'thousand_separator' => '.', 'decimal_separator' => ','],
            ['name' => 'Romanian New Leu', 'code' => 'RON', 'symbol' => '', 'precision' => '2', 'thousand_separator' => ',', 'decimal_separator' => '.'],
            ['name' => 'Croatian Kuna', 'code' => 'HRK', 'symbol' => 'kn', 'precision' => '2', 'thousand_separator' => '.', 'decimal_separator' => ','],
            ['name' => 'Saudi Riyal', 'code' => 'SAR', 'symbol' => '', 'precision' => '2', 'thousand_separator' => ',', 'decimal_separator' => '.'],
            ['name' => 'Japanese Yen', 'code' => 'JPY', 'symbol' => '¥', 'precision' => '0', 'thousand_separator' => ',', 'decimal_separator' => '.'],
            ['name' => 'Maldivian Rufiyaa', 'code' => 'MVR', 'symbol' => '', 'precision' => '2', 'thousand_separator' => ',', 'decimal_separator' => '.'],
            ['name' => 'Costa Rican Colón', 'code' => 'CRC', 'symbol' => '', 'precision' => '2', 'thousand_separator' => ',', 'decimal_separator' => '.'],
            ['name' => 'Pakistani Rupee', 'code' => 'PKR', 'symbol' => 'Rs ', 'precision' => '0', 'thousand_separator' => ',', 'decimal_separator' => '.'],
            ['name' => 'Polish Zloty', 'code' => 'PLN', 'symbol' => 'zł', 'precision' => '2', 'thousand_separator' => ' ', 'decimal_separator' => ',', 'swap_currency_symbol' => true],
            ['name' => 'Sri Lankan Rupee', 'code' => 'LKR', 'symbol' => 'LKR', 'precision' => '2', 'thousand_separator' => ',', 'decimal_separator' => '.', 'swap_currency_symbol' => true],
            ['name' => 'Czech Koruna', 'code' => 'CZK', 'symbol' => 'Kč', 'precision' => '2', 'thousand_separator' => ' ', 'decimal_separator' => ',', 'swap_currency_symbol' => true],
            ['name' => 'Uruguayan Peso', 'code' => 'UYU', 'symbol' => '$', 'precision' => '2', 'thousand_separator' => '.', 'decimal_separator' => ','],
            ['name' => 'Namibian Dollar', 'code' => 'NAD', 'symbol' => '$', 'precision' => '2', 'thousand_separator' => ',', 'decimal_separator' => '.'],
            ['name' => 'Tunisian Dinar', 'code' => 'TND', 'symbol' => '', 'precision' => '2', 'thousand_separator' => ',', 'decimal_separator' => '.'],
            ['name' => 'Russian Ruble', 'code' => 'RUB', 'symbol' => '', 'precision' => '2', 'thousand_separator' => ',', 'decimal_separator' => '.'],
            ['name' => 'Mozambican Metical', 'code' => 'MZN', 'symbol' => 'MT', 'precision' => '2', 'thousand_separator' => '.', 'decimal_separator' => ',', 'swap_currency_symbol' => true],
            ['name' => 'Omani Rial', 'code' => 'OMR', 'symbol' => '', 'precision' => '2', 'thousand_separator' => ',', 'decimal_separator' => '.'],
            ['name' => 'Ukrainian Hryvnia', 'code' => 'UAH', 'symbol' => '', 'precision' => '2', 'thousand_separator' => ',', 'decimal_separator' => '.'],
            ['name' => 'Macanese Pataca', 'code' => 'MOP', 'symbol' => 'MOP$', 'precision' => '2', 'thousand_separator' => ',', 'decimal_separator' => '.'],
            ['name' => 'Taiwan New Dollar', 'code' => 'TWD', 'symbol' => 'NT$', 'precision' => '2', 'thousand_separator' => ',', 'decimal_separator' => '.'],
            ['name' => 'Dominican Peso', 'code' => 'DOP', 'symbol' => 'RD$', 'precision' => '2', 'thousand_separator' => ',', 'decimal_separator' => '.'],
            ['name' => 'Chilean Peso', 'code' => 'CLP', 'symbol' => '$', 'precision' => '0', 'thousand_separator' => '.', 'decimal_separator' => ','],
            ['name' => 'Icelandic Króna', 'code' => 'ISK', 'symbol' => 'kr', 'precision' => '2', 'thousand_separator' => '.', 'decimal_separator' => ',', 'swap_currency_symbol' => true],
            ['name' => 'Papua New Guinean Kina', 'code' => 'PGK', 'symbol' => 'K', 'precision' => '2', 'thousand_separator' => ',', 'decimal_separator' => '.'],
            ['name' => 'Jordanian Dinar', 'code' => 'JOD', 'symbol' => '', 'precision' => '2', 'thousand_separator' => ',', 'decimal_separator' => '.'],
            ['name' => 'Myanmar Kyat', 'code' => 'MMK', 'symbol' => 'K', 'precision' => '2', 'thousand_separator' => ',', 'decimal_separator' => '.'],
            ['name' => 'Peruvian Sol', 'code' => 'PEN', 'symbol' => 'S/ ', 'precision' => '2', 'thousand_separator' => ',', 'decimal_separator' => '.'],
            ['name' => 'Botswana Pula', 'code' => 'BWP', 'symbol' => 'P', 'precision' => '2', 'thousand_separator' => ',', 'decimal_separator' => '.'],
            ['name' => 'Hungarian Forint', 'code' => 'HUF', 'symbol' => 'Ft', 'precision' => '0', 'thousand_separator' => '.', 'decimal_separator' => ',', 'swap_currency_symbol' => true],
            ['name' => 'Ugandan Shilling', 'code' => 'UGX', 'symbol' => 'USh ', 'precision' => '2', 'thousand_separator' => ',', 'decimal_separator' => '.'],
            ['name' => 'Barbadian Dollar', 'code' => 'BBD', 'symbol' => '$', 'precision' => '2', 'thousand_separator' => ',', 'decimal_separator' => '.'],
            ['name' => 'Brunei Dollar', 'code' => 'BND', 'symbol' => 'B$', 'precision' => '2', 'thousand_separator' => ',', 'decimal_separator' => '.'],
            ['name' => 'Georgian Lari', 'code' => 'GEL', 'symbol' => '', 'precision' => '2', 'thousand_separator' => ' ', 'decimal_separator' => ','],
            ['name' => 'Qatari Riyal', 'code' => 'QAR', 'symbol' => 'QR', 'precision' => '2', 'thousand_separator' => ',', 'decimal_separator' => '.'],
<<<<<<< HEAD
=======
            ['name' => 'Honduran Lempira', 'code' => 'HNL', 'symbol' => 'L', 'precision' => '2', 'thousand_separator' => ',', 'decimal_separator' => '.'],
>>>>>>> 831e559c
        ];

        foreach ($currencies as $currency) {
            $record = Currency::whereCode($currency['code'])->first();
            if ($record) {
                $record->name = $currency['name'];
                $record->symbol = $currency['symbol'];
                $record->precision = $currency['precision'];
                $record->thousand_separator = $currency['thousand_separator'];
                $record->decimal_separator = $currency['decimal_separator'];
                if (isset($currency['swap_currency_symbol'])) {
                    $record->swap_currency_symbol = $currency['swap_currency_symbol'];
                }
                $record->save();
            } else {
                Currency::create($currency);
            }
        }
    }
}<|MERGE_RESOLUTION|>--- conflicted
+++ resolved
@@ -84,10 +84,7 @@
             ['name' => 'Brunei Dollar', 'code' => 'BND', 'symbol' => 'B$', 'precision' => '2', 'thousand_separator' => ',', 'decimal_separator' => '.'],
             ['name' => 'Georgian Lari', 'code' => 'GEL', 'symbol' => '', 'precision' => '2', 'thousand_separator' => ' ', 'decimal_separator' => ','],
             ['name' => 'Qatari Riyal', 'code' => 'QAR', 'symbol' => 'QR', 'precision' => '2', 'thousand_separator' => ',', 'decimal_separator' => '.'],
-<<<<<<< HEAD
-=======
             ['name' => 'Honduran Lempira', 'code' => 'HNL', 'symbol' => 'L', 'precision' => '2', 'thousand_separator' => ',', 'decimal_separator' => '.'],
->>>>>>> 831e559c
         ];
 
         foreach ($currencies as $currency) {
