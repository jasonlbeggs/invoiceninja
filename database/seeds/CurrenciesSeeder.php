<?php

use App\Models\Currency;

class CurrenciesSeeder extends Seeder
{
    public function run()
    {
        Eloquent::unguard();

        // http://www.localeplanet.com/icu/currency.html
        $currencies = [
            ['name' => 'US Dollar', 'code' => 'USD', 'symbol' => '$', 'precision' => '2', 'thousand_separator' => ',', 'decimal_separator' => '.'],
            ['name' => 'British Pound', 'code' => 'GBP', 'symbol' => '£', 'precision' => '2', 'thousand_separator' => ',', 'decimal_separator' => '.'],
            ['name' => 'Euro', 'code' => 'EUR', 'symbol' => '€', 'precision' => '2', 'thousand_separator' => '.', 'decimal_separator' => ','],
            ['name' => 'South African Rand', 'code' => 'ZAR', 'symbol' => 'R', 'precision' => '2', 'thousand_separator' => '.', 'decimal_separator' => ','],
            ['name' => 'Danish Krone', 'code' => 'DKK', 'symbol' => 'kr', 'precision' => '2', 'thousand_separator' => '.', 'decimal_separator' => ',', 'swap_currency_symbol' => true],
            ['name' => 'Israeli Shekel', 'code' => 'ILS', 'symbol' => 'NIS ', 'precision' => '2', 'thousand_separator' => ',', 'decimal_separator' => '.'],
            ['name' => 'Swedish Krona', 'code' => 'SEK', 'symbol' => 'kr', 'precision' => '2', 'thousand_separator' => '.', 'decimal_separator' => ',', 'swap_currency_symbol' => true],
            ['name' => 'Kenyan Shilling', 'code' => 'KES', 'symbol' => 'KSh ', 'precision' => '2', 'thousand_separator' => ',', 'decimal_separator' => '.'],
            ['name' => 'Canadian Dollar', 'code' => 'CAD', 'symbol' => 'C$', 'precision' => '2', 'thousand_separator' => ',', 'decimal_separator' => '.'],
            ['name' => 'Philippine Peso', 'code' => 'PHP', 'symbol' => 'P ', 'precision' => '2', 'thousand_separator' => ',', 'decimal_separator' => '.'],
            ['name' => 'Indian Rupee', 'code' => 'INR', 'symbol' => 'Rs. ', 'precision' => '2', 'thousand_separator' => ',', 'decimal_separator' => '.'],
            ['name' => 'Australian Dollar', 'code' => 'AUD', 'symbol' => '$', 'precision' => '2', 'thousand_separator' => ',', 'decimal_separator' => '.'],
            ['name' => 'Singapore Dollar', 'code' => 'SGD', 'symbol' => '', 'precision' => '2', 'thousand_separator' => ',', 'decimal_separator' => '.'],
            ['name' => 'Norske Kroner', 'code' => 'NOK', 'symbol' => 'kr', 'precision' => '2', 'thousand_separator' => '.', 'decimal_separator' => ',', 'swap_currency_symbol' => true],
            ['name' => 'New Zealand Dollar', 'code' => 'NZD', 'symbol' => '$', 'precision' => '2', 'thousand_separator' => ',', 'decimal_separator' => '.'],
            ['name' => 'Vietnamese Dong', 'code' => 'VND', 'symbol' => '', 'precision' => '0', 'thousand_separator' => '.', 'decimal_separator' => ','],
            ['name' => 'Swiss Franc', 'code' => 'CHF', 'symbol' => '', 'precision' => '2', 'thousand_separator' => '\'', 'decimal_separator' => '.'],
            ['name' => 'Guatemalan Quetzal', 'code' => 'GTQ', 'symbol' => 'Q', 'precision' => '2', 'thousand_separator' => ',', 'decimal_separator' => '.'],
            ['name' => 'Malaysian Ringgit', 'code' => 'MYR', 'symbol' => 'RM', 'precision' => '2', 'thousand_separator' => ',', 'decimal_separator' => '.'],
            ['name' => 'Brazilian Real', 'code' => 'BRL', 'symbol' => 'R$', 'precision' => '2', 'thousand_separator' => '.', 'decimal_separator' => ','],
            ['name' => 'Thai Baht', 'code' => 'THB', 'symbol' => '', 'precision' => '2', 'thousand_separator' => ',', 'decimal_separator' => '.'],
            ['name' => 'Nigerian Naira', 'code' => 'NGN', 'symbol' => '', 'precision' => '2', 'thousand_separator' => ',', 'decimal_separator' => '.'],
            ['name' => 'Argentine Peso', 'code' => 'ARS', 'symbol' => '$', 'precision' => '2', 'thousand_separator' => '.', 'decimal_separator' => ','],
            ['name' => 'Bangladeshi Taka', 'code' => 'BDT', 'symbol' => 'Tk', 'precision' => '2', 'thousand_separator' => ',', 'decimal_separator' => '.'],
            ['name' => 'United Arab Emirates Dirham', 'code' => 'AED', 'symbol' => 'DH ', 'precision' => '2', 'thousand_separator' => ',', 'decimal_separator' => '.'],
            ['name' => 'Hong Kong Dollar', 'code' => 'HKD', 'symbol' => '', 'precision' => '2', 'thousand_separator' => ',', 'decimal_separator' => '.'],
            ['name' => 'Indonesian Rupiah', 'code' => 'IDR', 'symbol' => 'Rp', 'precision' => '2', 'thousand_separator' => ',', 'decimal_separator' => '.'],
            ['name' => 'Mexican Peso', 'code' => 'MXN', 'symbol' => '$', 'precision' => '2', 'thousand_separator' => ',', 'decimal_separator' => '.'],
            ['name' => 'Egyptian Pound', 'code' => 'EGP', 'symbol' => 'E£', 'precision' => '2', 'thousand_separator' => ',', 'decimal_separator' => '.'],
            ['name' => 'Colombian Peso', 'code' => 'COP', 'symbol' => '$', 'precision' => '2', 'thousand_separator' => '.', 'decimal_separator' => ','],
            ['name' => 'West African Franc', 'code' => 'XOF', 'symbol' => 'CFA ', 'precision' => '2', 'thousand_separator' => ',', 'decimal_separator' => '.'],
            ['name' => 'Chinese Renminbi', 'code' => 'CNY', 'symbol' => 'RMB ', 'precision' => '2', 'thousand_separator' => ',', 'decimal_separator' => '.'],
            ['name' => 'Rwandan Franc', 'code' => 'RWF', 'symbol' => 'RF ', 'precision' => '2', 'thousand_separator' => ',', 'decimal_separator' => '.'],
            ['name' => 'Tanzanian Shilling', 'code' => 'TZS', 'symbol' => 'TSh ', 'precision' => '2', 'thousand_separator' => ',', 'decimal_separator' => '.'],
            ['name' => 'Netherlands Antillean Guilder', 'code' => 'ANG', 'symbol' => '', 'precision' => '2', 'thousand_separator' => '.', 'decimal_separator' => ','],
            ['name' => 'Trinidad and Tobago Dollar', 'code' => 'TTD', 'symbol' => 'TT$', 'precision' => '2', 'thousand_separator' => ',', 'decimal_separator' => '.'],
            ['name' => 'East Caribbean Dollar', 'code' => 'XCD', 'symbol' => 'EC$', 'precision' => '2', 'thousand_separator' => ',', 'decimal_separator' => '.'],
            ['name' => 'Ghanaian Cedi', 'code' => 'GHS', 'symbol' => '', 'precision' => '2', 'thousand_separator' => ',', 'decimal_separator' => '.'],
            ['name' => 'Bulgarian Lev', 'code' => 'BGN', 'symbol' => '', 'precision' => '2', 'thousand_separator' => ' ', 'decimal_separator' => '.'],
            ['name' => 'Aruban Florin', 'code' => 'AWG', 'symbol' => 'Afl. ', 'precision' => '2', 'thousand_separator' => ' ', 'decimal_separator' => '.'],
            ['name' => 'Turkish Lira', 'code' => 'TRY', 'symbol' => 'TL ', 'precision' => '2', 'thousand_separator' => '.', 'decimal_separator' => ','],
            ['name' => 'Romanian New Leu', 'code' => 'RON', 'symbol' => '', 'precision' => '2', 'thousand_separator' => ',', 'decimal_separator' => '.'],
            ['name' => 'Croatian Kuna', 'code' => 'HRK', 'symbol' => 'kn', 'precision' => '2', 'thousand_separator' => '.', 'decimal_separator' => ','],
            ['name' => 'Saudi Riyal', 'code' => 'SAR', 'symbol' => '', 'precision' => '2', 'thousand_separator' => ',', 'decimal_separator' => '.'],
            ['name' => 'Japanese Yen', 'code' => 'JPY', 'symbol' => '¥', 'precision' => '0', 'thousand_separator' => ',', 'decimal_separator' => '.'],
            ['name' => 'Maldivian Rufiyaa', 'code' => 'MVR', 'symbol' => '', 'precision' => '2', 'thousand_separator' => ',', 'decimal_separator' => '.'],
            ['name' => 'Costa Rican Colón', 'code' => 'CRC', 'symbol' => '', 'precision' => '2', 'thousand_separator' => ',', 'decimal_separator' => '.'],
            ['name' => 'Pakistani Rupee', 'code' => 'PKR', 'symbol' => 'Rs ', 'precision' => '0', 'thousand_separator' => ',', 'decimal_separator' => '.'],
            ['name' => 'Polish Zloty', 'code' => 'PLN', 'symbol' => 'zł', 'precision' => '2', 'thousand_separator' => ' ', 'decimal_separator' => ',', 'swap_currency_symbol' => true],
            ['name' => 'Sri Lankan Rupee', 'code' => 'LKR', 'symbol' => 'LKR', 'precision' => '2', 'thousand_separator' => ',', 'decimal_separator' => '.', 'swap_currency_symbol' => true],
            ['name' => 'Czech Koruna', 'code' => 'CZK', 'symbol' => 'Kč', 'precision' => '2', 'thousand_separator' => ' ', 'decimal_separator' => ',', 'swap_currency_symbol' => true],
            ['name' => 'Uruguayan Peso', 'code' => 'UYU', 'symbol' => '$', 'precision' => '2', 'thousand_separator' => '.', 'decimal_separator' => ','],
            ['name' => 'Namibian Dollar', 'code' => 'NAD', 'symbol' => '$', 'precision' => '2', 'thousand_separator' => ',', 'decimal_separator' => '.'],
            ['name' => 'Tunisian Dinar', 'code' => 'TND', 'symbol' => '', 'precision' => '2', 'thousand_separator' => ',', 'decimal_separator' => '.'],
            ['name' => 'Russian Ruble', 'code' => 'RUB', 'symbol' => '', 'precision' => '2', 'thousand_separator' => ',', 'decimal_separator' => '.'],
            ['name' => 'Mozambican Metical', 'code' => 'MZN', 'symbol' => 'MT', 'precision' => '2', 'thousand_separator' => '.', 'decimal_separator' => ',', 'swap_currency_symbol' => true],
            ['name' => 'Omani Rial', 'code' => 'OMR', 'symbol' => '', 'precision' => '2', 'thousand_separator' => ',', 'decimal_separator' => '.'],
            ['name' => 'Ukrainian Hryvnia', 'code' => 'UAH', 'symbol' => '', 'precision' => '2', 'thousand_separator' => ',', 'decimal_separator' => '.'],
            ['name' => 'Macanese Pataca', 'code' => 'MOP', 'symbol' => 'MOP$', 'precision' => '2', 'thousand_separator' => ',', 'decimal_separator' => '.'],
            ['name' => 'Taiwan New Dollar', 'code' => 'TWD', 'symbol' => 'NT$', 'precision' => '2', 'thousand_separator' => ',', 'decimal_separator' => '.'],
            ['name' => 'Dominican Peso', 'code' => 'DOP', 'symbol' => 'RD$', 'precision' => '2', 'thousand_separator' => ',', 'decimal_separator' => '.'],
            ['name' => 'Chilean Peso', 'code' => 'CLP', 'symbol' => '$', 'precision' => '2', 'thousand_separator' => '.', 'decimal_separator' => ','],
<<<<<<< HEAD
=======
            ['name' => 'Icelandic Króna', 'code' => 'ISK', 'symbol' => 'kr', 'precision' => '2', 'thousand_separator' => '.', 'decimal_separator' => ',', 'swap_currency_symbol' => true],
>>>>>>> 8c19e477
        ];

        foreach ($currencies as $currency) {
            $record = Currency::whereCode($currency['code'])->first();
            if ($record) {
                $record->name = $currency['name'];
                $record->symbol = $currency['symbol'];
                $record->thousand_separator = $currency['thousand_separator'];
                $record->decimal_separator = $currency['decimal_separator'];
                if (isset($currency['swap_currency_symbol'])) {
                    $record->swap_currency_symbol = $currency['swap_currency_symbol'];
                }
                $record->save();
            } else {
                Currency::create($currency);
            }
        }
    }
}<|MERGE_RESOLUTION|>--- conflicted
+++ resolved
@@ -72,10 +72,7 @@
             ['name' => 'Taiwan New Dollar', 'code' => 'TWD', 'symbol' => 'NT$', 'precision' => '2', 'thousand_separator' => ',', 'decimal_separator' => '.'],
             ['name' => 'Dominican Peso', 'code' => 'DOP', 'symbol' => 'RD$', 'precision' => '2', 'thousand_separator' => ',', 'decimal_separator' => '.'],
             ['name' => 'Chilean Peso', 'code' => 'CLP', 'symbol' => '$', 'precision' => '2', 'thousand_separator' => '.', 'decimal_separator' => ','],
-<<<<<<< HEAD
-=======
             ['name' => 'Icelandic Króna', 'code' => 'ISK', 'symbol' => 'kr', 'precision' => '2', 'thousand_separator' => '.', 'decimal_separator' => ',', 'swap_currency_symbol' => true],
->>>>>>> 8c19e477
         ];
 
         foreach ($currencies as $currency) {
