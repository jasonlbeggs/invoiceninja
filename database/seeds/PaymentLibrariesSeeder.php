--- conflicted
+++ resolved
@@ -1,5 +1,4 @@
 <?php
-
 use App\Models\Gateway;
 use App\Models\PaymentTerm;
 use App\Models\Currency;
@@ -7,13 +6,11 @@
 use App\Models\DatetimeFormat;
 use App\Models\InvoiceDesign;
 use App\Models\Country;
-
 class PaymentLibrariesSeeder extends Seeder
 {
     public function run()
     {
         Eloquent::unguard();
-
         $gateways = [
             ['name' => 'BeanStream', 'provider' => 'BeanStream', 'payment_library_id' => 2],
             ['name' => 'Psigate', 'provider' => 'Psigate', 'payment_library_id' => 2],
@@ -49,7 +46,6 @@
             ['name' => 'WeChat Express', 'provider' => 'WeChat_Express', 'payment_library_id' => 1],
             ['name' => 'WePay', 'provider' => 'WePay', 'payment_library_id' => 1],
         ];
-
         foreach ($gateways as $gateway) {
             $record = Gateway::where('name', '=', $gateway['name'])->first();
             if ($record) {
@@ -59,339 +55,5 @@
                 Gateway::create($gateway);
             }
         }
-
     }
-<<<<<<< HEAD
-=======
-
-    private function createPaymentTerms() {
-
-        $paymentTerms = [
-            ['num_days' => -1, 'name' => 'Net 0'],
-        ];
-
-        foreach ($paymentTerms as $paymentTerm) {
-            if (!DB::table('payment_terms')->where('name', '=', $paymentTerm['name'])->get()) {
-                PaymentTerm::create($paymentTerm);
-            }
-        }
-
-        $currencies = [
-            ['name' => 'US Dollar', 'code' => 'USD', 'symbol' => '$', 'precision' => '2', 'thousand_separator' => ',', 'decimal_separator' => '.'],
-            ['name' => 'Pound Sterling', 'code' => 'GBP', 'symbol' => '£', 'precision' => '2', 'thousand_separator' => ',', 'decimal_separator' => '.'],
-            ['name' => 'Euro', 'code' => 'EUR', 'symbol' => '€', 'precision' => '2', 'thousand_separator' => '.', 'decimal_separator' => ','],
-            ['name' => 'South African Rand', 'code' => 'ZAR', 'symbol' => 'R', 'precision' => '2', 'thousand_separator' => '.', 'decimal_separator' => ','],
-            ['name' => 'Danish Krone', 'code' => 'DKK', 'symbol' => 'kr ', 'precision' => '2', 'thousand_separator' => '.', 'decimal_separator' => ','],
-            ['name' => 'Israeli Shekel', 'code' => 'ILS', 'symbol' => 'NIS ', 'precision' => '2', 'thousand_separator' => ',', 'decimal_separator' => '.'],
-            ['name' => 'Swedish Krona', 'code' => 'SEK', 'symbol' => 'kr ', 'precision' => '2', 'thousand_separator' => '.', 'decimal_separator' => ','],
-            ['name' => 'Kenyan Shilling', 'code' => 'KES', 'symbol' => 'KSh ', 'precision' => '2', 'thousand_separator' => ',', 'decimal_separator' => '.'],
-            ['name' => 'Canadian Dollar', 'code' => 'CAD', 'symbol' => 'C$', 'precision' => '2', 'thousand_separator' => ',', 'decimal_separator' => '.'],
-            ['name' => 'Philippine Peso', 'code' => 'PHP', 'symbol' => 'P ', 'precision' => '2', 'thousand_separator' => ',', 'decimal_separator' => '.'],
-            ['name' => 'Indian Rupee', 'code' => 'INR', 'symbol' => 'Rs. ', 'precision' => '2', 'thousand_separator' => ',', 'decimal_separator' => '.'],
-            ['name' => 'Australian Dollar', 'code' => 'AUD', 'symbol' => '$', 'precision' => '2', 'thousand_separator' => ',', 'decimal_separator' => '.'],
-            ['name' => 'Singapore Dollar', 'code' => 'SGD', 'symbol' => '', 'precision' => '2', 'thousand_separator' => ',', 'decimal_separator' => '.'],
-            ['name' => 'Norske Kroner', 'code' => 'NOK', 'symbol' => 'kr ', 'precision' => '2', 'thousand_separator' => '.', 'decimal_separator' => ','],
-            ['name' => 'New Zealand Dollar', 'code' => 'NZD', 'symbol' => '$', 'precision' => '2', 'thousand_separator' => ',', 'decimal_separator' => '.'],
-            ['name' => 'Vietnamese Dong', 'code' => 'VND', 'symbol' => '', 'precision' => '0', 'thousand_separator' => '.', 'decimal_separator' => ','],
-            ['name' => 'Swiss Franc', 'code' => 'CHF', 'symbol' => '', 'precision' => '2', 'thousand_separator' => '\'', 'decimal_separator' => '.'],
-            ['name' => 'Guatemalan Quetzal', 'code' => 'GTQ', 'symbol' => 'Q', 'precision' => '2', 'thousand_separator' => ',', 'decimal_separator' => '.'],
-            ['name' => 'Malaysian Ringgit', 'code' => 'MYR', 'symbol' => 'RM', 'precision' => '2', 'thousand_separator' => ',', 'decimal_separator' => '.'],
-            ['name' => 'Brazilian Real', 'code' => 'BRL', 'symbol' => 'R$', 'precision' => '2', 'thousand_separator' => '.', 'decimal_separator' => ','],
-            ['name' => 'Thai Baht', 'code' => 'THB', 'symbol' => '', 'precision' => '2', 'thousand_separator' => ',', 'decimal_separator' => '.'],
-            ['name' => 'Nigerian Naira', 'code' => 'NGN', 'symbol' => '', 'precision' => '2', 'thousand_separator' => ',', 'decimal_separator' => '.'],
-            ['name' => 'Argentine Peso', 'code' => 'ARS', 'symbol' => '$', 'precision' => '2', 'thousand_separator' => '.', 'decimal_separator' => ','],
-            ['name' => 'Bangladeshi Taka', 'code' => 'BDT', 'symbol' => 'Tk', 'precision' => '2', 'thousand_separator' => ',', 'decimal_separator' => '.'],
-            ['name' => 'United Arab Emirates Dirham', 'code' => 'AED', 'symbol' => 'DH ', 'precision' => '2', 'thousand_separator' => ',', 'decimal_separator' => '.'],
-            ['name' => 'Hong Kong Dollar', 'code' => 'HKD', 'symbol' => '', 'precision' => '2', 'thousand_separator' => ',', 'decimal_separator' => '.'],
-            ['name' => 'Indonesian Rupiah', 'code' => 'IDR', 'symbol' => 'Rp', 'precision' => '2', 'thousand_separator' => ',', 'decimal_separator' => '.'],
-            ['name' => 'Mexican Peso', 'code' => 'MXN', 'symbol' => '$', 'precision' => '2', 'thousand_separator' => ',', 'decimal_separator' => '.'],
-            ['name' => 'Egyptian Pound', 'code' => 'EGP', 'symbol' => 'E£', 'precision' => '2', 'thousand_separator' => ',', 'decimal_separator' => '.'],
-            ['name' => 'Colombian Peso', 'code' => 'COP', 'symbol' => '$', 'precision' => '2', 'thousand_separator' => '.', 'decimal_separator' => ','],
-            ['name' => 'West African Franc', 'code' => 'XOF', 'symbol' => 'CFA ', 'precision' => '2', 'thousand_separator' => ',', 'decimal_separator' => '.'],
-            ['name' => 'Chinese Renminbi', 'code' => 'CNY', 'symbol' => 'RMB ', 'precision' => '2', 'thousand_separator' => ',', 'decimal_separator' => '.'],
-            ['name' => 'Rwandan Franc', 'code' => 'RWF', 'symbol' => 'RF ', 'precision' => '2', 'thousand_separator' => ',', 'decimal_separator' => '.'],
-            ['name' => 'Tanzanian Shilling', 'code' => 'TZS', 'symbol' => 'TSh ', 'precision' => '2', 'thousand_separator' => ',', 'decimal_separator' => '.'],
-            ['name' => 'Netherlands Antillean Guilder', 'code' => 'ANG', 'symbol' => '', 'precision' => '2', 'thousand_separator' => '.', 'decimal_separator' => ','],
-            ['name' => 'Trinidad and Tobago Dollar', 'code' => 'TTD', 'symbol' => 'TT$', 'precision' => '2', 'thousand_separator' => ',', 'decimal_separator' => '.'],
-            ['name' => 'East Caribbean Dollar', 'code' => 'XCD', 'symbol' => 'EC$', 'precision' => '2', 'thousand_separator' => ',', 'decimal_separator' => '.'],
-            ['name' => 'Ghanaian Cedi', 'code' => 'GHS', 'symbol' => '', 'precision' => '2', 'thousand_separator' => ',', 'decimal_separator' => '.'],
-            ['name' => 'Bulgarian Lev', 'code' => 'BGN', 'symbol' => '', 'precision' => '2', 'thousand_separator' => ' ', 'decimal_separator' => '.'],
-            ['name' => 'Aruban Florin', 'code' => 'AWG', 'symbol' => 'Afl. ', 'precision' => '2', 'thousand_separator' => ' ', 'decimal_separator' => '.'],
-            ['name' => 'Turkish Lira', 'code' => 'TRY', 'symbol' => 'TL ', 'precision' => '2', 'thousand_separator' => '.', 'decimal_separator' => ','],
-            ['name' => 'Romanian New Leu', 'code' => 'RON', 'symbol' => '', 'precision' => '2', 'thousand_separator' => ',', 'decimal_separator' => '.'],
-        ];
-
-        foreach ($currencies as $currency) {
-            $record = Currency::whereCode($currency['code'])->first();
-            if ($record) {
-                $record->name = $currency['name'];
-                $record->symbol = $currency['symbol'];
-                $record->thousand_separator = $currency['thousand_separator'];
-                $record->decimal_separator = $currency['decimal_separator'];
-                $record->save();
-            } else {
-                Currency::create($currency);
-            }
-        }
-    }
-
-    private function createDateFormats() {
-
-        $formats = [
-            ['format' => 'd/M/Y', 'picker_format' => 'dd/M/yyyy', 'label' => '10/Mar/2013'],
-            ['format' => 'd-M-Y', 'picker_format' => 'dd-M-yyyy', 'label' => '10-Mar-2013'],
-            ['format' => 'd/F/Y', 'picker_format' => 'dd/MM/yyyy', 'label' => '10/March/2013'],
-            ['format' => 'd-F-Y', 'picker_format' => 'dd-MM-yyyy', 'label' => '10-March-2013'],
-            ['format' => 'M j, Y', 'picker_format' => 'M d, yyyy', 'label' => 'Mar 10, 2013'],
-            ['format' => 'F j, Y', 'picker_format' => 'MM d, yyyy', 'label' => 'March 10, 2013'],
-            ['format' => 'D M j, Y', 'picker_format' => 'D MM d, yyyy', 'label' => 'Mon March 10, 2013'],
-            ['format' => 'Y-m-d', 'picker_format' => 'yyyy-mm-dd', 'label' => '2013-03-10'],
-            ['format' => 'd-m-Y', 'picker_format' => 'dd-mm-yyyy', 'label' => '20-03-2013'],
-            ['format' => 'm/d/Y', 'picker_format' => 'mm/dd/yyyy', 'label' => '03/20/2013']
-        ];
-
-        foreach ($formats as $format) {
-            $record = DateFormat::whereLabel($format['label'])->first();
-            if ($record) {
-                $record->format = $format['format'];
-                $record->picker_format = $format['picker_format'];
-                $record->save();
-            } else {
-                DateFormat::create($format);
-            }
-        }
-    }
-
-    private function createDatetimeFormats() {
-
-        $formats = [
-            [
-                'format' => 'd/M/Y g:i a',
-                'format_moment' => 'DD/MMM/YYYY h:mm:ss a',
-                'label' => '10/Mar/2013'
-            ],
-            [
-                'format' => 'd-M-Y g:i a',
-                'format_moment' => 'DD-MMM-YYYY h:mm:ss a',
-                'label' => '10-Mar-2013'
-            ],
-            [
-                'format' => 'd/F/Y g:i a',
-                'format_moment' => 'DD/MMMM/YYYY h:mm:ss a',
-                'label' => '10/March/2013'
-            ],
-            [
-                'format' => 'd-F-Y g:i a',
-                'format_moment' => 'DD-MMMM-YYYY h:mm:ss a',
-                'label' => '10-March-2013'
-            ],
-            [
-                'format' => 'M j, Y g:i a',
-                'format_moment' => 'MMM D, YYYY h:mm:ss a',
-                'label' => 'Mar 10, 2013 6:15 pm'
-            ],
-            [
-                'format' => 'F j, Y g:i a',
-                'format_moment' => 'MMMM D, YYYY h:mm:ss a',
-                'label' => 'March 10, 2013 6:15 pm'
-            ],
-            [
-                'format' => 'D M jS, Y g:i a',
-                'format_moment' => 'ddd MMM Do, YYYY h:mm:ss a',
-                'label' => 'Mon March 10th, 2013 6:15 pm'
-            ],
-            [
-                'format' => 'Y-m-d g:i a',
-                'format_moment' => 'YYYY-MMM-DD h:mm:ss a',
-                'label' => '2013-03-10 6:15 pm'
-            ],
-            [
-                'format' => 'd-m-Y g:i a',
-                'format_moment' => 'DD-MM-YYYY h:mm:ss a',
-                'label' => '20-03-2013 6:15 pm'
-            ],
-            [
-                'format' => 'm/d/Y g:i a',
-                'format_moment' => 'MM/DD/YYYY h:mm:ss a',
-                'label' => '03/20/2013 6:15 pm'
-            ]
-        ];
-
-        foreach ($formats as $format) {
-            $record = DatetimeFormat::whereLabel($format['label'])->first();
-            if ($record) {
-                $record->format = $format['format'];
-                $record->format_moment = $format['format_moment'];
-                $record->save();
-            } else {
-                DatetimeFormat::create($format);
-            }
-        }
-    }
-
-    private function createInvoiceDesigns() {
-        $designs = [
-            'Clean',
-            'Bold',
-            'Modern',
-            'Plain',
-            'Business',
-            'Creative',
-            'Elegant',
-            'Hipster',
-            'Playful',
-            'Photo',
-        ];
-
-        for ($i=0; $i<count($designs); $i++) {
-            $design = $designs[$i];
-            $fileName = storage_path() . '/templates/' . strtolower($design) . '.js';
-            if (file_exists($fileName)) {
-                $pdfmake = file_get_contents($fileName);
-                if ($pdfmake) {
-                    $record = InvoiceDesign::whereName($design)->first();
-                    if (!$record) {
-                        $record = new InvoiceDesign;
-                        $record->id = $i + 1;
-                        $record->name = $design;
-                    }
-                    $record->pdfmake = $pdfmake;
-                    $record->save();
-                }
-            }
-        }
-    }
-
-    private function updateLocalization() {
-        // Source: http://www.bitboost.com/ref/international-address-formats.html
-        // Source: https://en.wikipedia.org/wiki/Linguistic_issues_concerning_the_euro
-        $countries = [
-            'AR' => [
-                'swap_postal_code' => true,
-            ],
-            'AT' => [ // Austria
-                'swap_postal_code' => true,
-                'swap_currency_symbol' => true,
-            ],
-            'BE' => [
-                'swap_postal_code' => true,
-            ],
-            'BG' => [ // Belgium
-                'swap_currency_symbol' => true,
-            ],
-            'CH' => [
-                'swap_postal_code' => true,
-            ],
-            'CZ' => [ // Czech Republic
-                'swap_currency_symbol' => true,
-            ],
-            'DE' => [ // Germany
-                'swap_postal_code' => true,
-                'swap_currency_symbol' => true,
-            ],
-            'DK' => [
-                'swap_postal_code' => true,
-            ],
-            'EE' => [ // Estonia
-                'swap_currency_symbol' => true,
-            ],
-            'ES' => [ // Spain
-                'swap_postal_code' => true,
-                'swap_currency_symbol' => true,
-            ],
-            'FI' => [ // Finland
-                'swap_postal_code' => true,
-                'swap_currency_symbol' => true,
-            ],
-            'FR' => [ // France
-                'swap_postal_code' => true,
-                'swap_currency_symbol' => true,
-            ],
-            'GR' => [ // Greece
-                'swap_currency_symbol' => true,
-            ],
-            'HR' => [ // Croatia
-                'swap_currency_symbol' => true,
-            ],
-            'HU' => [ // Hungary
-                'swap_currency_symbol' => true,
-            ],
-            'GL' => [
-                'swap_postal_code' => true,
-            ],
-            'IE' => [ // Ireland
-                'thousand_separator' => ',',
-                'decimal_separator' => '.',
-            ],
-            'IL' => [
-                'swap_postal_code' => true,
-            ],
-            'IS' => [ // Iceland
-                'swap_postal_code' => true,
-                'swap_currency_symbol' => true,
-            ],
-            'IT' => [ // Italy
-                'swap_postal_code' => true,
-                'swap_currency_symbol' => true,
-            ],
-            'LT' => [ // Lithuania
-                'swap_currency_symbol' => true,
-            ],
-            'LU' => [
-                'swap_postal_code' => true,
-            ],
-            'MY' => [
-                'swap_postal_code' => true,
-            ],
-            'MX' => [
-                'swap_postal_code' => true,
-            ],
-            'NL' => [
-                'swap_postal_code' => true,
-            ],
-            'PL' => [ // Poland
-                'swap_postal_code' => true,
-                'swap_currency_symbol' => true,
-            ],
-            'PT' => [ // Portugal
-                'swap_postal_code' => true,
-                'swap_currency_symbol' => true,
-            ],
-            'RO' => [ // Romania
-                'swap_currency_symbol' => true,
-            ],
-            'SE' => [ // Sweden
-                'swap_postal_code' => true,
-                'swap_currency_symbol' => true,
-            ],
-            'SI' => [ // Slovenia
-                'swap_currency_symbol' => true,
-            ],
-            'SK' => [ // Slovakia
-                'swap_currency_symbol' => true,
-            ],
-            'UY' => [
-                'swap_postal_code' => true,
-            ],
-        ];
-
-        foreach ($countries as $code => $data) {
-            $country = Country::where('iso_3166_2', '=', $code)->first();
-            if (isset($data['swap_postal_code'])) {
-                $country->swap_postal_code = true;
-            }
-            if (isset($data['swap_currency_symbol'])) {
-                $country->swap_currency_symbol = true;
-            }
-            if (isset($data['thousand_separator'])) {
-                $country->thousand_separator = $data['thousand_separator'];
-            }
-            if (isset($data['decimal_separator'])) {
-                $country->decimal_separator = $data['decimal_separator'];
-            }
-            $country->save();
-        }
-    }
-
->>>>>>> 5bedad47
 }