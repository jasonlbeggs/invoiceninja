<?php

use App\Models\Account;
use App\Models\AccountEmailSettings;
use App\Models\Affiliate;
use App\Models\Client;
use App\Models\Company;
use App\Models\Contact;
use App\Models\Country;
use App\Models\DateFormat;
use App\Models\Font;
use App\Models\InvoiceDesign;
use App\Models\Product;
use App\Models\User;

class UserTableSeeder extends Seeder
{
    public function run()
    {
        $this->command->info('Running UserTableSeeder');

        Eloquent::unguard();

        $faker = Faker\Factory::create();
        $company = Company::create();

        $account = Account::create([
            'name' => $faker->name,
            'address1' => $faker->streetAddress,
            'address2' => $faker->secondaryAddress,
            'city' => $faker->city,
            'state' => $faker->state,
            'postal_code' => $faker->postcode,
            'currency_id' => DEFAULT_CURRENCY,
            'country_id' => Country::all()->random()->id,
            'account_key' => strtolower(str_random(RANDOM_KEY_LENGTH)),
            'invoice_terms' => $faker->text($faker->numberBetween(50, 300)),
            'work_phone' => $faker->phoneNumber,
            'work_email' => $faker->safeEmail,
            //'invoice_design_id' => InvoiceDesign::where('id', '<', CUSTOM_DESIGN1)->get()->random()->id,
            //'header_font_id' => min(Font::all()->random()->id, 17),
            //'body_font_id' => min(Font::all()->random()->id, 17),
            'primary_color' => $faker->hexcolor,
            'timezone_id' => 58,
            'company_id' => $company->id,
            'pdf_email_attachment' => true,
        ]);

        $emailSettings = AccountEmailSettings::create([
            'account_id' => $account->id
        ]);

        $user = User::create([
            'first_name' => $faker->firstName,
            'last_name' => $faker->lastName,
            'email' => TEST_USERNAME,
            'username' => TEST_USERNAME,
            'account_id' => $account->id,
            'password' => Hash::make(TEST_PASSWORD),
            'registered' => true,
            'confirmed' => true,
            'notify_sent' => false,
            'notify_paid' => false,
            'is_admin' => 1,
            'accepted_terms_version' => NINJA_TERMS_VERSION,
<<<<<<< HEAD
=======
        ]);

        $permissionsUser = User::create([
            'first_name' => $faker->firstName,
            'last_name' => $faker->lastName,
            'email' => TEST_PERMISSIONS_USERNAME,
            'username' => TEST_PERMISSIONS_USERNAME,
            'account_id' => $account->id,
            'password' => Hash::make(TEST_PASSWORD),
            'registered' => true,
            'confirmed' => true,
            'notify_sent' => false,
            'notify_paid' => false,
            'is_admin' => 0,
            'accepted_terms_version' => NINJA_TERMS_VERSION,
>>>>>>> f8c2a53f
        ]);

        $client = Client::create([
            'user_id' => $user->id,
            'account_id' => $account->id,
            'public_id' => 1,
            'name' => $faker->name,
            'address1' => $faker->streetAddress,
            'address2' => $faker->secondaryAddress,
            'city' => $faker->city,
            'state' => $faker->state,
            'postal_code' => $faker->postcode,
            'country_id' => DEFAULT_COUNTRY,
            'currency_id' => DEFAULT_CURRENCY,
        ]);

        Contact::create([
            'user_id' => $user->id,
            'account_id' => $account->id,
            'client_id' => $client->id,
            'public_id' => 1,
            'email' => env('TEST_EMAIL', TEST_USERNAME),
            'is_primary' => true,
            'send_invoice' => true,
            'contact_key' => strtolower(str_random(RANDOM_KEY_LENGTH)),
        ]);

        Product::create([
            'user_id' => $user->id,
            'account_id' => $account->id,
            'public_id' => 1,
            'product_key' => 'ITEM',
            'notes' => 'Something nice...',
            'cost' => 10,
        ]);

        Affiliate::create([
            'affiliate_key' => SELF_HOST_AFFILIATE_KEY,
        ]);
    }
}<|MERGE_RESOLUTION|>--- conflicted
+++ resolved
@@ -63,8 +63,6 @@
             'notify_paid' => false,
             'is_admin' => 1,
             'accepted_terms_version' => NINJA_TERMS_VERSION,
-<<<<<<< HEAD
-=======
         ]);
 
         $permissionsUser = User::create([
@@ -80,7 +78,6 @@
             'notify_paid' => false,
             'is_admin' => 0,
             'accepted_terms_version' => NINJA_TERMS_VERSION,
->>>>>>> f8c2a53f
         ]);
 
         $client = Client::create([
