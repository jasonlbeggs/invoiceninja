<?php

use App\Models\User;
use App\Models\Font;
use App\Models\Account;
use App\Models\Company;
use App\Models\Affiliate;
use App\Models\Country;
use App\Models\InvoiceDesign;
use App\Models\Client;
use App\Models\Contact;
use App\Models\Product;
use Faker\Factory;

class UserTableSeeder extends Seeder
{

	public function run()
	{
        $this->command->info('Running UserTableSeeder');

        Eloquent::unguard();

        $faker = Faker\Factory::create();
        $company = Company::create();

        $account = Account::create([
            'name' => $faker->name,
            'address1' => $faker->streetAddress,
            'address2' => $faker->secondaryAddress,
            'city' => $faker->city,
            'state' => $faker->state,
            'postal_code' => $faker->postcode,
            'country_id' => Country::all()->random()->id,
            'account_key' => str_random(RANDOM_KEY_LENGTH),
            'invoice_terms' => $faker->text($faker->numberBetween(50, 300)),
            'work_phone' => $faker->phoneNumber,
            'work_email' => $faker->safeEmail,
            'invoice_design_id' => InvoiceDesign::where('id', '<', CUSTOM_DESIGN)->get()->random()->id,
            'header_font_id' => min(Font::all()->random()->id, 17),
            'body_font_id' => min(Font::all()->random()->id, 17),
            'primary_color' => $faker->hexcolor,
            'timezone_id' => 1,
            'company_id' => $company->id,
        ]);

        $user = User::create([
            'first_name' => $faker->firstName,
            'last_name' => $faker->lastName,
            'email' => TEST_USERNAME,
            'username' => TEST_USERNAME,
            'account_id' => $account->id,
            'password' => Hash::make(TEST_PASSWORD),
            'registered' => true,
            'confirmed' => true,
            'notify_sent' => false,
            'notify_paid' => false,
<<<<<<< HEAD
	        'is_admin' => 1,
=======
            'is_admin' => 1,
        ]);

        $client = Client::create([
            'user_id' => $user->id,
            'account_id' => $account->id,
            'public_id' => 1,
            'name' => $faker->name,
            'address1' => $faker->streetAddress,
            'address2' => $faker->secondaryAddress,
            'city' => $faker->city,
            'state' => $faker->state,
            'postal_code' => $faker->postcode,
            'country_id' => DEFAULT_COUNTRY,
            'currency_id' => DEFAULT_CURRENCY,
        ]);

        Contact::create([
            'user_id' => $user->id,
            'account_id' => $account->id,
            'client_id' => $client->id,
            'public_id' => 1,
            'email' => env('TEST_EMAIL', TEST_USERNAME),
            'is_primary' => true,
        ]);

        Product::create([
            'user_id' => $user->id,
            'account_id' => $account->id,
            'public_id' => 1,
            'product_key' => 'ITEM',
            'notes' => 'Something nice...',
            'cost' => 10,
>>>>>>> abe5a836
        ]);

        Affiliate::create([
            'affiliate_key' => SELF_HOST_AFFILIATE_KEY
        ]);

	}

}<|MERGE_RESOLUTION|>--- conflicted
+++ resolved
@@ -55,9 +55,6 @@
             'confirmed' => true,
             'notify_sent' => false,
             'notify_paid' => false,
-<<<<<<< HEAD
-	        'is_admin' => 1,
-=======
             'is_admin' => 1,
         ]);
 
@@ -91,7 +88,6 @@
             'product_key' => 'ITEM',
             'notes' => 'Something nice...',
             'cost' => 10,
->>>>>>> abe5a836
         ]);
 
         Affiliate::create([
