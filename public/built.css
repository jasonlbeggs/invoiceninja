/*!
 * Bootstrap v3.2.0 (http://getbootstrap.com)
 * Copyright 2011-2014 Twitter, Inc.
 * Licensed under MIT (https://github.com/twbs/bootstrap/blob/master/LICENSE)
 *//*! normalize.css v3.0.1 | MIT License | git.io/normalize */html{font-family:sans-serif;-webkit-text-size-adjust:100%;-ms-text-size-adjust:100%}body{margin:0}article,aside,details,figcaption,figure,footer,header,hgroup,main,nav,section,summary{display:block}audio,canvas,progress,video{display:inline-block;vertical-align:baseline}audio:not([controls]){display:none;height:0}[hidden],template{display:none}a{background:0 0}a:active,a:hover{outline:0}abbr[title]{border-bottom:1px dotted}b,strong{font-weight:700}dfn{font-style:italic}h1{margin:.67em 0;font-size:2em}mark{color:#000;background:#ff0}small{font-size:80%}sub,sup{position:relative;font-size:75%;line-height:0;vertical-align:baseline}sup{top:-.5em}sub{bottom:-.25em}img{border:0}svg:not(:root){overflow:hidden}figure{margin:1em 40px}hr{height:0;-webkit-box-sizing:content-box;-moz-box-sizing:content-box;box-sizing:content-box}pre{overflow:auto}code,kbd,pre,samp{font-family:monospace,monospace;font-size:1em}button,input,optgroup,select,textarea{margin:0;font:inherit;color:inherit}button{overflow:visible}button,select{text-transform:none}button,html input[type=button],input[type=reset],input[type=submit]{-webkit-appearance:button;cursor:pointer}button[disabled],html input[disabled]{cursor:default}button::-moz-focus-inner,input::-moz-focus-inner{padding:0;border:0}input{line-height:normal}input[type=checkbox],input[type=radio]{-webkit-box-sizing:border-box;-moz-box-sizing:border-box;box-sizing:border-box;padding:0}input[type=number]::-webkit-inner-spin-button,input[type=number]::-webkit-outer-spin-button{height:auto}input[type=search]{-webkit-box-sizing:content-box;-moz-box-sizing:content-box;box-sizing:content-box;-webkit-appearance:textfield}input[type=search]::-webkit-search-cancel-button,input[type=search]::-webkit-search-decoration{-webkit-appearance:none}fieldset{padding:.35em .625em .75em;margin:0 2px;border:1px solid silver}legend{padding:0;border:0}textarea{overflow:auto}optgroup{font-weight:700}table{border-spacing:0;border-collapse:collapse}td,th{padding:0}@media print{*{color:#000!important;text-shadow:none!important;background:transparent!important;-webkit-box-shadow:none!important;box-shadow:none!important}a,a:visited{text-decoration:underline}a[href]:after{content:" (" attr(href) ")"}abbr[title]:after{content:" (" attr(title) ")"}a[href^="javascript:"]:after,a[href^="#"]:after{content:""}pre,blockquote{border:1px solid #999;page-break-inside:avoid}thead{display:table-header-group}tr,img{page-break-inside:avoid}img{max-width:100%!important}p,h2,h3{orphans:3;widows:3}h2,h3{page-break-after:avoid}select{background:#fff!important}.navbar{display:none}.table td,.table th{background-color:#fff!important}.btn>.caret,.dropup>.btn>.caret{border-top-color:#000!important}.label{border:1px solid #000}.table{border-collapse:collapse!important}.table-bordered th,.table-bordered td{border:1px solid #ddd!important}}@font-face{font-family:'Glyphicons Halflings';src:url(fonts/glyphicons-halflings-regular.eot);src:url(fonts/glyphicons-halflings-regular.eot?#iefix) format('embedded-opentype'),url(fonts/glyphicons-halflings-regular.woff) format('woff'),url(fonts/glyphicons-halflings-regular.ttf) format('truetype'),url(fonts/glyphicons-halflings-regular.svg#glyphicons_halflingsregular) format('svg')}.glyphicon{position:relative;top:1px;display:inline-block;font-family:'Glyphicons Halflings';font-style:normal;font-weight:400;line-height:1;-webkit-font-smoothing:antialiased;-moz-osx-font-smoothing:grayscale}.glyphicon-asterisk:before{content:"\2a"}.glyphicon-plus:before{content:"\2b"}.glyphicon-euro:before{content:"\20ac"}.glyphicon-minus:before{content:"\2212"}.glyphicon-cloud:before{content:"\2601"}.glyphicon-envelope:before{content:"\2709"}.glyphicon-pencil:before{content:"\270f"}.glyphicon-glass:before{content:"\e001"}.glyphicon-music:before{content:"\e002"}.glyphicon-search:before{content:"\e003"}.glyphicon-heart:before{content:"\e005"}.glyphicon-star:before{content:"\e006"}.glyphicon-star-empty:before{content:"\e007"}.glyphicon-user:before{content:"\e008"}.glyphicon-film:before{content:"\e009"}.glyphicon-th-large:before{content:"\e010"}.glyphicon-th:before{content:"\e011"}.glyphicon-th-list:before{content:"\e012"}.glyphicon-ok:before{content:"\e013"}.glyphicon-remove:before{content:"\e014"}.glyphicon-zoom-in:before{content:"\e015"}.glyphicon-zoom-out:before{content:"\e016"}.glyphicon-off:before{content:"\e017"}.glyphicon-signal:before{content:"\e018"}.glyphicon-cog:before{content:"\e019"}.glyphicon-trash:before{content:"\e020"}.glyphicon-home:before{content:"\e021"}.glyphicon-file:before{content:"\e022"}.glyphicon-time:before{content:"\e023"}.glyphicon-road:before{content:"\e024"}.glyphicon-download-alt:before{content:"\e025"}.glyphicon-download:before{content:"\e026"}.glyphicon-upload:before{content:"\e027"}.glyphicon-inbox:before{content:"\e028"}.glyphicon-play-circle:before{content:"\e029"}.glyphicon-repeat:before{content:"\e030"}.glyphicon-refresh:before{content:"\e031"}.glyphicon-list-alt:before{content:"\e032"}.glyphicon-lock:before{content:"\e033"}.glyphicon-flag:before{content:"\e034"}.glyphicon-headphones:before{content:"\e035"}.glyphicon-volume-off:before{content:"\e036"}.glyphicon-volume-down:before{content:"\e037"}.glyphicon-volume-up:before{content:"\e038"}.glyphicon-qrcode:before{content:"\e039"}.glyphicon-barcode:before{content:"\e040"}.glyphicon-tag:before{content:"\e041"}.glyphicon-tags:before{content:"\e042"}.glyphicon-book:before{content:"\e043"}.glyphicon-bookmark:before{content:"\e044"}.glyphicon-print:before{content:"\e045"}.glyphicon-camera:before{content:"\e046"}.glyphicon-font:before{content:"\e047"}.glyphicon-bold:before{content:"\e048"}.glyphicon-italic:before{content:"\e049"}.glyphicon-text-height:before{content:"\e050"}.glyphicon-text-width:before{content:"\e051"}.glyphicon-align-left:before{content:"\e052"}.glyphicon-align-center:before{content:"\e053"}.glyphicon-align-right:before{content:"\e054"}.glyphicon-align-justify:before{content:"\e055"}.glyphicon-list:before{content:"\e056"}.glyphicon-indent-left:before{content:"\e057"}.glyphicon-indent-right:before{content:"\e058"}.glyphicon-facetime-video:before{content:"\e059"}.glyphicon-picture:before{content:"\e060"}.glyphicon-map-marker:before{content:"\e062"}.glyphicon-adjust:before{content:"\e063"}.glyphicon-tint:before{content:"\e064"}.glyphicon-edit:before{content:"\e065"}.glyphicon-share:before{content:"\e066"}.glyphicon-check:before{content:"\e067"}.glyphicon-move:before{content:"\e068"}.glyphicon-step-backward:before{content:"\e069"}.glyphicon-fast-backward:before{content:"\e070"}.glyphicon-backward:before{content:"\e071"}.glyphicon-play:before{content:"\e072"}.glyphicon-pause:before{content:"\e073"}.glyphicon-stop:before{content:"\e074"}.glyphicon-forward:before{content:"\e075"}.glyphicon-fast-forward:before{content:"\e076"}.glyphicon-step-forward:before{content:"\e077"}.glyphicon-eject:before{content:"\e078"}.glyphicon-chevron-left:before{content:"\e079"}.glyphicon-chevron-right:before{content:"\e080"}.glyphicon-plus-sign:before{content:"\e081"}.glyphicon-minus-sign:before{content:"\e082"}.glyphicon-remove-sign:before{content:"\e083"}.glyphicon-ok-sign:before{content:"\e084"}.glyphicon-question-sign:before{content:"\e085"}.glyphicon-info-sign:before{content:"\e086"}.glyphicon-screenshot:before{content:"\e087"}.glyphicon-remove-circle:before{content:"\e088"}.glyphicon-ok-circle:before{content:"\e089"}.glyphicon-ban-circle:before{content:"\e090"}.glyphicon-arrow-left:before{content:"\e091"}.glyphicon-arrow-right:before{content:"\e092"}.glyphicon-arrow-up:before{content:"\e093"}.glyphicon-arrow-down:before{content:"\e094"}.glyphicon-share-alt:before{content:"\e095"}.glyphicon-resize-full:before{content:"\e096"}.glyphicon-resize-small:before{content:"\e097"}.glyphicon-exclamation-sign:before{content:"\e101"}.glyphicon-gift:before{content:"\e102"}.glyphicon-leaf:before{content:"\e103"}.glyphicon-fire:before{content:"\e104"}.glyphicon-eye-open:before{content:"\e105"}.glyphicon-eye-close:before{content:"\e106"}.glyphicon-warning-sign:before{content:"\e107"}.glyphicon-plane:before{content:"\e108"}.glyphicon-calendar:before{content:"\e109"}.glyphicon-random:before{content:"\e110"}.glyphicon-comment:before{content:"\e111"}.glyphicon-magnet:before{content:"\e112"}.glyphicon-chevron-up:before{content:"\e113"}.glyphicon-chevron-down:before{content:"\e114"}.glyphicon-retweet:before{content:"\e115"}.glyphicon-shopping-cart:before{content:"\e116"}.glyphicon-folder-close:before{content:"\e117"}.glyphicon-folder-open:before{content:"\e118"}.glyphicon-resize-vertical:before{content:"\e119"}.glyphicon-resize-horizontal:before{content:"\e120"}.glyphicon-hdd:before{content:"\e121"}.glyphicon-bullhorn:before{content:"\e122"}.glyphicon-bell:before{content:"\e123"}.glyphicon-certificate:before{content:"\e124"}.glyphicon-thumbs-up:before{content:"\e125"}.glyphicon-thumbs-down:before{content:"\e126"}.glyphicon-hand-right:before{content:"\e127"}.glyphicon-hand-left:before{content:"\e128"}.glyphicon-hand-up:before{content:"\e129"}.glyphicon-hand-down:before{content:"\e130"}.glyphicon-circle-arrow-right:before{content:"\e131"}.glyphicon-circle-arrow-left:before{content:"\e132"}.glyphicon-circle-arrow-up:before{content:"\e133"}.glyphicon-circle-arrow-down:before{content:"\e134"}.glyphicon-globe:before{content:"\e135"}.glyphicon-wrench:before{content:"\e136"}.glyphicon-tasks:before{content:"\e137"}.glyphicon-filter:before{content:"\e138"}.glyphicon-briefcase:before{content:"\e139"}.glyphicon-fullscreen:before{content:"\e140"}.glyphicon-dashboard:before{content:"\e141"}.glyphicon-paperclip:before{content:"\e142"}.glyphicon-heart-empty:before{content:"\e143"}.glyphicon-link:before{content:"\e144"}.glyphicon-phone:before{content:"\e145"}.glyphicon-pushpin:before{content:"\e146"}.glyphicon-usd:before{content:"\e148"}.glyphicon-gbp:before{content:"\e149"}.glyphicon-sort:before{content:"\e150"}.glyphicon-sort-by-alphabet:before{content:"\e151"}.glyphicon-sort-by-alphabet-alt:before{content:"\e152"}.glyphicon-sort-by-order:before{content:"\e153"}.glyphicon-sort-by-order-alt:before{content:"\e154"}.glyphicon-sort-by-attributes:before{content:"\e155"}.glyphicon-sort-by-attributes-alt:before{content:"\e156"}.glyphicon-unchecked:before{content:"\e157"}.glyphicon-expand:before{content:"\e158"}.glyphicon-collapse-down:before{content:"\e159"}.glyphicon-collapse-up:before{content:"\e160"}.glyphicon-log-in:before{content:"\e161"}.glyphicon-flash:before{content:"\e162"}.glyphicon-log-out:before{content:"\e163"}.glyphicon-new-window:before{content:"\e164"}.glyphicon-record:before{content:"\e165"}.glyphicon-save:before{content:"\e166"}.glyphicon-open:before{content:"\e167"}.glyphicon-saved:before{content:"\e168"}.glyphicon-import:before{content:"\e169"}.glyphicon-export:before{content:"\e170"}.glyphicon-send:before{content:"\e171"}.glyphicon-floppy-disk:before{content:"\e172"}.glyphicon-floppy-saved:before{content:"\e173"}.glyphicon-floppy-remove:before{content:"\e174"}.glyphicon-floppy-save:before{content:"\e175"}.glyphicon-floppy-open:before{content:"\e176"}.glyphicon-credit-card:before{content:"\e177"}.glyphicon-transfer:before{content:"\e178"}.glyphicon-cutlery:before{content:"\e179"}.glyphicon-header:before{content:"\e180"}.glyphicon-compressed:before{content:"\e181"}.glyphicon-earphone:before{content:"\e182"}.glyphicon-phone-alt:before{content:"\e183"}.glyphicon-tower:before{content:"\e184"}.glyphicon-stats:before{content:"\e185"}.glyphicon-sd-video:before{content:"\e186"}.glyphicon-hd-video:before{content:"\e187"}.glyphicon-subtitles:before{content:"\e188"}.glyphicon-sound-stereo:before{content:"\e189"}.glyphicon-sound-dolby:before{content:"\e190"}.glyphicon-sound-5-1:before{content:"\e191"}.glyphicon-sound-6-1:before{content:"\e192"}.glyphicon-sound-7-1:before{content:"\e193"}.glyphicon-copyright-mark:before{content:"\e194"}.glyphicon-registration-mark:before{content:"\e195"}.glyphicon-cloud-download:before{content:"\e197"}.glyphicon-cloud-upload:before{content:"\e198"}.glyphicon-tree-conifer:before{content:"\e199"}.glyphicon-tree-deciduous:before{content:"\e200"}*{-webkit-box-sizing:border-box;-moz-box-sizing:border-box;box-sizing:border-box}:before,:after{-webkit-box-sizing:border-box;-moz-box-sizing:border-box;box-sizing:border-box}html{font-size:10px;-webkit-tap-highlight-color:rgba(0,0,0,0)}body{font-family:"Helvetica Neue",Helvetica,Arial,sans-serif;font-size:14px;line-height:1.42857143;color:#333;background-color:#fff}input,button,select,textarea{font-family:inherit;font-size:inherit;line-height:inherit}a{color:#428bca;text-decoration:none}a:hover,a:focus{color:#2a6496;text-decoration:underline}a:focus{outline:thin dotted;outline:5px auto -webkit-focus-ring-color;outline-offset:-2px}figure{margin:0}img{vertical-align:middle}.img-responsive,.thumbnail>img,.thumbnail a>img,.carousel-inner>.item>img,.carousel-inner>.item>a>img{display:block;width:100% \9;max-width:100%;height:auto}.img-rounded{border-radius:6px}.img-thumbnail{display:inline-block;width:100% \9;max-width:100%;height:auto;padding:4px;line-height:1.42857143;background-color:#fff;border:1px solid #ddd;border-radius:4px;-webkit-transition:all .2s ease-in-out;-o-transition:all .2s ease-in-out;transition:all .2s ease-in-out}.img-circle{border-radius:50%}hr{margin-top:20px;margin-bottom:20px;border:0;border-top:1px solid #eee}.sr-only{position:absolute;width:1px;height:1px;padding:0;margin:-1px;overflow:hidden;clip:rect(0,0,0,0);border:0}.sr-only-focusable:active,.sr-only-focusable:focus{position:static;width:auto;height:auto;margin:0;overflow:visible;clip:auto}h1,h2,h3,h4,h5,h6,.h1,.h2,.h3,.h4,.h5,.h6{font-family:inherit;font-weight:500;line-height:1.1;color:inherit}h1 small,h2 small,h3 small,h4 small,h5 small,h6 small,.h1 small,.h2 small,.h3 small,.h4 small,.h5 small,.h6 small,h1 .small,h2 .small,h3 .small,h4 .small,h5 .small,h6 .small,.h1 .small,.h2 .small,.h3 .small,.h4 .small,.h5 .small,.h6 .small{font-weight:400;line-height:1;color:#777}h1,.h1,h2,.h2,h3,.h3{margin-top:20px;margin-bottom:10px}h1 small,.h1 small,h2 small,.h2 small,h3 small,.h3 small,h1 .small,.h1 .small,h2 .small,.h2 .small,h3 .small,.h3 .small{font-size:65%}h4,.h4,h5,.h5,h6,.h6{margin-top:10px;margin-bottom:10px}h4 small,.h4 small,h5 small,.h5 small,h6 small,.h6 small,h4 .small,.h4 .small,h5 .small,.h5 .small,h6 .small,.h6 .small{font-size:75%}h1,.h1{font-size:36px}h2,.h2{font-size:30px}h3,.h3{font-size:24px}h4,.h4{font-size:18px}h5,.h5{font-size:14px}h6,.h6{font-size:12px}p{margin:0 0 10px}.lead{margin-bottom:20px;font-size:16px;font-weight:300;line-height:1.4}@media (min-width:768px){.lead{font-size:21px}}small,.small{font-size:85%}cite{font-style:normal}mark,.mark{padding:.2em;background-color:#fcf8e3}.text-left{text-align:left}.text-right{text-align:right}.text-center{text-align:center}.text-justify{text-align:justify}.text-nowrap{white-space:nowrap}.text-lowercase{text-transform:lowercase}.text-uppercase{text-transform:uppercase}.text-capitalize{text-transform:capitalize}.text-muted{color:#777}.text-primary{color:#428bca}a.text-primary:hover{color:#3071a9}.text-success{color:#3c763d}a.text-success:hover{color:#2b542c}.text-info{color:#31708f}a.text-info:hover{color:#245269}.text-warning{color:#8a6d3b}a.text-warning:hover{color:#66512c}.text-danger{color:#a94442}a.text-danger:hover{color:#843534}.bg-primary{color:#fff;background-color:#428bca}a.bg-primary:hover{background-color:#3071a9}.bg-success{background-color:#dff0d8}a.bg-success:hover{background-color:#c1e2b3}.bg-info{background-color:#d9edf7}a.bg-info:hover{background-color:#afd9ee}.bg-warning{background-color:#fcf8e3}a.bg-warning:hover{background-color:#f7ecb5}.bg-danger{background-color:#f2dede}a.bg-danger:hover{background-color:#e4b9b9}.page-header{padding-bottom:9px;margin:40px 0 20px;border-bottom:1px solid #eee}ul,ol{margin-top:0;margin-bottom:10px}ul ul,ol ul,ul ol,ol ol{margin-bottom:0}.list-unstyled{padding-left:0;list-style:none}.list-inline{padding-left:0;margin-left:-5px;list-style:none}.list-inline>li{display:inline-block;padding-right:5px;padding-left:5px}dl{margin-top:0;margin-bottom:20px}dt,dd{line-height:1.42857143}dt{font-weight:700}dd{margin-left:0}@media (min-width:768px){.dl-horizontal dt{float:left;width:160px;overflow:hidden;clear:left;text-align:right;text-overflow:ellipsis;white-space:nowrap}.dl-horizontal dd{margin-left:180px}}abbr[title],abbr[data-original-title]{cursor:help;border-bottom:1px dotted #777}.initialism{font-size:90%;text-transform:uppercase}blockquote{padding:10px 20px;margin:0 0 20px;font-size:17.5px;border-left:5px solid #eee}blockquote p:last-child,blockquote ul:last-child,blockquote ol:last-child{margin-bottom:0}blockquote footer,blockquote small,blockquote .small{display:block;font-size:80%;line-height:1.42857143;color:#777}blockquote footer:before,blockquote small:before,blockquote .small:before{content:'\2014 \00A0'}.blockquote-reverse,blockquote.pull-right{padding-right:15px;padding-left:0;text-align:right;border-right:5px solid #eee;border-left:0}.blockquote-reverse footer:before,blockquote.pull-right footer:before,.blockquote-reverse small:before,blockquote.pull-right small:before,.blockquote-reverse .small:before,blockquote.pull-right .small:before{content:''}.blockquote-reverse footer:after,blockquote.pull-right footer:after,.blockquote-reverse small:after,blockquote.pull-right small:after,.blockquote-reverse .small:after,blockquote.pull-right .small:after{content:'\00A0 \2014'}blockquote:before,blockquote:after{content:""}address{margin-bottom:20px;font-style:normal;line-height:1.42857143}code,kbd,pre,samp{font-family:Menlo,Monaco,Consolas,"Courier New",monospace}code{padding:2px 4px;font-size:90%;color:#c7254e;background-color:#f9f2f4;border-radius:4px}kbd{padding:2px 4px;font-size:90%;color:#fff;background-color:#333;border-radius:3px;-webkit-box-shadow:inset 0 -1px 0 rgba(0,0,0,.25);box-shadow:inset 0 -1px 0 rgba(0,0,0,.25)}kbd kbd{padding:0;font-size:100%;-webkit-box-shadow:none;box-shadow:none}pre{display:block;padding:9.5px;margin:0 0 10px;font-size:13px;line-height:1.42857143;color:#333;word-break:break-all;word-wrap:break-word;background-color:#f5f5f5;border:1px solid #ccc;border-radius:4px}pre code{padding:0;font-size:inherit;color:inherit;white-space:pre-wrap;background-color:transparent;border-radius:0}.pre-scrollable{max-height:340px;overflow-y:scroll}.container{padding-right:15px;padding-left:15px;margin-right:auto;margin-left:auto}@media (min-width:768px){.container{width:750px}}@media (min-width:992px){.container{width:970px}}@media (min-width:1200px){.container{width:1170px}}.container-fluid{padding-right:15px;padding-left:15px;margin-right:auto;margin-left:auto}.row{margin-right:-15px;margin-left:-15px}.col-xs-1,.col-sm-1,.col-md-1,.col-lg-1,.col-xs-2,.col-sm-2,.col-md-2,.col-lg-2,.col-xs-3,.col-sm-3,.col-md-3,.col-lg-3,.col-xs-4,.col-sm-4,.col-md-4,.col-lg-4,.col-xs-5,.col-sm-5,.col-md-5,.col-lg-5,.col-xs-6,.col-sm-6,.col-md-6,.col-lg-6,.col-xs-7,.col-sm-7,.col-md-7,.col-lg-7,.col-xs-8,.col-sm-8,.col-md-8,.col-lg-8,.col-xs-9,.col-sm-9,.col-md-9,.col-lg-9,.col-xs-10,.col-sm-10,.col-md-10,.col-lg-10,.col-xs-11,.col-sm-11,.col-md-11,.col-lg-11,.col-xs-12,.col-sm-12,.col-md-12,.col-lg-12{position:relative;min-height:1px;padding-right:15px;padding-left:15px}.col-xs-1,.col-xs-2,.col-xs-3,.col-xs-4,.col-xs-5,.col-xs-6,.col-xs-7,.col-xs-8,.col-xs-9,.col-xs-10,.col-xs-11,.col-xs-12{float:left}.col-xs-12{width:100%}.col-xs-11{width:91.66666667%}.col-xs-10{width:83.33333333%}.col-xs-9{width:75%}.col-xs-8{width:66.66666667%}.col-xs-7{width:58.33333333%}.col-xs-6{width:50%}.col-xs-5{width:41.66666667%}.col-xs-4{width:33.33333333%}.col-xs-3{width:25%}.col-xs-2{width:16.66666667%}.col-xs-1{width:8.33333333%}.col-xs-pull-12{right:100%}.col-xs-pull-11{right:91.66666667%}.col-xs-pull-10{right:83.33333333%}.col-xs-pull-9{right:75%}.col-xs-pull-8{right:66.66666667%}.col-xs-pull-7{right:58.33333333%}.col-xs-pull-6{right:50%}.col-xs-pull-5{right:41.66666667%}.col-xs-pull-4{right:33.33333333%}.col-xs-pull-3{right:25%}.col-xs-pull-2{right:16.66666667%}.col-xs-pull-1{right:8.33333333%}.col-xs-pull-0{right:auto}.col-xs-push-12{left:100%}.col-xs-push-11{left:91.66666667%}.col-xs-push-10{left:83.33333333%}.col-xs-push-9{left:75%}.col-xs-push-8{left:66.66666667%}.col-xs-push-7{left:58.33333333%}.col-xs-push-6{left:50%}.col-xs-push-5{left:41.66666667%}.col-xs-push-4{left:33.33333333%}.col-xs-push-3{left:25%}.col-xs-push-2{left:16.66666667%}.col-xs-push-1{left:8.33333333%}.col-xs-push-0{left:auto}.col-xs-offset-12{margin-left:100%}.col-xs-offset-11{margin-left:91.66666667%}.col-xs-offset-10{margin-left:83.33333333%}.col-xs-offset-9{margin-left:75%}.col-xs-offset-8{margin-left:66.66666667%}.col-xs-offset-7{margin-left:58.33333333%}.col-xs-offset-6{margin-left:50%}.col-xs-offset-5{margin-left:41.66666667%}.col-xs-offset-4{margin-left:33.33333333%}.col-xs-offset-3{margin-left:25%}.col-xs-offset-2{margin-left:16.66666667%}.col-xs-offset-1{margin-left:8.33333333%}.col-xs-offset-0{margin-left:0}@media (min-width:768px){.col-sm-1,.col-sm-2,.col-sm-3,.col-sm-4,.col-sm-5,.col-sm-6,.col-sm-7,.col-sm-8,.col-sm-9,.col-sm-10,.col-sm-11,.col-sm-12{float:left}.col-sm-12{width:100%}.col-sm-11{width:91.66666667%}.col-sm-10{width:83.33333333%}.col-sm-9{width:75%}.col-sm-8{width:66.66666667%}.col-sm-7{width:58.33333333%}.col-sm-6{width:50%}.col-sm-5{width:41.66666667%}.col-sm-4{width:33.33333333%}.col-sm-3{width:25%}.col-sm-2{width:16.66666667%}.col-sm-1{width:8.33333333%}.col-sm-pull-12{right:100%}.col-sm-pull-11{right:91.66666667%}.col-sm-pull-10{right:83.33333333%}.col-sm-pull-9{right:75%}.col-sm-pull-8{right:66.66666667%}.col-sm-pull-7{right:58.33333333%}.col-sm-pull-6{right:50%}.col-sm-pull-5{right:41.66666667%}.col-sm-pull-4{right:33.33333333%}.col-sm-pull-3{right:25%}.col-sm-pull-2{right:16.66666667%}.col-sm-pull-1{right:8.33333333%}.col-sm-pull-0{right:auto}.col-sm-push-12{left:100%}.col-sm-push-11{left:91.66666667%}.col-sm-push-10{left:83.33333333%}.col-sm-push-9{left:75%}.col-sm-push-8{left:66.66666667%}.col-sm-push-7{left:58.33333333%}.col-sm-push-6{left:50%}.col-sm-push-5{left:41.66666667%}.col-sm-push-4{left:33.33333333%}.col-sm-push-3{left:25%}.col-sm-push-2{left:16.66666667%}.col-sm-push-1{left:8.33333333%}.col-sm-push-0{left:auto}.col-sm-offset-12{margin-left:100%}.col-sm-offset-11{margin-left:91.66666667%}.col-sm-offset-10{margin-left:83.33333333%}.col-sm-offset-9{margin-left:75%}.col-sm-offset-8{margin-left:66.66666667%}.col-sm-offset-7{margin-left:58.33333333%}.col-sm-offset-6{margin-left:50%}.col-sm-offset-5{margin-left:41.66666667%}.col-sm-offset-4{margin-left:33.33333333%}.col-sm-offset-3{margin-left:25%}.col-sm-offset-2{margin-left:16.66666667%}.col-sm-offset-1{margin-left:8.33333333%}.col-sm-offset-0{margin-left:0}}@media (min-width:992px){.col-md-1,.col-md-2,.col-md-3,.col-md-4,.col-md-5,.col-md-6,.col-md-7,.col-md-8,.col-md-9,.col-md-10,.col-md-11,.col-md-12{float:left}.col-md-12{width:100%}.col-md-11{width:91.66666667%}.col-md-10{width:83.33333333%}.col-md-9{width:75%}.col-md-8{width:66.66666667%}.col-md-7{width:58.33333333%}.col-md-6{width:50%}.col-md-5{width:41.66666667%}.col-md-4{width:33.33333333%}.col-md-3{width:25%}.col-md-2{width:16.66666667%}.col-md-1{width:8.33333333%}.col-md-pull-12{right:100%}.col-md-pull-11{right:91.66666667%}.col-md-pull-10{right:83.33333333%}.col-md-pull-9{right:75%}.col-md-pull-8{right:66.66666667%}.col-md-pull-7{right:58.33333333%}.col-md-pull-6{right:50%}.col-md-pull-5{right:41.66666667%}.col-md-pull-4{right:33.33333333%}.col-md-pull-3{right:25%}.col-md-pull-2{right:16.66666667%}.col-md-pull-1{right:8.33333333%}.col-md-pull-0{right:auto}.col-md-push-12{left:100%}.col-md-push-11{left:91.66666667%}.col-md-push-10{left:83.33333333%}.col-md-push-9{left:75%}.col-md-push-8{left:66.66666667%}.col-md-push-7{left:58.33333333%}.col-md-push-6{left:50%}.col-md-push-5{left:41.66666667%}.col-md-push-4{left:33.33333333%}.col-md-push-3{left:25%}.col-md-push-2{left:16.66666667%}.col-md-push-1{left:8.33333333%}.col-md-push-0{left:auto}.col-md-offset-12{margin-left:100%}.col-md-offset-11{margin-left:91.66666667%}.col-md-offset-10{margin-left:83.33333333%}.col-md-offset-9{margin-left:75%}.col-md-offset-8{margin-left:66.66666667%}.col-md-offset-7{margin-left:58.33333333%}.col-md-offset-6{margin-left:50%}.col-md-offset-5{margin-left:41.66666667%}.col-md-offset-4{margin-left:33.33333333%}.col-md-offset-3{margin-left:25%}.col-md-offset-2{margin-left:16.66666667%}.col-md-offset-1{margin-left:8.33333333%}.col-md-offset-0{margin-left:0}}@media (min-width:1200px){.col-lg-1,.col-lg-2,.col-lg-3,.col-lg-4,.col-lg-5,.col-lg-6,.col-lg-7,.col-lg-8,.col-lg-9,.col-lg-10,.col-lg-11,.col-lg-12{float:left}.col-lg-12{width:100%}.col-lg-11{width:91.66666667%}.col-lg-10{width:83.33333333%}.col-lg-9{width:75%}.col-lg-8{width:66.66666667%}.col-lg-7{width:58.33333333%}.col-lg-6{width:50%}.col-lg-5{width:41.66666667%}.col-lg-4{width:33.33333333%}.col-lg-3{width:25%}.col-lg-2{width:16.66666667%}.col-lg-1{width:8.33333333%}.col-lg-pull-12{right:100%}.col-lg-pull-11{right:91.66666667%}.col-lg-pull-10{right:83.33333333%}.col-lg-pull-9{right:75%}.col-lg-pull-8{right:66.66666667%}.col-lg-pull-7{right:58.33333333%}.col-lg-pull-6{right:50%}.col-lg-pull-5{right:41.66666667%}.col-lg-pull-4{right:33.33333333%}.col-lg-pull-3{right:25%}.col-lg-pull-2{right:16.66666667%}.col-lg-pull-1{right:8.33333333%}.col-lg-pull-0{right:auto}.col-lg-push-12{left:100%}.col-lg-push-11{left:91.66666667%}.col-lg-push-10{left:83.33333333%}.col-lg-push-9{left:75%}.col-lg-push-8{left:66.66666667%}.col-lg-push-7{left:58.33333333%}.col-lg-push-6{left:50%}.col-lg-push-5{left:41.66666667%}.col-lg-push-4{left:33.33333333%}.col-lg-push-3{left:25%}.col-lg-push-2{left:16.66666667%}.col-lg-push-1{left:8.33333333%}.col-lg-push-0{left:auto}.col-lg-offset-12{margin-left:100%}.col-lg-offset-11{margin-left:91.66666667%}.col-lg-offset-10{margin-left:83.33333333%}.col-lg-offset-9{margin-left:75%}.col-lg-offset-8{margin-left:66.66666667%}.col-lg-offset-7{margin-left:58.33333333%}.col-lg-offset-6{margin-left:50%}.col-lg-offset-5{margin-left:41.66666667%}.col-lg-offset-4{margin-left:33.33333333%}.col-lg-offset-3{margin-left:25%}.col-lg-offset-2{margin-left:16.66666667%}.col-lg-offset-1{margin-left:8.33333333%}.col-lg-offset-0{margin-left:0}}table{background-color:transparent}th{text-align:left}.table{width:100%;max-width:100%;margin-bottom:20px}.table>thead>tr>th,.table>tbody>tr>th,.table>tfoot>tr>th,.table>thead>tr>td,.table>tbody>tr>td,.table>tfoot>tr>td{padding:8px;line-height:1.42857143;vertical-align:top;border-top:1px solid #ddd}.table>thead>tr>th{vertical-align:bottom;border-bottom:2px solid #ddd}.table>caption+thead>tr:first-child>th,.table>colgroup+thead>tr:first-child>th,.table>thead:first-child>tr:first-child>th,.table>caption+thead>tr:first-child>td,.table>colgroup+thead>tr:first-child>td,.table>thead:first-child>tr:first-child>td{border-top:0}.table>tbody+tbody{border-top:2px solid #ddd}.table .table{background-color:#fff}.table-condensed>thead>tr>th,.table-condensed>tbody>tr>th,.table-condensed>tfoot>tr>th,.table-condensed>thead>tr>td,.table-condensed>tbody>tr>td,.table-condensed>tfoot>tr>td{padding:5px}.table-bordered{border:1px solid #ddd}.table-bordered>thead>tr>th,.table-bordered>tbody>tr>th,.table-bordered>tfoot>tr>th,.table-bordered>thead>tr>td,.table-bordered>tbody>tr>td,.table-bordered>tfoot>tr>td{border:1px solid #ddd}.table-bordered>thead>tr>th,.table-bordered>thead>tr>td{border-bottom-width:2px}.table-striped>tbody>tr:nth-child(odd)>td,.table-striped>tbody>tr:nth-child(odd)>th{background-color:#f9f9f9}.table-hover>tbody>tr:hover>td,.table-hover>tbody>tr:hover>th{background-color:#f5f5f5}table col[class*=col-]{position:static;display:table-column;float:none}table td[class*=col-],table th[class*=col-]{position:static;display:table-cell;float:none}.table>thead>tr>td.active,.table>tbody>tr>td.active,.table>tfoot>tr>td.active,.table>thead>tr>th.active,.table>tbody>tr>th.active,.table>tfoot>tr>th.active,.table>thead>tr.active>td,.table>tbody>tr.active>td,.table>tfoot>tr.active>td,.table>thead>tr.active>th,.table>tbody>tr.active>th,.table>tfoot>tr.active>th{background-color:#f5f5f5}.table-hover>tbody>tr>td.active:hover,.table-hover>tbody>tr>th.active:hover,.table-hover>tbody>tr.active:hover>td,.table-hover>tbody>tr:hover>.active,.table-hover>tbody>tr.active:hover>th{background-color:#e8e8e8}.table>thead>tr>td.success,.table>tbody>tr>td.success,.table>tfoot>tr>td.success,.table>thead>tr>th.success,.table>tbody>tr>th.success,.table>tfoot>tr>th.success,.table>thead>tr.success>td,.table>tbody>tr.success>td,.table>tfoot>tr.success>td,.table>thead>tr.success>th,.table>tbody>tr.success>th,.table>tfoot>tr.success>th{background-color:#dff0d8}.table-hover>tbody>tr>td.success:hover,.table-hover>tbody>tr>th.success:hover,.table-hover>tbody>tr.success:hover>td,.table-hover>tbody>tr:hover>.success,.table-hover>tbody>tr.success:hover>th{background-color:#d0e9c6}.table>thead>tr>td.info,.table>tbody>tr>td.info,.table>tfoot>tr>td.info,.table>thead>tr>th.info,.table>tbody>tr>th.info,.table>tfoot>tr>th.info,.table>thead>tr.info>td,.table>tbody>tr.info>td,.table>tfoot>tr.info>td,.table>thead>tr.info>th,.table>tbody>tr.info>th,.table>tfoot>tr.info>th{background-color:#d9edf7}.table-hover>tbody>tr>td.info:hover,.table-hover>tbody>tr>th.info:hover,.table-hover>tbody>tr.info:hover>td,.table-hover>tbody>tr:hover>.info,.table-hover>tbody>tr.info:hover>th{background-color:#c4e3f3}.table>thead>tr>td.warning,.table>tbody>tr>td.warning,.table>tfoot>tr>td.warning,.table>thead>tr>th.warning,.table>tbody>tr>th.warning,.table>tfoot>tr>th.warning,.table>thead>tr.warning>td,.table>tbody>tr.warning>td,.table>tfoot>tr.warning>td,.table>thead>tr.warning>th,.table>tbody>tr.warning>th,.table>tfoot>tr.warning>th{background-color:#fcf8e3}.table-hover>tbody>tr>td.warning:hover,.table-hover>tbody>tr>th.warning:hover,.table-hover>tbody>tr.warning:hover>td,.table-hover>tbody>tr:hover>.warning,.table-hover>tbody>tr.warning:hover>th{background-color:#faf2cc}.table>thead>tr>td.danger,.table>tbody>tr>td.danger,.table>tfoot>tr>td.danger,.table>thead>tr>th.danger,.table>tbody>tr>th.danger,.table>tfoot>tr>th.danger,.table>thead>tr.danger>td,.table>tbody>tr.danger>td,.table>tfoot>tr.danger>td,.table>thead>tr.danger>th,.table>tbody>tr.danger>th,.table>tfoot>tr.danger>th{background-color:#f2dede}.table-hover>tbody>tr>td.danger:hover,.table-hover>tbody>tr>th.danger:hover,.table-hover>tbody>tr.danger:hover>td,.table-hover>tbody>tr:hover>.danger,.table-hover>tbody>tr.danger:hover>th{background-color:#ebcccc}@media screen and (max-width:767px){.table-responsive{width:100%;margin-bottom:15px;overflow-x:auto;overflow-y:hidden;-webkit-overflow-scrolling:touch;-ms-overflow-style:-ms-autohiding-scrollbar;border:1px solid #ddd}.table-responsive>.table{margin-bottom:0}.table-responsive>.table>thead>tr>th,.table-responsive>.table>tbody>tr>th,.table-responsive>.table>tfoot>tr>th,.table-responsive>.table>thead>tr>td,.table-responsive>.table>tbody>tr>td,.table-responsive>.table>tfoot>tr>td{white-space:nowrap}.table-responsive>.table-bordered{border:0}.table-responsive>.table-bordered>thead>tr>th:first-child,.table-responsive>.table-bordered>tbody>tr>th:first-child,.table-responsive>.table-bordered>tfoot>tr>th:first-child,.table-responsive>.table-bordered>thead>tr>td:first-child,.table-responsive>.table-bordered>tbody>tr>td:first-child,.table-responsive>.table-bordered>tfoot>tr>td:first-child{border-left:0}.table-responsive>.table-bordered>thead>tr>th:last-child,.table-responsive>.table-bordered>tbody>tr>th:last-child,.table-responsive>.table-bordered>tfoot>tr>th:last-child,.table-responsive>.table-bordered>thead>tr>td:last-child,.table-responsive>.table-bordered>tbody>tr>td:last-child,.table-responsive>.table-bordered>tfoot>tr>td:last-child{border-right:0}.table-responsive>.table-bordered>tbody>tr:last-child>th,.table-responsive>.table-bordered>tfoot>tr:last-child>th,.table-responsive>.table-bordered>tbody>tr:last-child>td,.table-responsive>.table-bordered>tfoot>tr:last-child>td{border-bottom:0}}fieldset{min-width:0;padding:0;margin:0;border:0}legend{display:block;width:100%;padding:0;margin-bottom:20px;font-size:21px;line-height:inherit;color:#333;border:0;border-bottom:1px solid #e5e5e5}label{display:inline-block;max-width:100%;margin-bottom:5px;font-weight:700}input[type=search]{-webkit-box-sizing:border-box;-moz-box-sizing:border-box;box-sizing:border-box}input[type=radio],input[type=checkbox]{margin:4px 0 0;margin-top:1px \9;line-height:normal}input[type=file]{display:block}input[type=range]{display:block;width:100%}select[multiple],select[size]{height:auto}input[type=file]:focus,input[type=radio]:focus,input[type=checkbox]:focus{outline:thin dotted;outline:5px auto -webkit-focus-ring-color;outline-offset:-2px}output{display:block;padding-top:7px;font-size:14px;line-height:1.42857143;color:#555}.form-control{display:block;width:100%;height:34px;padding:6px 12px;font-size:14px;line-height:1.42857143;color:#555;background-color:#fff;background-image:none;border:1px solid #ccc;border-radius:4px;-webkit-box-shadow:inset 0 1px 1px rgba(0,0,0,.075);box-shadow:inset 0 1px 1px rgba(0,0,0,.075);-webkit-transition:border-color ease-in-out .15s,-webkit-box-shadow ease-in-out .15s;-o-transition:border-color ease-in-out .15s,box-shadow ease-in-out .15s;transition:border-color ease-in-out .15s,box-shadow ease-in-out .15s}.form-control:focus{border-color:#66afe9;outline:0;-webkit-box-shadow:inset 0 1px 1px rgba(0,0,0,.075),0 0 8px rgba(102,175,233,.6);box-shadow:inset 0 1px 1px rgba(0,0,0,.075),0 0 8px rgba(102,175,233,.6)}.form-control::-moz-placeholder{color:#777;opacity:1}.form-control:-ms-input-placeholder{color:#777}.form-control::-webkit-input-placeholder{color:#777}.form-control[disabled],.form-control[readonly],fieldset[disabled] .form-control{cursor:not-allowed;background-color:#eee;opacity:1}textarea.form-control{height:auto}input[type=search]{-webkit-appearance:none}input[type=date],input[type=time],input[type=datetime-local],input[type=month]{line-height:34px;line-height:1.42857143 \0}input[type=date].input-sm,input[type=time].input-sm,input[type=datetime-local].input-sm,input[type=month].input-sm{line-height:30px}input[type=date].input-lg,input[type=time].input-lg,input[type=datetime-local].input-lg,input[type=month].input-lg{line-height:46px}.form-group{margin-bottom:15px}.radio,.checkbox{position:relative;display:block;min-height:20px;margin-top:10px;margin-bottom:10px}.radio label,.checkbox label{padding-left:20px;margin-bottom:0;font-weight:400;cursor:pointer}.radio input[type=radio],.radio-inline input[type=radio],.checkbox input[type=checkbox],.checkbox-inline input[type=checkbox]{position:absolute;margin-top:4px \9;margin-left:-20px}.radio+.radio,.checkbox+.checkbox{margin-top:-5px}.radio-inline,.checkbox-inline{display:inline-block;padding-left:20px;margin-bottom:0;font-weight:400;vertical-align:middle;cursor:pointer}.radio-inline+.radio-inline,.checkbox-inline+.checkbox-inline{margin-top:0;margin-left:10px}input[type=radio][disabled],input[type=checkbox][disabled],input[type=radio].disabled,input[type=checkbox].disabled,fieldset[disabled] input[type=radio],fieldset[disabled] input[type=checkbox]{cursor:not-allowed}.radio-inline.disabled,.checkbox-inline.disabled,fieldset[disabled] .radio-inline,fieldset[disabled] .checkbox-inline{cursor:not-allowed}.radio.disabled label,.checkbox.disabled label,fieldset[disabled] .radio label,fieldset[disabled] .checkbox label{cursor:not-allowed}.form-control-static{padding-top:7px;padding-bottom:7px;margin-bottom:0}.form-control-static.input-lg,.form-control-static.input-sm{padding-right:0;padding-left:0}.input-sm,.form-horizontal .form-group-sm .form-control{height:30px;padding:5px 10px;font-size:12px;line-height:1.5;border-radius:3px}select.input-sm{height:30px;line-height:30px}textarea.input-sm,select[multiple].input-sm{height:auto}.input-lg,.form-horizontal .form-group-lg .form-control{height:46px;padding:10px 16px;font-size:18px;line-height:1.33;border-radius:6px}select.input-lg{height:46px;line-height:46px}textarea.input-lg,select[multiple].input-lg{height:auto}.has-feedback{position:relative}.has-feedback .form-control{padding-right:42.5px}.form-control-feedback{position:absolute;top:25px;right:0;z-index:2;display:block;width:34px;height:34px;line-height:34px;text-align:center}.input-lg+.form-control-feedback{width:46px;height:46px;line-height:46px}.input-sm+.form-control-feedback{width:30px;height:30px;line-height:30px}.has-success .help-block,.has-success .control-label,.has-success .radio,.has-success .checkbox,.has-success .radio-inline,.has-success .checkbox-inline{color:#3c763d}.has-success .form-control{border-color:#3c763d;-webkit-box-shadow:inset 0 1px 1px rgba(0,0,0,.075);box-shadow:inset 0 1px 1px rgba(0,0,0,.075)}.has-success .form-control:focus{border-color:#2b542c;-webkit-box-shadow:inset 0 1px 1px rgba(0,0,0,.075),0 0 6px #67b168;box-shadow:inset 0 1px 1px rgba(0,0,0,.075),0 0 6px #67b168}.has-success .input-group-addon{color:#3c763d;background-color:#dff0d8;border-color:#3c763d}.has-success .form-control-feedback{color:#3c763d}.has-warning .help-block,.has-warning .control-label,.has-warning .radio,.has-warning .checkbox,.has-warning .radio-inline,.has-warning .checkbox-inline{color:#8a6d3b}.has-warning .form-control{border-color:#8a6d3b;-webkit-box-shadow:inset 0 1px 1px rgba(0,0,0,.075);box-shadow:inset 0 1px 1px rgba(0,0,0,.075)}.has-warning .form-control:focus{border-color:#66512c;-webkit-box-shadow:inset 0 1px 1px rgba(0,0,0,.075),0 0 6px #c0a16b;box-shadow:inset 0 1px 1px rgba(0,0,0,.075),0 0 6px #c0a16b}.has-warning .input-group-addon{color:#8a6d3b;background-color:#fcf8e3;border-color:#8a6d3b}.has-warning .form-control-feedback{color:#8a6d3b}.has-error .help-block,.has-error .control-label,.has-error .radio,.has-error .checkbox,.has-error .radio-inline,.has-error .checkbox-inline{color:#a94442}.has-error .form-control{border-color:#a94442;-webkit-box-shadow:inset 0 1px 1px rgba(0,0,0,.075);box-shadow:inset 0 1px 1px rgba(0,0,0,.075)}.has-error .form-control:focus{border-color:#843534;-webkit-box-shadow:inset 0 1px 1px rgba(0,0,0,.075),0 0 6px #ce8483;box-shadow:inset 0 1px 1px rgba(0,0,0,.075),0 0 6px #ce8483}.has-error .input-group-addon{color:#a94442;background-color:#f2dede;border-color:#a94442}.has-error .form-control-feedback{color:#a94442}.has-feedback label.sr-only~.form-control-feedback{top:0}.help-block{display:block;margin-top:5px;margin-bottom:10px;color:#737373}@media (min-width:768px){.form-inline .form-group{display:inline-block;margin-bottom:0;vertical-align:middle}.form-inline .form-control{display:inline-block;width:auto;vertical-align:middle}.form-inline .input-group{display:inline-table;vertical-align:middle}.form-inline .input-group .input-group-addon,.form-inline .input-group .input-group-btn,.form-inline .input-group .form-control{width:auto}.form-inline .input-group>.form-control{width:100%}.form-inline .control-label{margin-bottom:0;vertical-align:middle}.form-inline .radio,.form-inline .checkbox{display:inline-block;margin-top:0;margin-bottom:0;vertical-align:middle}.form-inline .radio label,.form-inline .checkbox label{padding-left:0}.form-inline .radio input[type=radio],.form-inline .checkbox input[type=checkbox]{position:relative;margin-left:0}.form-inline .has-feedback .form-control-feedback{top:0}}.form-horizontal .radio,.form-horizontal .checkbox,.form-horizontal .radio-inline,.form-horizontal .checkbox-inline{padding-top:7px;margin-top:0;margin-bottom:0}.form-horizontal .radio,.form-horizontal .checkbox{min-height:27px}.form-horizontal .form-group{margin-right:-15px;margin-left:-15px}@media (min-width:768px){.form-horizontal .control-label{padding-top:7px;margin-bottom:0;text-align:right}}.form-horizontal .has-feedback .form-control-feedback{top:0;right:15px}@media (min-width:768px){.form-horizontal .form-group-lg .control-label{padding-top:14.3px}}@media (min-width:768px){.form-horizontal .form-group-sm .control-label{padding-top:6px}}.btn{display:inline-block;padding:6px 12px;margin-bottom:0;font-size:14px;font-weight:400;line-height:1.42857143;text-align:center;white-space:nowrap;vertical-align:middle;cursor:pointer;-webkit-user-select:none;-moz-user-select:none;-ms-user-select:none;user-select:none;background-image:none;border:1px solid transparent;border-radius:4px}.btn:focus,.btn:active:focus,.btn.active:focus{outline:thin dotted;outline:5px auto -webkit-focus-ring-color;outline-offset:-2px}.btn:hover,.btn:focus{color:#333;text-decoration:none}.btn:active,.btn.active{background-image:none;outline:0;-webkit-box-shadow:inset 0 3px 5px rgba(0,0,0,.125);box-shadow:inset 0 3px 5px rgba(0,0,0,.125)}.btn.disabled,.btn[disabled],fieldset[disabled] .btn{pointer-events:none;cursor:not-allowed;filter:alpha(opacity=65);-webkit-box-shadow:none;box-shadow:none;opacity:.65}.btn-default{color:#333;background-color:#fff;border-color:#ccc}.btn-default:hover,.btn-default:focus,.btn-default:active,.btn-default.active,.open>.dropdown-toggle.btn-default{color:#333;background-color:#e6e6e6;border-color:#adadad}.btn-default:active,.btn-default.active,.open>.dropdown-toggle.btn-default{background-image:none}.btn-default.disabled,.btn-default[disabled],fieldset[disabled] .btn-default,.btn-default.disabled:hover,.btn-default[disabled]:hover,fieldset[disabled] .btn-default:hover,.btn-default.disabled:focus,.btn-default[disabled]:focus,fieldset[disabled] .btn-default:focus,.btn-default.disabled:active,.btn-default[disabled]:active,fieldset[disabled] .btn-default:active,.btn-default.disabled.active,.btn-default[disabled].active,fieldset[disabled] .btn-default.active{background-color:#fff;border-color:#ccc}.btn-default .badge{color:#fff;background-color:#333}.btn-primary{color:#fff;background-color:#428bca;border-color:#357ebd}.btn-primary:hover,.btn-primary:focus,.btn-primary:active,.btn-primary.active,.open>.dropdown-toggle.btn-primary{color:#fff;background-color:#3071a9;border-color:#285e8e}.btn-primary:active,.btn-primary.active,.open>.dropdown-toggle.btn-primary{background-image:none}.btn-primary.disabled,.btn-primary[disabled],fieldset[disabled] .btn-primary,.btn-primary.disabled:hover,.btn-primary[disabled]:hover,fieldset[disabled] .btn-primary:hover,.btn-primary.disabled:focus,.btn-primary[disabled]:focus,fieldset[disabled] .btn-primary:focus,.btn-primary.disabled:active,.btn-primary[disabled]:active,fieldset[disabled] .btn-primary:active,.btn-primary.disabled.active,.btn-primary[disabled].active,fieldset[disabled] .btn-primary.active{background-color:#428bca;border-color:#357ebd}.btn-primary .badge{color:#428bca;background-color:#fff}.btn-success{color:#fff;background-color:#5cb85c;border-color:#4cae4c}.btn-success:hover,.btn-success:focus,.btn-success:active,.btn-success.active,.open>.dropdown-toggle.btn-success{color:#fff;background-color:#449d44;border-color:#398439}.btn-success:active,.btn-success.active,.open>.dropdown-toggle.btn-success{background-image:none}.btn-success.disabled,.btn-success[disabled],fieldset[disabled] .btn-success,.btn-success.disabled:hover,.btn-success[disabled]:hover,fieldset[disabled] .btn-success:hover,.btn-success.disabled:focus,.btn-success[disabled]:focus,fieldset[disabled] .btn-success:focus,.btn-success.disabled:active,.btn-success[disabled]:active,fieldset[disabled] .btn-success:active,.btn-success.disabled.active,.btn-success[disabled].active,fieldset[disabled] .btn-success.active{background-color:#5cb85c;border-color:#4cae4c}.btn-success .badge{color:#5cb85c;background-color:#fff}.btn-info{color:#fff;background-color:#5bc0de;border-color:#46b8da}.btn-info:hover,.btn-info:focus,.btn-info:active,.btn-info.active,.open>.dropdown-toggle.btn-info{color:#fff;background-color:#31b0d5;border-color:#269abc}.btn-info:active,.btn-info.active,.open>.dropdown-toggle.btn-info{background-image:none}.btn-info.disabled,.btn-info[disabled],fieldset[disabled] .btn-info,.btn-info.disabled:hover,.btn-info[disabled]:hover,fieldset[disabled] .btn-info:hover,.btn-info.disabled:focus,.btn-info[disabled]:focus,fieldset[disabled] .btn-info:focus,.btn-info.disabled:active,.btn-info[disabled]:active,fieldset[disabled] .btn-info:active,.btn-info.disabled.active,.btn-info[disabled].active,fieldset[disabled] .btn-info.active{background-color:#5bc0de;border-color:#46b8da}.btn-info .badge{color:#5bc0de;background-color:#fff}.btn-warning{color:#fff;background-color:#f0ad4e;border-color:#eea236}.btn-warning:hover,.btn-warning:focus,.btn-warning:active,.btn-warning.active,.open>.dropdown-toggle.btn-warning{color:#fff;background-color:#ec971f;border-color:#d58512}.btn-warning:active,.btn-warning.active,.open>.dropdown-toggle.btn-warning{background-image:none}.btn-warning.disabled,.btn-warning[disabled],fieldset[disabled] .btn-warning,.btn-warning.disabled:hover,.btn-warning[disabled]:hover,fieldset[disabled] .btn-warning:hover,.btn-warning.disabled:focus,.btn-warning[disabled]:focus,fieldset[disabled] .btn-warning:focus,.btn-warning.disabled:active,.btn-warning[disabled]:active,fieldset[disabled] .btn-warning:active,.btn-warning.disabled.active,.btn-warning[disabled].active,fieldset[disabled] .btn-warning.active{background-color:#f0ad4e;border-color:#eea236}.btn-warning .badge{color:#f0ad4e;background-color:#fff}.btn-danger{color:#fff;background-color:#d9534f;border-color:#d43f3a}.btn-danger:hover,.btn-danger:focus,.btn-danger:active,.btn-danger.active,.open>.dropdown-toggle.btn-danger{color:#fff;background-color:#c9302c;border-color:#ac2925}.btn-danger:active,.btn-danger.active,.open>.dropdown-toggle.btn-danger{background-image:none}.btn-danger.disabled,.btn-danger[disabled],fieldset[disabled] .btn-danger,.btn-danger.disabled:hover,.btn-danger[disabled]:hover,fieldset[disabled] .btn-danger:hover,.btn-danger.disabled:focus,.btn-danger[disabled]:focus,fieldset[disabled] .btn-danger:focus,.btn-danger.disabled:active,.btn-danger[disabled]:active,fieldset[disabled] .btn-danger:active,.btn-danger.disabled.active,.btn-danger[disabled].active,fieldset[disabled] .btn-danger.active{background-color:#d9534f;border-color:#d43f3a}.btn-danger .badge{color:#d9534f;background-color:#fff}.btn-link{font-weight:400;color:#428bca;cursor:pointer;border-radius:0}.btn-link,.btn-link:active,.btn-link[disabled],fieldset[disabled] .btn-link{background-color:transparent;-webkit-box-shadow:none;box-shadow:none}.btn-link,.btn-link:hover,.btn-link:focus,.btn-link:active{border-color:transparent}.btn-link:hover,.btn-link:focus{color:#2a6496;text-decoration:underline;background-color:transparent}.btn-link[disabled]:hover,fieldset[disabled] .btn-link:hover,.btn-link[disabled]:focus,fieldset[disabled] .btn-link:focus{color:#777;text-decoration:none}.btn-lg,.btn-group-lg>.btn{padding:10px 16px;font-size:18px;line-height:1.33;border-radius:6px}.btn-sm,.btn-group-sm>.btn{padding:5px 10px;font-size:12px;line-height:1.5;border-radius:3px}.btn-xs,.btn-group-xs>.btn{padding:1px 5px;font-size:12px;line-height:1.5;border-radius:3px}.btn-block{display:block;width:100%}.btn-block+.btn-block{margin-top:5px}input[type=submit].btn-block,input[type=reset].btn-block,input[type=button].btn-block{width:100%}.fade{opacity:0;-webkit-transition:opacity .15s linear;-o-transition:opacity .15s linear;transition:opacity .15s linear}.fade.in{opacity:1}.collapse{display:none}.collapse.in{display:block}tr.collapse.in{display:table-row}tbody.collapse.in{display:table-row-group}.collapsing{position:relative;height:0;overflow:hidden;-webkit-transition:height .35s ease;-o-transition:height .35s ease;transition:height .35s ease}.caret{display:inline-block;width:0;height:0;margin-left:2px;vertical-align:middle;border-top:4px solid;border-right:4px solid transparent;border-left:4px solid transparent}.dropdown{position:relative}.dropdown-toggle:focus{outline:0}.dropdown-menu{position:absolute;top:100%;left:0;z-index:1000;display:none;float:left;min-width:160px;padding:5px 0;margin:2px 0 0;font-size:14px;text-align:left;list-style:none;background-color:#fff;-webkit-background-clip:padding-box;background-clip:padding-box;border:1px solid #ccc;border:1px solid rgba(0,0,0,.15);border-radius:4px;-webkit-box-shadow:0 6px 12px rgba(0,0,0,.175);box-shadow:0 6px 12px rgba(0,0,0,.175)}.dropdown-menu.pull-right{right:0;left:auto}.dropdown-menu .divider{height:1px;margin:9px 0;overflow:hidden;background-color:#e5e5e5}.dropdown-menu>li>a{display:block;padding:3px 20px;clear:both;font-weight:400;line-height:1.42857143;color:#333;white-space:nowrap}.dropdown-menu>li>a:hover,.dropdown-menu>li>a:focus{color:#262626;text-decoration:none;background-color:#f5f5f5}.dropdown-menu>.active>a,.dropdown-menu>.active>a:hover,.dropdown-menu>.active>a:focus{color:#fff;text-decoration:none;background-color:#428bca;outline:0}.dropdown-menu>.disabled>a,.dropdown-menu>.disabled>a:hover,.dropdown-menu>.disabled>a:focus{color:#777}.dropdown-menu>.disabled>a:hover,.dropdown-menu>.disabled>a:focus{text-decoration:none;cursor:not-allowed;background-color:transparent;background-image:none;filter:progid:DXImageTransform.Microsoft.gradient(enabled=false)}.open>.dropdown-menu{display:block}.open>a{outline:0}.dropdown-menu-right{right:0;left:auto}.dropdown-menu-left{right:auto;left:0}.dropdown-header{display:block;padding:3px 20px;font-size:12px;line-height:1.42857143;color:#777;white-space:nowrap}.dropdown-backdrop{position:fixed;top:0;right:0;bottom:0;left:0;z-index:990}.pull-right>.dropdown-menu{right:0;left:auto}.dropup .caret,.navbar-fixed-bottom .dropdown .caret{content:"";border-top:0;border-bottom:4px solid}.dropup .dropdown-menu,.navbar-fixed-bottom .dropdown .dropdown-menu{top:auto;bottom:100%;margin-bottom:1px}@media (min-width:768px){.navbar-right .dropdown-menu{right:0;left:auto}.navbar-right .dropdown-menu-left{right:auto;left:0}}.btn-group,.btn-group-vertical{position:relative;display:inline-block;vertical-align:middle}.btn-group>.btn,.btn-group-vertical>.btn{position:relative;float:left}.btn-group>.btn:hover,.btn-group-vertical>.btn:hover,.btn-group>.btn:focus,.btn-group-vertical>.btn:focus,.btn-group>.btn:active,.btn-group-vertical>.btn:active,.btn-group>.btn.active,.btn-group-vertical>.btn.active{z-index:2}.btn-group>.btn:focus,.btn-group-vertical>.btn:focus{outline:0}.btn-group .btn+.btn,.btn-group .btn+.btn-group,.btn-group .btn-group+.btn,.btn-group .btn-group+.btn-group{margin-left:-1px}.btn-toolbar{margin-left:-5px}.btn-toolbar .btn-group,.btn-toolbar .input-group{float:left}.btn-toolbar>.btn,.btn-toolbar>.btn-group,.btn-toolbar>.input-group{margin-left:5px}.btn-group>.btn:not(:first-child):not(:last-child):not(.dropdown-toggle){border-radius:0}.btn-group>.btn:first-child{margin-left:0}.btn-group>.btn:first-child:not(:last-child):not(.dropdown-toggle){border-top-right-radius:0;border-bottom-right-radius:0}.btn-group>.btn:last-child:not(:first-child),.btn-group>.dropdown-toggle:not(:first-child){border-top-left-radius:0;border-bottom-left-radius:0}.btn-group>.btn-group{float:left}.btn-group>.btn-group:not(:first-child):not(:last-child)>.btn{border-radius:0}.btn-group>.btn-group:first-child>.btn:last-child,.btn-group>.btn-group:first-child>.dropdown-toggle{border-top-right-radius:0;border-bottom-right-radius:0}.btn-group>.btn-group:last-child>.btn:first-child{border-top-left-radius:0;border-bottom-left-radius:0}.btn-group .dropdown-toggle:active,.btn-group.open .dropdown-toggle{outline:0}.btn-group>.btn+.dropdown-toggle{padding-right:8px;padding-left:8px}.btn-group>.btn-lg+.dropdown-toggle{padding-right:12px;padding-left:12px}.btn-group.open .dropdown-toggle{-webkit-box-shadow:inset 0 3px 5px rgba(0,0,0,.125);box-shadow:inset 0 3px 5px rgba(0,0,0,.125)}.btn-group.open .dropdown-toggle.btn-link{-webkit-box-shadow:none;box-shadow:none}.btn .caret{margin-left:0}.btn-lg .caret{border-width:5px 5px 0;border-bottom-width:0}.dropup .btn-lg .caret{border-width:0 5px 5px}.btn-group-vertical>.btn,.btn-group-vertical>.btn-group,.btn-group-vertical>.btn-group>.btn{display:block;float:none;width:100%;max-width:100%}.btn-group-vertical>.btn-group>.btn{float:none}.btn-group-vertical>.btn+.btn,.btn-group-vertical>.btn+.btn-group,.btn-group-vertical>.btn-group+.btn,.btn-group-vertical>.btn-group+.btn-group{margin-top:-1px;margin-left:0}.btn-group-vertical>.btn:not(:first-child):not(:last-child){border-radius:0}.btn-group-vertical>.btn:first-child:not(:last-child){border-top-right-radius:4px;border-bottom-right-radius:0;border-bottom-left-radius:0}.btn-group-vertical>.btn:last-child:not(:first-child){border-top-left-radius:0;border-top-right-radius:0;border-bottom-left-radius:4px}.btn-group-vertical>.btn-group:not(:first-child):not(:last-child)>.btn{border-radius:0}.btn-group-vertical>.btn-group:first-child:not(:last-child)>.btn:last-child,.btn-group-vertical>.btn-group:first-child:not(:last-child)>.dropdown-toggle{border-bottom-right-radius:0;border-bottom-left-radius:0}.btn-group-vertical>.btn-group:last-child:not(:first-child)>.btn:first-child{border-top-left-radius:0;border-top-right-radius:0}.btn-group-justified{display:table;width:100%;table-layout:fixed;border-collapse:separate}.btn-group-justified>.btn,.btn-group-justified>.btn-group{display:table-cell;float:none;width:1%}.btn-group-justified>.btn-group .btn{width:100%}.btn-group-justified>.btn-group .dropdown-menu{left:auto}[data-toggle=buttons]>.btn>input[type=radio],[data-toggle=buttons]>.btn>input[type=checkbox]{position:absolute;z-index:-1;filter:alpha(opacity=0);opacity:0}.input-group{position:relative;display:table;border-collapse:separate}.input-group[class*=col-]{float:none;padding-right:0;padding-left:0}.input-group .form-control{position:relative;z-index:2;float:left;width:100%;margin-bottom:0}.input-group-lg>.form-control,.input-group-lg>.input-group-addon,.input-group-lg>.input-group-btn>.btn{height:46px;padding:10px 16px;font-size:18px;line-height:1.33;border-radius:6px}select.input-group-lg>.form-control,select.input-group-lg>.input-group-addon,select.input-group-lg>.input-group-btn>.btn{height:46px;line-height:46px}textarea.input-group-lg>.form-control,textarea.input-group-lg>.input-group-addon,textarea.input-group-lg>.input-group-btn>.btn,select[multiple].input-group-lg>.form-control,select[multiple].input-group-lg>.input-group-addon,select[multiple].input-group-lg>.input-group-btn>.btn{height:auto}.input-group-sm>.form-control,.input-group-sm>.input-group-addon,.input-group-sm>.input-group-btn>.btn{height:30px;padding:5px 10px;font-size:12px;line-height:1.5;border-radius:3px}select.input-group-sm>.form-control,select.input-group-sm>.input-group-addon,select.input-group-sm>.input-group-btn>.btn{height:30px;line-height:30px}textarea.input-group-sm>.form-control,textarea.input-group-sm>.input-group-addon,textarea.input-group-sm>.input-group-btn>.btn,select[multiple].input-group-sm>.form-control,select[multiple].input-group-sm>.input-group-addon,select[multiple].input-group-sm>.input-group-btn>.btn{height:auto}.input-group-addon,.input-group-btn,.input-group .form-control{display:table-cell}.input-group-addon:not(:first-child):not(:last-child),.input-group-btn:not(:first-child):not(:last-child),.input-group .form-control:not(:first-child):not(:last-child){border-radius:0}.input-group-addon,.input-group-btn{width:1%;white-space:nowrap;vertical-align:middle}.input-group-addon{padding:6px 12px;font-size:14px;font-weight:400;line-height:1;color:#555;text-align:center;background-color:#eee;border:1px solid #ccc;border-radius:4px}.input-group-addon.input-sm{padding:5px 10px;font-size:12px;border-radius:3px}.input-group-addon.input-lg{padding:10px 16px;font-size:18px;border-radius:6px}.input-group-addon input[type=radio],.input-group-addon input[type=checkbox]{margin-top:0}.input-group .form-control:first-child,.input-group-addon:first-child,.input-group-btn:first-child>.btn,.input-group-btn:first-child>.btn-group>.btn,.input-group-btn:first-child>.dropdown-toggle,.input-group-btn:last-child>.btn:not(:last-child):not(.dropdown-toggle),.input-group-btn:last-child>.btn-group:not(:last-child)>.btn{border-top-right-radius:0;border-bottom-right-radius:0}.input-group-addon:first-child{border-right:0}.input-group .form-control:last-child,.input-group-addon:last-child,.input-group-btn:last-child>.btn,.input-group-btn:last-child>.btn-group>.btn,.input-group-btn:last-child>.dropdown-toggle,.input-group-btn:first-child>.btn:not(:first-child),.input-group-btn:first-child>.btn-group:not(:first-child)>.btn{border-top-left-radius:0;border-bottom-left-radius:0}.input-group-addon:last-child{border-left:0}.input-group-btn{position:relative;font-size:0;white-space:nowrap}.input-group-btn>.btn{position:relative}.input-group-btn>.btn+.btn{margin-left:-1px}.input-group-btn>.btn:hover,.input-group-btn>.btn:focus,.input-group-btn>.btn:active{z-index:2}.input-group-btn:first-child>.btn,.input-group-btn:first-child>.btn-group{margin-right:-1px}.input-group-btn:last-child>.btn,.input-group-btn:last-child>.btn-group{margin-left:-1px}.nav{padding-left:0;margin-bottom:0;list-style:none}.nav>li{position:relative;display:block}.nav>li>a{position:relative;display:block;padding:10px 15px}.nav>li>a:hover,.nav>li>a:focus{text-decoration:none;background-color:#eee}.nav>li.disabled>a{color:#777}.nav>li.disabled>a:hover,.nav>li.disabled>a:focus{color:#777;text-decoration:none;cursor:not-allowed;background-color:transparent}.nav .open>a,.nav .open>a:hover,.nav .open>a:focus{background-color:#eee;border-color:#428bca}.nav .nav-divider{height:1px;margin:9px 0;overflow:hidden;background-color:#e5e5e5}.nav>li>a>img{max-width:none}.nav-tabs{border-bottom:1px solid #ddd}.nav-tabs>li{float:left;margin-bottom:-1px}.nav-tabs>li>a{margin-right:2px;line-height:1.42857143;border:1px solid transparent;border-radius:4px 4px 0 0}.nav-tabs>li>a:hover{border-color:#eee #eee #ddd}.nav-tabs>li.active>a,.nav-tabs>li.active>a:hover,.nav-tabs>li.active>a:focus{color:#555;cursor:default;background-color:#fff;border:1px solid #ddd;border-bottom-color:transparent}.nav-tabs.nav-justified{width:100%;border-bottom:0}.nav-tabs.nav-justified>li{float:none}.nav-tabs.nav-justified>li>a{margin-bottom:5px;text-align:center}.nav-tabs.nav-justified>.dropdown .dropdown-menu{top:auto;left:auto}@media (min-width:768px){.nav-tabs.nav-justified>li{display:table-cell;width:1%}.nav-tabs.nav-justified>li>a{margin-bottom:0}}.nav-tabs.nav-justified>li>a{margin-right:0;border-radius:4px}.nav-tabs.nav-justified>.active>a,.nav-tabs.nav-justified>.active>a:hover,.nav-tabs.nav-justified>.active>a:focus{border:1px solid #ddd}@media (min-width:768px){.nav-tabs.nav-justified>li>a{border-bottom:1px solid #ddd;border-radius:4px 4px 0 0}.nav-tabs.nav-justified>.active>a,.nav-tabs.nav-justified>.active>a:hover,.nav-tabs.nav-justified>.active>a:focus{border-bottom-color:#fff}}.nav-pills>li{float:left}.nav-pills>li>a{border-radius:4px}.nav-pills>li+li{margin-left:2px}.nav-pills>li.active>a,.nav-pills>li.active>a:hover,.nav-pills>li.active>a:focus{color:#fff;background-color:#428bca}.nav-stacked>li{float:none}.nav-stacked>li+li{margin-top:2px;margin-left:0}.nav-justified{width:100%}.nav-justified>li{float:none}.nav-justified>li>a{margin-bottom:5px;text-align:center}.nav-justified>.dropdown .dropdown-menu{top:auto;left:auto}@media (min-width:768px){.nav-justified>li{display:table-cell;width:1%}.nav-justified>li>a{margin-bottom:0}}.nav-tabs-justified{border-bottom:0}.nav-tabs-justified>li>a{margin-right:0;border-radius:4px}.nav-tabs-justified>.active>a,.nav-tabs-justified>.active>a:hover,.nav-tabs-justified>.active>a:focus{border:1px solid #ddd}@media (min-width:768px){.nav-tabs-justified>li>a{border-bottom:1px solid #ddd;border-radius:4px 4px 0 0}.nav-tabs-justified>.active>a,.nav-tabs-justified>.active>a:hover,.nav-tabs-justified>.active>a:focus{border-bottom-color:#fff}}.tab-content>.tab-pane{display:none}.tab-content>.active{display:block}.nav-tabs .dropdown-menu{margin-top:-1px;border-top-left-radius:0;border-top-right-radius:0}.navbar{position:relative;min-height:50px;margin-bottom:20px;border:1px solid transparent}@media (min-width:768px){.navbar{border-radius:4px}}@media (min-width:768px){.navbar-header{float:left}}.navbar-collapse{padding-right:15px;padding-left:15px;overflow-x:visible;-webkit-overflow-scrolling:touch;border-top:1px solid transparent;-webkit-box-shadow:inset 0 1px 0 rgba(255,255,255,.1);box-shadow:inset 0 1px 0 rgba(255,255,255,.1)}.navbar-collapse.in{overflow-y:auto}@media (min-width:768px){.navbar-collapse{width:auto;border-top:0;-webkit-box-shadow:none;box-shadow:none}.navbar-collapse.collapse{display:block!important;height:auto!important;padding-bottom:0;overflow:visible!important}.navbar-collapse.in{overflow-y:visible}.navbar-fixed-top .navbar-collapse,.navbar-static-top .navbar-collapse,.navbar-fixed-bottom .navbar-collapse{padding-right:0;padding-left:0}}.navbar-fixed-top .navbar-collapse,.navbar-fixed-bottom .navbar-collapse{max-height:340px}@media (max-width:480px) and (orientation:landscape){.navbar-fixed-top .navbar-collapse,.navbar-fixed-bottom .navbar-collapse{max-height:200px}}.container>.navbar-header,.container-fluid>.navbar-header,.container>.navbar-collapse,.container-fluid>.navbar-collapse{margin-right:-15px;margin-left:-15px}@media (min-width:768px){.container>.navbar-header,.container-fluid>.navbar-header,.container>.navbar-collapse,.container-fluid>.navbar-collapse{margin-right:0;margin-left:0}}.navbar-static-top{z-index:1000;border-width:0 0 1px}@media (min-width:768px){.navbar-static-top{border-radius:0}}.navbar-fixed-top,.navbar-fixed-bottom{position:fixed;right:0;left:0;z-index:1030;-webkit-transform:translate3d(0,0,0);-o-transform:translate3d(0,0,0);transform:translate3d(0,0,0)}@media (min-width:768px){.navbar-fixed-top,.navbar-fixed-bottom{border-radius:0}}.navbar-fixed-top{top:0;border-width:0 0 1px}.navbar-fixed-bottom{bottom:0;margin-bottom:0;border-width:1px 0 0}.navbar-brand{float:left;height:50px;padding:15px 15px;font-size:18px;line-height:20px}.navbar-brand:hover,.navbar-brand:focus{text-decoration:none}@media (min-width:768px){.navbar>.container .navbar-brand,.navbar>.container-fluid .navbar-brand{margin-left:-15px}}.navbar-toggle{position:relative;float:right;padding:9px 10px;margin-top:8px;margin-right:15px;margin-bottom:8px;background-color:transparent;background-image:none;border:1px solid transparent;border-radius:4px}.navbar-toggle:focus{outline:0}.navbar-toggle .icon-bar{display:block;width:22px;height:2px;border-radius:1px}.navbar-toggle .icon-bar+.icon-bar{margin-top:4px}@media (min-width:768px){.navbar-toggle{display:none}}.navbar-nav{margin:7.5px -15px}.navbar-nav>li>a{padding-top:10px;padding-bottom:10px;line-height:20px}@media (max-width:767px){.navbar-nav .open .dropdown-menu{position:static;float:none;width:auto;margin-top:0;background-color:transparent;border:0;-webkit-box-shadow:none;box-shadow:none}.navbar-nav .open .dropdown-menu>li>a,.navbar-nav .open .dropdown-menu .dropdown-header{padding:5px 15px 5px 25px}.navbar-nav .open .dropdown-menu>li>a{line-height:20px}.navbar-nav .open .dropdown-menu>li>a:hover,.navbar-nav .open .dropdown-menu>li>a:focus{background-image:none}}@media (min-width:768px){.navbar-nav{float:left;margin:0}.navbar-nav>li{float:left}.navbar-nav>li>a{padding-top:15px;padding-bottom:15px}.navbar-nav.navbar-right:last-child{margin-right:-15px}}@media (min-width:768px){.navbar-left{float:left!important}.navbar-right{float:right!important}}.navbar-form{padding:10px 15px;margin-top:8px;margin-right:-15px;margin-bottom:8px;margin-left:-15px;border-top:1px solid transparent;border-bottom:1px solid transparent;-webkit-box-shadow:inset 0 1px 0 rgba(255,255,255,.1),0 1px 0 rgba(255,255,255,.1);box-shadow:inset 0 1px 0 rgba(255,255,255,.1),0 1px 0 rgba(255,255,255,.1)}@media (min-width:768px){.navbar-form .form-group{display:inline-block;margin-bottom:0;vertical-align:middle}.navbar-form .form-control{display:inline-block;width:auto;vertical-align:middle}.navbar-form .input-group{display:inline-table;vertical-align:middle}.navbar-form .input-group .input-group-addon,.navbar-form .input-group .input-group-btn,.navbar-form .input-group .form-control{width:auto}.navbar-form .input-group>.form-control{width:100%}.navbar-form .control-label{margin-bottom:0;vertical-align:middle}.navbar-form .radio,.navbar-form .checkbox{display:inline-block;margin-top:0;margin-bottom:0;vertical-align:middle}.navbar-form .radio label,.navbar-form .checkbox label{padding-left:0}.navbar-form .radio input[type=radio],.navbar-form .checkbox input[type=checkbox]{position:relative;margin-left:0}.navbar-form .has-feedback .form-control-feedback{top:0}}@media (max-width:767px){.navbar-form .form-group{margin-bottom:5px}}@media (min-width:768px){.navbar-form{width:auto;padding-top:0;padding-bottom:0;margin-right:0;margin-left:0;border:0;-webkit-box-shadow:none;box-shadow:none}.navbar-form.navbar-right:last-child{margin-right:-15px}}.navbar-nav>li>.dropdown-menu{margin-top:0;border-top-left-radius:0;border-top-right-radius:0}.navbar-fixed-bottom .navbar-nav>li>.dropdown-menu{border-bottom-right-radius:0;border-bottom-left-radius:0}.navbar-btn{margin-top:8px;margin-bottom:8px}.navbar-btn.btn-sm{margin-top:10px;margin-bottom:10px}.navbar-btn.btn-xs{margin-top:14px;margin-bottom:14px}.navbar-text{margin-top:15px;margin-bottom:15px}@media (min-width:768px){.navbar-text{float:left;margin-right:15px;margin-left:15px}.navbar-text.navbar-right:last-child{margin-right:0}}.navbar-default{background-color:#f8f8f8;border-color:#e7e7e7}.navbar-default .navbar-brand{color:#777}.navbar-default .navbar-brand:hover,.navbar-default .navbar-brand:focus{color:#5e5e5e;background-color:transparent}.navbar-default .navbar-text{color:#777}.navbar-default .navbar-nav>li>a{color:#777}.navbar-default .navbar-nav>li>a:hover,.navbar-default .navbar-nav>li>a:focus{color:#333;background-color:transparent}.navbar-default .navbar-nav>.active>a,.navbar-default .navbar-nav>.active>a:hover,.navbar-default .navbar-nav>.active>a:focus{color:#555;background-color:#e7e7e7}.navbar-default .navbar-nav>.disabled>a,.navbar-default .navbar-nav>.disabled>a:hover,.navbar-default .navbar-nav>.disabled>a:focus{color:#ccc;background-color:transparent}.navbar-default .navbar-toggle{border-color:#ddd}.navbar-default .navbar-toggle:hover,.navbar-default .navbar-toggle:focus{background-color:#ddd}.navbar-default .navbar-toggle .icon-bar{background-color:#888}.navbar-default .navbar-collapse,.navbar-default .navbar-form{border-color:#e7e7e7}.navbar-default .navbar-nav>.open>a,.navbar-default .navbar-nav>.open>a:hover,.navbar-default .navbar-nav>.open>a:focus{color:#555;background-color:#e7e7e7}@media (max-width:767px){.navbar-default .navbar-nav .open .dropdown-menu>li>a{color:#777}.navbar-default .navbar-nav .open .dropdown-menu>li>a:hover,.navbar-default .navbar-nav .open .dropdown-menu>li>a:focus{color:#333;background-color:transparent}.navbar-default .navbar-nav .open .dropdown-menu>.active>a,.navbar-default .navbar-nav .open .dropdown-menu>.active>a:hover,.navbar-default .navbar-nav .open .dropdown-menu>.active>a:focus{color:#555;background-color:#e7e7e7}.navbar-default .navbar-nav .open .dropdown-menu>.disabled>a,.navbar-default .navbar-nav .open .dropdown-menu>.disabled>a:hover,.navbar-default .navbar-nav .open .dropdown-menu>.disabled>a:focus{color:#ccc;background-color:transparent}}.navbar-default .navbar-link{color:#777}.navbar-default .navbar-link:hover{color:#333}.navbar-default .btn-link{color:#777}.navbar-default .btn-link:hover,.navbar-default .btn-link:focus{color:#333}.navbar-default .btn-link[disabled]:hover,fieldset[disabled] .navbar-default .btn-link:hover,.navbar-default .btn-link[disabled]:focus,fieldset[disabled] .navbar-default .btn-link:focus{color:#ccc}.navbar-inverse{background-color:#222;border-color:#080808}.navbar-inverse .navbar-brand{color:#777}.navbar-inverse .navbar-brand:hover,.navbar-inverse .navbar-brand:focus{color:#fff;background-color:transparent}.navbar-inverse .navbar-text{color:#777}.navbar-inverse .navbar-nav>li>a{color:#777}.navbar-inverse .navbar-nav>li>a:hover,.navbar-inverse .navbar-nav>li>a:focus{color:#fff;background-color:transparent}.navbar-inverse .navbar-nav>.active>a,.navbar-inverse .navbar-nav>.active>a:hover,.navbar-inverse .navbar-nav>.active>a:focus{color:#fff;background-color:#080808}.navbar-inverse .navbar-nav>.disabled>a,.navbar-inverse .navbar-nav>.disabled>a:hover,.navbar-inverse .navbar-nav>.disabled>a:focus{color:#444;background-color:transparent}.navbar-inverse .navbar-toggle{border-color:#333}.navbar-inverse .navbar-toggle:hover,.navbar-inverse .navbar-toggle:focus{background-color:#333}.navbar-inverse .navbar-toggle .icon-bar{background-color:#fff}.navbar-inverse .navbar-collapse,.navbar-inverse .navbar-form{border-color:#101010}.navbar-inverse .navbar-nav>.open>a,.navbar-inverse .navbar-nav>.open>a:hover,.navbar-inverse .navbar-nav>.open>a:focus{color:#fff;background-color:#080808}@media (max-width:767px){.navbar-inverse .navbar-nav .open .dropdown-menu>.dropdown-header{border-color:#080808}.navbar-inverse .navbar-nav .open .dropdown-menu .divider{background-color:#080808}.navbar-inverse .navbar-nav .open .dropdown-menu>li>a{color:#777}.navbar-inverse .navbar-nav .open .dropdown-menu>li>a:hover,.navbar-inverse .navbar-nav .open .dropdown-menu>li>a:focus{color:#fff;background-color:transparent}.navbar-inverse .navbar-nav .open .dropdown-menu>.active>a,.navbar-inverse .navbar-nav .open .dropdown-menu>.active>a:hover,.navbar-inverse .navbar-nav .open .dropdown-menu>.active>a:focus{color:#fff;background-color:#080808}.navbar-inverse .navbar-nav .open .dropdown-menu>.disabled>a,.navbar-inverse .navbar-nav .open .dropdown-menu>.disabled>a:hover,.navbar-inverse .navbar-nav .open .dropdown-menu>.disabled>a:focus{color:#444;background-color:transparent}}.navbar-inverse .navbar-link{color:#777}.navbar-inverse .navbar-link:hover{color:#fff}.navbar-inverse .btn-link{color:#777}.navbar-inverse .btn-link:hover,.navbar-inverse .btn-link:focus{color:#fff}.navbar-inverse .btn-link[disabled]:hover,fieldset[disabled] .navbar-inverse .btn-link:hover,.navbar-inverse .btn-link[disabled]:focus,fieldset[disabled] .navbar-inverse .btn-link:focus{color:#444}.breadcrumb{padding:8px 15px;margin-bottom:20px;list-style:none;background-color:#f5f5f5;border-radius:4px}.breadcrumb>li{display:inline-block}.breadcrumb>li+li:before{padding:0 5px;color:#ccc;content:"/\00a0"}.breadcrumb>.active{color:#777}.pagination{display:inline-block;padding-left:0;margin:20px 0;border-radius:4px}.pagination>li{display:inline}.pagination>li>a,.pagination>li>span{position:relative;float:left;padding:6px 12px;margin-left:-1px;line-height:1.42857143;color:#428bca;text-decoration:none;background-color:#fff;border:1px solid #ddd}.pagination>li:first-child>a,.pagination>li:first-child>span{margin-left:0;border-top-left-radius:4px;border-bottom-left-radius:4px}.pagination>li:last-child>a,.pagination>li:last-child>span{border-top-right-radius:4px;border-bottom-right-radius:4px}.pagination>li>a:hover,.pagination>li>span:hover,.pagination>li>a:focus,.pagination>li>span:focus{color:#2a6496;background-color:#eee;border-color:#ddd}.pagination>.active>a,.pagination>.active>span,.pagination>.active>a:hover,.pagination>.active>span:hover,.pagination>.active>a:focus,.pagination>.active>span:focus{z-index:2;color:#fff;cursor:default;background-color:#428bca;border-color:#428bca}.pagination>.disabled>span,.pagination>.disabled>span:hover,.pagination>.disabled>span:focus,.pagination>.disabled>a,.pagination>.disabled>a:hover,.pagination>.disabled>a:focus{color:#777;cursor:not-allowed;background-color:#fff;border-color:#ddd}.pagination-lg>li>a,.pagination-lg>li>span{padding:10px 16px;font-size:18px}.pagination-lg>li:first-child>a,.pagination-lg>li:first-child>span{border-top-left-radius:6px;border-bottom-left-radius:6px}.pagination-lg>li:last-child>a,.pagination-lg>li:last-child>span{border-top-right-radius:6px;border-bottom-right-radius:6px}.pagination-sm>li>a,.pagination-sm>li>span{padding:5px 10px;font-size:12px}.pagination-sm>li:first-child>a,.pagination-sm>li:first-child>span{border-top-left-radius:3px;border-bottom-left-radius:3px}.pagination-sm>li:last-child>a,.pagination-sm>li:last-child>span{border-top-right-radius:3px;border-bottom-right-radius:3px}.pager{padding-left:0;margin:20px 0;text-align:center;list-style:none}.pager li{display:inline}.pager li>a,.pager li>span{display:inline-block;padding:5px 14px;background-color:#fff;border:1px solid #ddd;border-radius:15px}.pager li>a:hover,.pager li>a:focus{text-decoration:none;background-color:#eee}.pager .next>a,.pager .next>span{float:right}.pager .previous>a,.pager .previous>span{float:left}.pager .disabled>a,.pager .disabled>a:hover,.pager .disabled>a:focus,.pager .disabled>span{color:#777;cursor:not-allowed;background-color:#fff}.label{display:inline;padding:.2em .6em .3em;font-size:75%;font-weight:700;line-height:1;color:#fff;text-align:center;white-space:nowrap;vertical-align:baseline;border-radius:.25em}a.label:hover,a.label:focus{color:#fff;text-decoration:none;cursor:pointer}.label:empty{display:none}.btn .label{position:relative;top:-1px}.label-default{background-color:#777}.label-default[href]:hover,.label-default[href]:focus{background-color:#5e5e5e}.label-primary{background-color:#428bca}.label-primary[href]:hover,.label-primary[href]:focus{background-color:#3071a9}.label-success{background-color:#5cb85c}.label-success[href]:hover,.label-success[href]:focus{background-color:#449d44}.label-info{background-color:#5bc0de}.label-info[href]:hover,.label-info[href]:focus{background-color:#31b0d5}.label-warning{background-color:#f0ad4e}.label-warning[href]:hover,.label-warning[href]:focus{background-color:#ec971f}.label-danger{background-color:#d9534f}.label-danger[href]:hover,.label-danger[href]:focus{background-color:#c9302c}.badge{display:inline-block;min-width:10px;padding:3px 7px;font-size:12px;font-weight:700;line-height:1;color:#fff;text-align:center;white-space:nowrap;vertical-align:baseline;background-color:#777;border-radius:10px}.badge:empty{display:none}.btn .badge{position:relative;top:-1px}.btn-xs .badge{top:0;padding:1px 5px}a.badge:hover,a.badge:focus{color:#fff;text-decoration:none;cursor:pointer}a.list-group-item.active>.badge,.nav-pills>.active>a>.badge{color:#428bca;background-color:#fff}.nav-pills>li>a>.badge{margin-left:3px}.jumbotron{padding:30px;margin-bottom:30px;color:inherit;background-color:#eee}.jumbotron h1,.jumbotron .h1{color:inherit}.jumbotron p{margin-bottom:15px;font-size:21px;font-weight:200}.jumbotron>hr{border-top-color:#d5d5d5}.container .jumbotron{border-radius:6px}.jumbotron .container{max-width:100%}@media screen and (min-width:768px){.jumbotron{padding-top:48px;padding-bottom:48px}.container .jumbotron{padding-right:60px;padding-left:60px}.jumbotron h1,.jumbotron .h1{font-size:63px}}.thumbnail{display:block;padding:4px;margin-bottom:20px;line-height:1.42857143;background-color:#fff;border:1px solid #ddd;border-radius:4px;-webkit-transition:all .2s ease-in-out;-o-transition:all .2s ease-in-out;transition:all .2s ease-in-out}.thumbnail>img,.thumbnail a>img{margin-right:auto;margin-left:auto}a.thumbnail:hover,a.thumbnail:focus,a.thumbnail.active{border-color:#428bca}.thumbnail .caption{padding:9px;color:#333}.alert{padding:15px;margin-bottom:20px;border:1px solid transparent;border-radius:4px}.alert h4{margin-top:0;color:inherit}.alert .alert-link{font-weight:700}.alert>p,.alert>ul{margin-bottom:0}.alert>p+p{margin-top:5px}.alert-dismissable,.alert-dismissible{padding-right:35px}.alert-dismissable .close,.alert-dismissible .close{position:relative;top:-2px;right:-21px;color:inherit}.alert-success{color:#3c763d;background-color:#dff0d8;border-color:#d6e9c6}.alert-success hr{border-top-color:#c9e2b3}.alert-success .alert-link{color:#2b542c}.alert-info{color:#31708f;background-color:#d9edf7;border-color:#bce8f1}.alert-info hr{border-top-color:#a6e1ec}.alert-info .alert-link{color:#245269}.alert-warning{color:#8a6d3b;background-color:#fcf8e3;border-color:#faebcc}.alert-warning hr{border-top-color:#f7e1b5}.alert-warning .alert-link{color:#66512c}.alert-danger{color:#a94442;background-color:#f2dede;border-color:#ebccd1}.alert-danger hr{border-top-color:#e4b9c0}.alert-danger .alert-link{color:#843534}@-webkit-keyframes progress-bar-stripes{from{background-position:40px 0}to{background-position:0 0}}@-o-keyframes progress-bar-stripes{from{background-position:40px 0}to{background-position:0 0}}@keyframes progress-bar-stripes{from{background-position:40px 0}to{background-position:0 0}}.progress{height:20px;margin-bottom:20px;overflow:hidden;background-color:#f5f5f5;border-radius:4px;-webkit-box-shadow:inset 0 1px 2px rgba(0,0,0,.1);box-shadow:inset 0 1px 2px rgba(0,0,0,.1)}.progress-bar{float:left;width:0;height:100%;font-size:12px;line-height:20px;color:#fff;text-align:center;background-color:#428bca;-webkit-box-shadow:inset 0 -1px 0 rgba(0,0,0,.15);box-shadow:inset 0 -1px 0 rgba(0,0,0,.15);-webkit-transition:width .6s ease;-o-transition:width .6s ease;transition:width .6s ease}.progress-striped .progress-bar,.progress-bar-striped{background-image:-webkit-linear-gradient(45deg,rgba(255,255,255,.15) 25%,transparent 25%,transparent 50%,rgba(255,255,255,.15) 50%,rgba(255,255,255,.15) 75%,transparent 75%,transparent);background-image:-o-linear-gradient(45deg,rgba(255,255,255,.15) 25%,transparent 25%,transparent 50%,rgba(255,255,255,.15) 50%,rgba(255,255,255,.15) 75%,transparent 75%,transparent);background-image:linear-gradient(45deg,rgba(255,255,255,.15) 25%,transparent 25%,transparent 50%,rgba(255,255,255,.15) 50%,rgba(255,255,255,.15) 75%,transparent 75%,transparent);-webkit-background-size:40px 40px;background-size:40px 40px}.progress.active .progress-bar,.progress-bar.active{-webkit-animation:progress-bar-stripes 2s linear infinite;-o-animation:progress-bar-stripes 2s linear infinite;animation:progress-bar-stripes 2s linear infinite}.progress-bar[aria-valuenow="1"],.progress-bar[aria-valuenow="2"]{min-width:30px}.progress-bar[aria-valuenow="0"]{min-width:30px;color:#777;background-color:transparent;background-image:none;-webkit-box-shadow:none;box-shadow:none}.progress-bar-success{background-color:#5cb85c}.progress-striped .progress-bar-success{background-image:-webkit-linear-gradient(45deg,rgba(255,255,255,.15) 25%,transparent 25%,transparent 50%,rgba(255,255,255,.15) 50%,rgba(255,255,255,.15) 75%,transparent 75%,transparent);background-image:-o-linear-gradient(45deg,rgba(255,255,255,.15) 25%,transparent 25%,transparent 50%,rgba(255,255,255,.15) 50%,rgba(255,255,255,.15) 75%,transparent 75%,transparent);background-image:linear-gradient(45deg,rgba(255,255,255,.15) 25%,transparent 25%,transparent 50%,rgba(255,255,255,.15) 50%,rgba(255,255,255,.15) 75%,transparent 75%,transparent)}.progress-bar-info{background-color:#5bc0de}.progress-striped .progress-bar-info{background-image:-webkit-linear-gradient(45deg,rgba(255,255,255,.15) 25%,transparent 25%,transparent 50%,rgba(255,255,255,.15) 50%,rgba(255,255,255,.15) 75%,transparent 75%,transparent);background-image:-o-linear-gradient(45deg,rgba(255,255,255,.15) 25%,transparent 25%,transparent 50%,rgba(255,255,255,.15) 50%,rgba(255,255,255,.15) 75%,transparent 75%,transparent);background-image:linear-gradient(45deg,rgba(255,255,255,.15) 25%,transparent 25%,transparent 50%,rgba(255,255,255,.15) 50%,rgba(255,255,255,.15) 75%,transparent 75%,transparent)}.progress-bar-warning{background-color:#f0ad4e}.progress-striped .progress-bar-warning{background-image:-webkit-linear-gradient(45deg,rgba(255,255,255,.15) 25%,transparent 25%,transparent 50%,rgba(255,255,255,.15) 50%,rgba(255,255,255,.15) 75%,transparent 75%,transparent);background-image:-o-linear-gradient(45deg,rgba(255,255,255,.15) 25%,transparent 25%,transparent 50%,rgba(255,255,255,.15) 50%,rgba(255,255,255,.15) 75%,transparent 75%,transparent);background-image:linear-gradient(45deg,rgba(255,255,255,.15) 25%,transparent 25%,transparent 50%,rgba(255,255,255,.15) 50%,rgba(255,255,255,.15) 75%,transparent 75%,transparent)}.progress-bar-danger{background-color:#d9534f}.progress-striped .progress-bar-danger{background-image:-webkit-linear-gradient(45deg,rgba(255,255,255,.15) 25%,transparent 25%,transparent 50%,rgba(255,255,255,.15) 50%,rgba(255,255,255,.15) 75%,transparent 75%,transparent);background-image:-o-linear-gradient(45deg,rgba(255,255,255,.15) 25%,transparent 25%,transparent 50%,rgba(255,255,255,.15) 50%,rgba(255,255,255,.15) 75%,transparent 75%,transparent);background-image:linear-gradient(45deg,rgba(255,255,255,.15) 25%,transparent 25%,transparent 50%,rgba(255,255,255,.15) 50%,rgba(255,255,255,.15) 75%,transparent 75%,transparent)}.media,.media-body{overflow:hidden;zoom:1}.media,.media .media{margin-top:15px}.media:first-child{margin-top:0}.media-object{display:block}.media-heading{margin:0 0 5px}.media>.pull-left{margin-right:10px}.media>.pull-right{margin-left:10px}.media-list{padding-left:0;list-style:none}.list-group{padding-left:0;margin-bottom:20px}.list-group-item{position:relative;display:block;padding:10px 15px;margin-bottom:-1px;background-color:#fff;border:1px solid #ddd}.list-group-item:first-child{border-top-left-radius:4px;border-top-right-radius:4px}.list-group-item:last-child{margin-bottom:0;border-bottom-right-radius:4px;border-bottom-left-radius:4px}.list-group-item>.badge{float:right}.list-group-item>.badge+.badge{margin-right:5px}a.list-group-item{color:#555}a.list-group-item .list-group-item-heading{color:#333}a.list-group-item:hover,a.list-group-item:focus{color:#555;text-decoration:none;background-color:#f5f5f5}.list-group-item.disabled,.list-group-item.disabled:hover,.list-group-item.disabled:focus{color:#777;background-color:#eee}.list-group-item.disabled .list-group-item-heading,.list-group-item.disabled:hover .list-group-item-heading,.list-group-item.disabled:focus .list-group-item-heading{color:inherit}.list-group-item.disabled .list-group-item-text,.list-group-item.disabled:hover .list-group-item-text,.list-group-item.disabled:focus .list-group-item-text{color:#777}.list-group-item.active,.list-group-item.active:hover,.list-group-item.active:focus{z-index:2;color:#fff;background-color:#428bca;border-color:#428bca}.list-group-item.active .list-group-item-heading,.list-group-item.active:hover .list-group-item-heading,.list-group-item.active:focus .list-group-item-heading,.list-group-item.active .list-group-item-heading>small,.list-group-item.active:hover .list-group-item-heading>small,.list-group-item.active:focus .list-group-item-heading>small,.list-group-item.active .list-group-item-heading>.small,.list-group-item.active:hover .list-group-item-heading>.small,.list-group-item.active:focus .list-group-item-heading>.small{color:inherit}.list-group-item.active .list-group-item-text,.list-group-item.active:hover .list-group-item-text,.list-group-item.active:focus .list-group-item-text{color:#e1edf7}.list-group-item-success{color:#3c763d;background-color:#dff0d8}a.list-group-item-success{color:#3c763d}a.list-group-item-success .list-group-item-heading{color:inherit}a.list-group-item-success:hover,a.list-group-item-success:focus{color:#3c763d;background-color:#d0e9c6}a.list-group-item-success.active,a.list-group-item-success.active:hover,a.list-group-item-success.active:focus{color:#fff;background-color:#3c763d;border-color:#3c763d}.list-group-item-info{color:#31708f;background-color:#d9edf7}a.list-group-item-info{color:#31708f}a.list-group-item-info .list-group-item-heading{color:inherit}a.list-group-item-info:hover,a.list-group-item-info:focus{color:#31708f;background-color:#c4e3f3}a.list-group-item-info.active,a.list-group-item-info.active:hover,a.list-group-item-info.active:focus{color:#fff;background-color:#31708f;border-color:#31708f}.list-group-item-warning{color:#8a6d3b;background-color:#fcf8e3}a.list-group-item-warning{color:#8a6d3b}a.list-group-item-warning .list-group-item-heading{color:inherit}a.list-group-item-warning:hover,a.list-group-item-warning:focus{color:#8a6d3b;background-color:#faf2cc}a.list-group-item-warning.active,a.list-group-item-warning.active:hover,a.list-group-item-warning.active:focus{color:#fff;background-color:#8a6d3b;border-color:#8a6d3b}.list-group-item-danger{color:#a94442;background-color:#f2dede}a.list-group-item-danger{color:#a94442}a.list-group-item-danger .list-group-item-heading{color:inherit}a.list-group-item-danger:hover,a.list-group-item-danger:focus{color:#a94442;background-color:#ebcccc}a.list-group-item-danger.active,a.list-group-item-danger.active:hover,a.list-group-item-danger.active:focus{color:#fff;background-color:#a94442;border-color:#a94442}.list-group-item-heading{margin-top:0;margin-bottom:5px}.list-group-item-text{margin-bottom:0;line-height:1.3}.panel{margin-bottom:20px;background-color:#fff;border:1px solid transparent;border-radius:4px;-webkit-box-shadow:0 1px 1px rgba(0,0,0,.05);box-shadow:0 1px 1px rgba(0,0,0,.05)}.panel-body{padding:15px}.panel-heading{padding:10px 15px;border-bottom:1px solid transparent;border-top-left-radius:3px;border-top-right-radius:3px}.panel-heading>.dropdown .dropdown-toggle{color:inherit}.panel-title{margin-top:0;margin-bottom:0;font-size:16px;color:inherit}.panel-title>a{color:inherit}.panel-footer{padding:10px 15px;background-color:#f5f5f5;border-top:1px solid #ddd;border-bottom-right-radius:3px;border-bottom-left-radius:3px}.panel>.list-group{margin-bottom:0}.panel>.list-group .list-group-item{border-width:1px 0;border-radius:0}.panel>.list-group:first-child .list-group-item:first-child{border-top:0;border-top-left-radius:3px;border-top-right-radius:3px}.panel>.list-group:last-child .list-group-item:last-child{border-bottom:0;border-bottom-right-radius:3px;border-bottom-left-radius:3px}.panel-heading+.list-group .list-group-item:first-child{border-top-width:0}.list-group+.panel-footer{border-top-width:0}.panel>.table,.panel>.table-responsive>.table,.panel>.panel-collapse>.table{margin-bottom:0}.panel>.table:first-child,.panel>.table-responsive:first-child>.table:first-child{border-top-left-radius:3px;border-top-right-radius:3px}.panel>.table:first-child>thead:first-child>tr:first-child td:first-child,.panel>.table-responsive:first-child>.table:first-child>thead:first-child>tr:first-child td:first-child,.panel>.table:first-child>tbody:first-child>tr:first-child td:first-child,.panel>.table-responsive:first-child>.table:first-child>tbody:first-child>tr:first-child td:first-child,.panel>.table:first-child>thead:first-child>tr:first-child th:first-child,.panel>.table-responsive:first-child>.table:first-child>thead:first-child>tr:first-child th:first-child,.panel>.table:first-child>tbody:first-child>tr:first-child th:first-child,.panel>.table-responsive:first-child>.table:first-child>tbody:first-child>tr:first-child th:first-child{border-top-left-radius:3px}.panel>.table:first-child>thead:first-child>tr:first-child td:last-child,.panel>.table-responsive:first-child>.table:first-child>thead:first-child>tr:first-child td:last-child,.panel>.table:first-child>tbody:first-child>tr:first-child td:last-child,.panel>.table-responsive:first-child>.table:first-child>tbody:first-child>tr:first-child td:last-child,.panel>.table:first-child>thead:first-child>tr:first-child th:last-child,.panel>.table-responsive:first-child>.table:first-child>thead:first-child>tr:first-child th:last-child,.panel>.table:first-child>tbody:first-child>tr:first-child th:last-child,.panel>.table-responsive:first-child>.table:first-child>tbody:first-child>tr:first-child th:last-child{border-top-right-radius:3px}.panel>.table:last-child,.panel>.table-responsive:last-child>.table:last-child{border-bottom-right-radius:3px;border-bottom-left-radius:3px}.panel>.table:last-child>tbody:last-child>tr:last-child td:first-child,.panel>.table-responsive:last-child>.table:last-child>tbody:last-child>tr:last-child td:first-child,.panel>.table:last-child>tfoot:last-child>tr:last-child td:first-child,.panel>.table-responsive:last-child>.table:last-child>tfoot:last-child>tr:last-child td:first-child,.panel>.table:last-child>tbody:last-child>tr:last-child th:first-child,.panel>.table-responsive:last-child>.table:last-child>tbody:last-child>tr:last-child th:first-child,.panel>.table:last-child>tfoot:last-child>tr:last-child th:first-child,.panel>.table-responsive:last-child>.table:last-child>tfoot:last-child>tr:last-child th:first-child{border-bottom-left-radius:3px}.panel>.table:last-child>tbody:last-child>tr:last-child td:last-child,.panel>.table-responsive:last-child>.table:last-child>tbody:last-child>tr:last-child td:last-child,.panel>.table:last-child>tfoot:last-child>tr:last-child td:last-child,.panel>.table-responsive:last-child>.table:last-child>tfoot:last-child>tr:last-child td:last-child,.panel>.table:last-child>tbody:last-child>tr:last-child th:last-child,.panel>.table-responsive:last-child>.table:last-child>tbody:last-child>tr:last-child th:last-child,.panel>.table:last-child>tfoot:last-child>tr:last-child th:last-child,.panel>.table-responsive:last-child>.table:last-child>tfoot:last-child>tr:last-child th:last-child{border-bottom-right-radius:3px}.panel>.panel-body+.table,.panel>.panel-body+.table-responsive{border-top:1px solid #ddd}.panel>.table>tbody:first-child>tr:first-child th,.panel>.table>tbody:first-child>tr:first-child td{border-top:0}.panel>.table-bordered,.panel>.table-responsive>.table-bordered{border:0}.panel>.table-bordered>thead>tr>th:first-child,.panel>.table-responsive>.table-bordered>thead>tr>th:first-child,.panel>.table-bordered>tbody>tr>th:first-child,.panel>.table-responsive>.table-bordered>tbody>tr>th:first-child,.panel>.table-bordered>tfoot>tr>th:first-child,.panel>.table-responsive>.table-bordered>tfoot>tr>th:first-child,.panel>.table-bordered>thead>tr>td:first-child,.panel>.table-responsive>.table-bordered>thead>tr>td:first-child,.panel>.table-bordered>tbody>tr>td:first-child,.panel>.table-responsive>.table-bordered>tbody>tr>td:first-child,.panel>.table-bordered>tfoot>tr>td:first-child,.panel>.table-responsive>.table-bordered>tfoot>tr>td:first-child{border-left:0}.panel>.table-bordered>thead>tr>th:last-child,.panel>.table-responsive>.table-bordered>thead>tr>th:last-child,.panel>.table-bordered>tbody>tr>th:last-child,.panel>.table-responsive>.table-bordered>tbody>tr>th:last-child,.panel>.table-bordered>tfoot>tr>th:last-child,.panel>.table-responsive>.table-bordered>tfoot>tr>th:last-child,.panel>.table-bordered>thead>tr>td:last-child,.panel>.table-responsive>.table-bordered>thead>tr>td:last-child,.panel>.table-bordered>tbody>tr>td:last-child,.panel>.table-responsive>.table-bordered>tbody>tr>td:last-child,.panel>.table-bordered>tfoot>tr>td:last-child,.panel>.table-responsive>.table-bordered>tfoot>tr>td:last-child{border-right:0}.panel>.table-bordered>thead>tr:first-child>td,.panel>.table-responsive>.table-bordered>thead>tr:first-child>td,.panel>.table-bordered>tbody>tr:first-child>td,.panel>.table-responsive>.table-bordered>tbody>tr:first-child>td,.panel>.table-bordered>thead>tr:first-child>th,.panel>.table-responsive>.table-bordered>thead>tr:first-child>th,.panel>.table-bordered>tbody>tr:first-child>th,.panel>.table-responsive>.table-bordered>tbody>tr:first-child>th{border-bottom:0}.panel>.table-bordered>tbody>tr:last-child>td,.panel>.table-responsive>.table-bordered>tbody>tr:last-child>td,.panel>.table-bordered>tfoot>tr:last-child>td,.panel>.table-responsive>.table-bordered>tfoot>tr:last-child>td,.panel>.table-bordered>tbody>tr:last-child>th,.panel>.table-responsive>.table-bordered>tbody>tr:last-child>th,.panel>.table-bordered>tfoot>tr:last-child>th,.panel>.table-responsive>.table-bordered>tfoot>tr:last-child>th{border-bottom:0}.panel>.table-responsive{margin-bottom:0;border:0}.panel-group{margin-bottom:20px}.panel-group .panel{margin-bottom:0;border-radius:4px}.panel-group .panel+.panel{margin-top:5px}.panel-group .panel-heading{border-bottom:0}.panel-group .panel-heading+.panel-collapse>.panel-body{border-top:1px solid #ddd}.panel-group .panel-footer{border-top:0}.panel-group .panel-footer+.panel-collapse .panel-body{border-bottom:1px solid #ddd}.panel-default{border-color:#ddd}.panel-default>.panel-heading{color:#333;background-color:#f5f5f5;border-color:#ddd}.panel-default>.panel-heading+.panel-collapse>.panel-body{border-top-color:#ddd}.panel-default>.panel-heading .badge{color:#f5f5f5;background-color:#333}.panel-default>.panel-footer+.panel-collapse>.panel-body{border-bottom-color:#ddd}.panel-primary{border-color:#428bca}.panel-primary>.panel-heading{color:#fff;background-color:#428bca;border-color:#428bca}.panel-primary>.panel-heading+.panel-collapse>.panel-body{border-top-color:#428bca}.panel-primary>.panel-heading .badge{color:#428bca;background-color:#fff}.panel-primary>.panel-footer+.panel-collapse>.panel-body{border-bottom-color:#428bca}.panel-success{border-color:#d6e9c6}.panel-success>.panel-heading{color:#3c763d;background-color:#dff0d8;border-color:#d6e9c6}.panel-success>.panel-heading+.panel-collapse>.panel-body{border-top-color:#d6e9c6}.panel-success>.panel-heading .badge{color:#dff0d8;background-color:#3c763d}.panel-success>.panel-footer+.panel-collapse>.panel-body{border-bottom-color:#d6e9c6}.panel-info{border-color:#bce8f1}.panel-info>.panel-heading{color:#31708f;background-color:#d9edf7;border-color:#bce8f1}.panel-info>.panel-heading+.panel-collapse>.panel-body{border-top-color:#bce8f1}.panel-info>.panel-heading .badge{color:#d9edf7;background-color:#31708f}.panel-info>.panel-footer+.panel-collapse>.panel-body{border-bottom-color:#bce8f1}.panel-warning{border-color:#faebcc}.panel-warning>.panel-heading{color:#8a6d3b;background-color:#fcf8e3;border-color:#faebcc}.panel-warning>.panel-heading+.panel-collapse>.panel-body{border-top-color:#faebcc}.panel-warning>.panel-heading .badge{color:#fcf8e3;background-color:#8a6d3b}.panel-warning>.panel-footer+.panel-collapse>.panel-body{border-bottom-color:#faebcc}.panel-danger{border-color:#ebccd1}.panel-danger>.panel-heading{color:#a94442;background-color:#f2dede;border-color:#ebccd1}.panel-danger>.panel-heading+.panel-collapse>.panel-body{border-top-color:#ebccd1}.panel-danger>.panel-heading .badge{color:#f2dede;background-color:#a94442}.panel-danger>.panel-footer+.panel-collapse>.panel-body{border-bottom-color:#ebccd1}.embed-responsive{position:relative;display:block;height:0;padding:0;overflow:hidden}.embed-responsive .embed-responsive-item,.embed-responsive iframe,.embed-responsive embed,.embed-responsive object{position:absolute;top:0;bottom:0;left:0;width:100%;height:100%;border:0}.embed-responsive.embed-responsive-16by9{padding-bottom:56.25%}.embed-responsive.embed-responsive-4by3{padding-bottom:75%}.well{min-height:20px;padding:19px;margin-bottom:20px;background-color:#f5f5f5;border:1px solid #e3e3e3;border-radius:4px;-webkit-box-shadow:inset 0 1px 1px rgba(0,0,0,.05);box-shadow:inset 0 1px 1px rgba(0,0,0,.05)}.well blockquote{border-color:#ddd;border-color:rgba(0,0,0,.15)}.well-lg{padding:24px;border-radius:6px}.well-sm{padding:9px;border-radius:3px}.close{float:right;font-size:21px;font-weight:700;line-height:1;color:#000;text-shadow:0 1px 0 #fff;filter:alpha(opacity=20);opacity:.2}.close:hover,.close:focus{color:#000;text-decoration:none;cursor:pointer;filter:alpha(opacity=50);opacity:.5}button.close{-webkit-appearance:none;padding:0;cursor:pointer;background:0 0;border:0}.modal-open{overflow:hidden}.modal{position:fixed;top:0;right:0;bottom:0;left:0;z-index:1050;display:none;overflow:hidden;-webkit-overflow-scrolling:touch;outline:0}.modal.fade .modal-dialog{-webkit-transition:-webkit-transform .3s ease-out;-o-transition:-o-transform .3s ease-out;transition:transform .3s ease-out;-webkit-transform:translate3d(0,-25%,0);-o-transform:translate3d(0,-25%,0);transform:translate3d(0,-25%,0)}.modal.in .modal-dialog{-webkit-transform:translate3d(0,0,0);-o-transform:translate3d(0,0,0);transform:translate3d(0,0,0)}.modal-open .modal{overflow-x:hidden;overflow-y:auto}.modal-dialog{position:relative;width:auto;margin:10px}.modal-content{position:relative;background-color:#fff;-webkit-background-clip:padding-box;background-clip:padding-box;border:1px solid #999;border:1px solid rgba(0,0,0,.2);border-radius:6px;outline:0;-webkit-box-shadow:0 3px 9px rgba(0,0,0,.5);box-shadow:0 3px 9px rgba(0,0,0,.5)}.modal-backdrop{position:fixed;top:0;right:0;bottom:0;left:0;z-index:1040;background-color:#000}.modal-backdrop.fade{filter:alpha(opacity=0);opacity:0}.modal-backdrop.in{filter:alpha(opacity=50);opacity:.5}.modal-header{min-height:16.43px;padding:15px;border-bottom:1px solid #e5e5e5}.modal-header .close{margin-top:-2px}.modal-title{margin:0;line-height:1.42857143}.modal-body{position:relative;padding:15px}.modal-footer{padding:15px;text-align:right;border-top:1px solid #e5e5e5}.modal-footer .btn+.btn{margin-bottom:0;margin-left:5px}.modal-footer .btn-group .btn+.btn{margin-left:-1px}.modal-footer .btn-block+.btn-block{margin-left:0}.modal-scrollbar-measure{position:absolute;top:-9999px;width:50px;height:50px;overflow:scroll}@media (min-width:768px){.modal-dialog{width:600px;margin:30px auto}.modal-content{-webkit-box-shadow:0 5px 15px rgba(0,0,0,.5);box-shadow:0 5px 15px rgba(0,0,0,.5)}.modal-sm{width:300px}}@media (min-width:992px){.modal-lg{width:900px}}.tooltip{position:absolute;z-index:1070;display:block;font-size:12px;line-height:1.4;visibility:visible;filter:alpha(opacity=0);opacity:0}.tooltip.in{filter:alpha(opacity=90);opacity:.9}.tooltip.top{padding:5px 0;margin-top:-3px}.tooltip.right{padding:0 5px;margin-left:3px}.tooltip.bottom{padding:5px 0;margin-top:3px}.tooltip.left{padding:0 5px;margin-left:-3px}.tooltip-inner{max-width:200px;padding:3px 8px;color:#fff;text-align:center;text-decoration:none;background-color:#000;border-radius:4px}.tooltip-arrow{position:absolute;width:0;height:0;border-color:transparent;border-style:solid}.tooltip.top .tooltip-arrow{bottom:0;left:50%;margin-left:-5px;border-width:5px 5px 0;border-top-color:#000}.tooltip.top-left .tooltip-arrow{bottom:0;left:5px;border-width:5px 5px 0;border-top-color:#000}.tooltip.top-right .tooltip-arrow{right:5px;bottom:0;border-width:5px 5px 0;border-top-color:#000}.tooltip.right .tooltip-arrow{top:50%;left:0;margin-top:-5px;border-width:5px 5px 5px 0;border-right-color:#000}.tooltip.left .tooltip-arrow{top:50%;right:0;margin-top:-5px;border-width:5px 0 5px 5px;border-left-color:#000}.tooltip.bottom .tooltip-arrow{top:0;left:50%;margin-left:-5px;border-width:0 5px 5px;border-bottom-color:#000}.tooltip.bottom-left .tooltip-arrow{top:0;left:5px;border-width:0 5px 5px;border-bottom-color:#000}.tooltip.bottom-right .tooltip-arrow{top:0;right:5px;border-width:0 5px 5px;border-bottom-color:#000}.popover{position:absolute;top:0;left:0;z-index:1060;display:none;max-width:276px;padding:1px;text-align:left;white-space:normal;background-color:#fff;-webkit-background-clip:padding-box;background-clip:padding-box;border:1px solid #ccc;border:1px solid rgba(0,0,0,.2);border-radius:6px;-webkit-box-shadow:0 5px 10px rgba(0,0,0,.2);box-shadow:0 5px 10px rgba(0,0,0,.2)}.popover.top{margin-top:-10px}.popover.right{margin-left:10px}.popover.bottom{margin-top:10px}.popover.left{margin-left:-10px}.popover-title{padding:8px 14px;margin:0;font-size:14px;font-weight:400;line-height:18px;background-color:#f7f7f7;border-bottom:1px solid #ebebeb;border-radius:5px 5px 0 0}.popover-content{padding:9px 14px}.popover>.arrow,.popover>.arrow:after{position:absolute;display:block;width:0;height:0;border-color:transparent;border-style:solid}.popover>.arrow{border-width:11px}.popover>.arrow:after{content:"";border-width:10px}.popover.top>.arrow{bottom:-11px;left:50%;margin-left:-11px;border-top-color:#999;border-top-color:rgba(0,0,0,.25);border-bottom-width:0}.popover.top>.arrow:after{bottom:1px;margin-left:-10px;content:" ";border-top-color:#fff;border-bottom-width:0}.popover.right>.arrow{top:50%;left:-11px;margin-top:-11px;border-right-color:#999;border-right-color:rgba(0,0,0,.25);border-left-width:0}.popover.right>.arrow:after{bottom:-10px;left:1px;content:" ";border-right-color:#fff;border-left-width:0}.popover.bottom>.arrow{top:-11px;left:50%;margin-left:-11px;border-top-width:0;border-bottom-color:#999;border-bottom-color:rgba(0,0,0,.25)}.popover.bottom>.arrow:after{top:1px;margin-left:-10px;content:" ";border-top-width:0;border-bottom-color:#fff}.popover.left>.arrow{top:50%;right:-11px;margin-top:-11px;border-right-width:0;border-left-color:#999;border-left-color:rgba(0,0,0,.25)}.popover.left>.arrow:after{right:1px;bottom:-10px;content:" ";border-right-width:0;border-left-color:#fff}.carousel{position:relative}.carousel-inner{position:relative;width:100%;overflow:hidden}.carousel-inner>.item{position:relative;display:none;-webkit-transition:.6s ease-in-out left;-o-transition:.6s ease-in-out left;transition:.6s ease-in-out left}.carousel-inner>.item>img,.carousel-inner>.item>a>img{line-height:1}.carousel-inner>.active,.carousel-inner>.next,.carousel-inner>.prev{display:block}.carousel-inner>.active{left:0}.carousel-inner>.next,.carousel-inner>.prev{position:absolute;top:0;width:100%}.carousel-inner>.next{left:100%}.carousel-inner>.prev{left:-100%}.carousel-inner>.next.left,.carousel-inner>.prev.right{left:0}.carousel-inner>.active.left{left:-100%}.carousel-inner>.active.right{left:100%}.carousel-control{position:absolute;top:0;bottom:0;left:0;width:15%;font-size:20px;color:#fff;text-align:center;text-shadow:0 1px 2px rgba(0,0,0,.6);filter:alpha(opacity=50);opacity:.5}.carousel-control.left{background-image:-webkit-linear-gradient(left,rgba(0,0,0,.5) 0,rgba(0,0,0,.0001) 100%);background-image:-o-linear-gradient(left,rgba(0,0,0,.5) 0,rgba(0,0,0,.0001) 100%);background-image:-webkit-gradient(linear,left top,right top,from(rgba(0,0,0,.5)),to(rgba(0,0,0,.0001)));background-image:linear-gradient(to right,rgba(0,0,0,.5) 0,rgba(0,0,0,.0001) 100%);filter:progid:DXImageTransform.Microsoft.gradient(startColorstr='#80000000', endColorstr='#00000000', GradientType=1);background-repeat:repeat-x}.carousel-control.right{right:0;left:auto;background-image:-webkit-linear-gradient(left,rgba(0,0,0,.0001) 0,rgba(0,0,0,.5) 100%);background-image:-o-linear-gradient(left,rgba(0,0,0,.0001) 0,rgba(0,0,0,.5) 100%);background-image:-webkit-gradient(linear,left top,right top,from(rgba(0,0,0,.0001)),to(rgba(0,0,0,.5)));background-image:linear-gradient(to right,rgba(0,0,0,.0001) 0,rgba(0,0,0,.5) 100%);filter:progid:DXImageTransform.Microsoft.gradient(startColorstr='#00000000', endColorstr='#80000000', GradientType=1);background-repeat:repeat-x}.carousel-control:hover,.carousel-control:focus{color:#fff;text-decoration:none;filter:alpha(opacity=90);outline:0;opacity:.9}.carousel-control .icon-prev,.carousel-control .icon-next,.carousel-control .glyphicon-chevron-left,.carousel-control .glyphicon-chevron-right{position:absolute;top:50%;z-index:5;display:inline-block}.carousel-control .icon-prev,.carousel-control .glyphicon-chevron-left{left:50%;margin-left:-10px}.carousel-control .icon-next,.carousel-control .glyphicon-chevron-right{right:50%;margin-right:-10px}.carousel-control .icon-prev,.carousel-control .icon-next{width:20px;height:20px;margin-top:-10px;font-family:serif}.carousel-control .icon-prev:before{content:'\2039'}.carousel-control .icon-next:before{content:'\203a'}.carousel-indicators{position:absolute;bottom:10px;left:50%;z-index:15;width:60%;padding-left:0;margin-left:-30%;text-align:center;list-style:none}.carousel-indicators li{display:inline-block;width:10px;height:10px;margin:1px;text-indent:-999px;cursor:pointer;background-color:#000 \9;background-color:rgba(0,0,0,0);border:1px solid #fff;border-radius:10px}.carousel-indicators .active{width:12px;height:12px;margin:0;background-color:#fff}.carousel-caption{position:absolute;right:15%;bottom:20px;left:15%;z-index:10;padding-top:20px;padding-bottom:20px;color:#fff;text-align:center;text-shadow:0 1px 2px rgba(0,0,0,.6)}.carousel-caption .btn{text-shadow:none}@media screen and (min-width:768px){.carousel-control .glyphicon-chevron-left,.carousel-control .glyphicon-chevron-right,.carousel-control .icon-prev,.carousel-control .icon-next{width:30px;height:30px;margin-top:-15px;font-size:30px}.carousel-control .glyphicon-chevron-left,.carousel-control .icon-prev{margin-left:-15px}.carousel-control .glyphicon-chevron-right,.carousel-control .icon-next{margin-right:-15px}.carousel-caption{right:20%;left:20%;padding-bottom:30px}.carousel-indicators{bottom:20px}}.clearfix:before,.clearfix:after,.dl-horizontal dd:before,.dl-horizontal dd:after,.container:before,.container:after,.container-fluid:before,.container-fluid:after,.row:before,.row:after,.form-horizontal .form-group:before,.form-horizontal .form-group:after,.btn-toolbar:before,.btn-toolbar:after,.btn-group-vertical>.btn-group:before,.btn-group-vertical>.btn-group:after,.nav:before,.nav:after,.navbar:before,.navbar:after,.navbar-header:before,.navbar-header:after,.navbar-collapse:before,.navbar-collapse:after,.pager:before,.pager:after,.panel-body:before,.panel-body:after,.modal-footer:before,.modal-footer:after{display:table;content:" "}.clearfix:after,.dl-horizontal dd:after,.container:after,.container-fluid:after,.row:after,.form-horizontal .form-group:after,.btn-toolbar:after,.btn-group-vertical>.btn-group:after,.nav:after,.navbar:after,.navbar-header:after,.navbar-collapse:after,.pager:after,.panel-body:after,.modal-footer:after{clear:both}.center-block{display:block;margin-right:auto;margin-left:auto}.pull-right{float:right!important}.pull-left{float:left!important}.hide{display:none!important}.show{display:block!important}.invisible{visibility:hidden}.text-hide{font:0/0 a;color:transparent;text-shadow:none;background-color:transparent;border:0}.hidden{display:none!important;visibility:hidden!important}.affix{position:fixed;-webkit-transform:translate3d(0,0,0);-o-transform:translate3d(0,0,0);transform:translate3d(0,0,0)}@-ms-viewport{width:device-width}.visible-xs,.visible-sm,.visible-md,.visible-lg{display:none!important}.visible-xs-block,.visible-xs-inline,.visible-xs-inline-block,.visible-sm-block,.visible-sm-inline,.visible-sm-inline-block,.visible-md-block,.visible-md-inline,.visible-md-inline-block,.visible-lg-block,.visible-lg-inline,.visible-lg-inline-block{display:none!important}@media (max-width:767px){.visible-xs{display:block!important}table.visible-xs{display:table}tr.visible-xs{display:table-row!important}th.visible-xs,td.visible-xs{display:table-cell!important}}@media (max-width:767px){.visible-xs-block{display:block!important}}@media (max-width:767px){.visible-xs-inline{display:inline!important}}@media (max-width:767px){.visible-xs-inline-block{display:inline-block!important}}@media (min-width:768px) and (max-width:991px){.visible-sm{display:block!important}table.visible-sm{display:table}tr.visible-sm{display:table-row!important}th.visible-sm,td.visible-sm{display:table-cell!important}}@media (min-width:768px) and (max-width:991px){.visible-sm-block{display:block!important}}@media (min-width:768px) and (max-width:991px){.visible-sm-inline{display:inline!important}}@media (min-width:768px) and (max-width:991px){.visible-sm-inline-block{display:inline-block!important}}@media (min-width:992px) and (max-width:1199px){.visible-md{display:block!important}table.visible-md{display:table}tr.visible-md{display:table-row!important}th.visible-md,td.visible-md{display:table-cell!important}}@media (min-width:992px) and (max-width:1199px){.visible-md-block{display:block!important}}@media (min-width:992px) and (max-width:1199px){.visible-md-inline{display:inline!important}}@media (min-width:992px) and (max-width:1199px){.visible-md-inline-block{display:inline-block!important}}@media (min-width:1200px){.visible-lg{display:block!important}table.visible-lg{display:table}tr.visible-lg{display:table-row!important}th.visible-lg,td.visible-lg{display:table-cell!important}}@media (min-width:1200px){.visible-lg-block{display:block!important}}@media (min-width:1200px){.visible-lg-inline{display:inline!important}}@media (min-width:1200px){.visible-lg-inline-block{display:inline-block!important}}@media (max-width:767px){.hidden-xs{display:none!important}}@media (min-width:768px) and (max-width:991px){.hidden-sm{display:none!important}}@media (min-width:992px) and (max-width:1199px){.hidden-md{display:none!important}}@media (min-width:1200px){.hidden-lg{display:none!important}}.visible-print{display:none!important}@media print{.visible-print{display:block!important}table.visible-print{display:table}tr.visible-print{display:table-row!important}th.visible-print,td.visible-print{display:table-cell!important}}.visible-print-block{display:none!important}@media print{.visible-print-block{display:block!important}}.visible-print-inline{display:none!important}@media print{.visible-print-inline{display:inline!important}}.visible-print-inline-block{display:none!important}@media print{.visible-print-inline-block{display:inline-block!important}}@media print{.hidden-print{display:none!important}}
/*
 * Table styles
 */
table.dataTable {
  width: 100%;
  margin: 0 auto;
  clear: both;
  border-collapse: separate;
  border-spacing: 0;
  /*
   * Header and footer styles
   */
  /*
   * Body styles
   */
}
table.dataTable thead th,
table.dataTable tfoot th {
  font-weight: bold;
}
table.dataTable thead th,
table.dataTable thead td {
  padding: 10px 18px;
  border-bottom: 1px solid #111111;
}
table.dataTable thead th:active,
table.dataTable thead td:active {
  outline: none;
}
table.dataTable tfoot th,
table.dataTable tfoot td {
  padding: 10px 18px 6px 18px;
  border-top: 1px solid #111111;
}
table.dataTable thead .sorting_asc,
table.dataTable thead .sorting_desc,
table.dataTable thead .sorting {
  cursor: pointer;
  *cursor: hand;
}
table.dataTable thead .sorting {
  background: url("images/sort_both.png") no-repeat center right;
}
table.dataTable thead .sorting_asc {
  background: url("images/sort_asc.png") no-repeat center right;
}
table.dataTable thead .sorting_desc {
  background: url("images/sort_desc.png") no-repeat center right;
}
table.dataTable thead .sorting_asc_disabled {
  background: url("images/sort_asc_disabled.png") no-repeat center right;
}
table.dataTable thead .sorting_desc_disabled {
  background: url("images/sort_desc_disabled.png") no-repeat center right;
}
table.dataTable tbody tr {
  background-color: white;
}
table.dataTable tbody tr.selected {
  background-color: #b0bed9;
}
table.dataTable tbody th,
table.dataTable tbody td {
  padding: 8px 10px;
}
table.dataTable th.center,
table.dataTable td.center,
table.dataTable td.dataTables_empty {
  text-align: center;
}
table.dataTable th.right,
table.dataTable td.right {
  text-align: right;
}
table.dataTable.row-border tbody th, table.dataTable.row-border tbody td, table.dataTable.display tbody th, table.dataTable.display tbody td {
  border-top: 1px solid #dddddd;
}
table.dataTable.row-border tbody tr:first-child th,
table.dataTable.row-border tbody tr:first-child td, table.dataTable.display tbody tr:first-child th,
table.dataTable.display tbody tr:first-child td {
  border-top: none;
}
table.dataTable.cell-border tbody th, table.dataTable.cell-border tbody td {
  border-top: 1px solid #dddddd;
  border-right: 1px solid #dddddd;
}
table.dataTable.cell-border tbody tr th:first-child,
table.dataTable.cell-border tbody tr td:first-child {
  border-left: 1px solid #dddddd;
}
table.dataTable.cell-border tbody tr:first-child th,
table.dataTable.cell-border tbody tr:first-child td {
  border-top: none;
}
table.dataTable.stripe tbody tr.odd, table.dataTable.display tbody tr.odd {
  background-color: #f9f9f9;
}
table.dataTable.stripe tbody tr.odd.selected, table.dataTable.display tbody tr.odd.selected {
  background-color: #abb9d3;
}
table.dataTable.hover tbody tr:hover,
table.dataTable.hover tbody tr.odd:hover,
table.dataTable.hover tbody tr.even:hover, table.dataTable.display tbody tr:hover,
table.dataTable.display tbody tr.odd:hover,
table.dataTable.display tbody tr.even:hover {
  background-color: whitesmoke;
}
table.dataTable.hover tbody tr:hover.selected,
table.dataTable.hover tbody tr.odd:hover.selected,
table.dataTable.hover tbody tr.even:hover.selected, table.dataTable.display tbody tr:hover.selected,
table.dataTable.display tbody tr.odd:hover.selected,
table.dataTable.display tbody tr.even:hover.selected {
  background-color: #a9b7d1;
}
table.dataTable.order-column tbody tr > .sorting_1,
table.dataTable.order-column tbody tr > .sorting_2,
table.dataTable.order-column tbody tr > .sorting_3, table.dataTable.display tbody tr > .sorting_1,
table.dataTable.display tbody tr > .sorting_2,
table.dataTable.display tbody tr > .sorting_3 {
  background-color: #f9f9f9;
}
table.dataTable.order-column tbody tr.selected > .sorting_1,
table.dataTable.order-column tbody tr.selected > .sorting_2,
table.dataTable.order-column tbody tr.selected > .sorting_3, table.dataTable.display tbody tr.selected > .sorting_1,
table.dataTable.display tbody tr.selected > .sorting_2,
table.dataTable.display tbody tr.selected > .sorting_3 {
  background-color: #acbad4;
}
table.dataTable.display tbody tr.odd > .sorting_1, table.dataTable.order-column.stripe tbody tr.odd > .sorting_1 {
  background-color: #f1f1f1;
}
table.dataTable.display tbody tr.odd > .sorting_2, table.dataTable.order-column.stripe tbody tr.odd > .sorting_2 {
  background-color: #f3f3f3;
}
table.dataTable.display tbody tr.odd > .sorting_3, table.dataTable.order-column.stripe tbody tr.odd > .sorting_3 {
  background-color: whitesmoke;
}
table.dataTable.display tbody tr.odd.selected > .sorting_1, table.dataTable.order-column.stripe tbody tr.odd.selected > .sorting_1 {
  background-color: #a6b3cd;
}
table.dataTable.display tbody tr.odd.selected > .sorting_2, table.dataTable.order-column.stripe tbody tr.odd.selected > .sorting_2 {
  background-color: #a7b5ce;
}
table.dataTable.display tbody tr.odd.selected > .sorting_3, table.dataTable.order-column.stripe tbody tr.odd.selected > .sorting_3 {
  background-color: #a9b6d0;
}
table.dataTable.display tbody tr.even > .sorting_1, table.dataTable.order-column.stripe tbody tr.even > .sorting_1 {
  background-color: #f9f9f9;
}
table.dataTable.display tbody tr.even > .sorting_2, table.dataTable.order-column.stripe tbody tr.even > .sorting_2 {
  background-color: #fbfbfb;
}
table.dataTable.display tbody tr.even > .sorting_3, table.dataTable.order-column.stripe tbody tr.even > .sorting_3 {
  background-color: #fdfdfd;
}
table.dataTable.display tbody tr.even.selected > .sorting_1, table.dataTable.order-column.stripe tbody tr.even.selected > .sorting_1 {
  background-color: #acbad4;
}
table.dataTable.display tbody tr.even.selected > .sorting_2, table.dataTable.order-column.stripe tbody tr.even.selected > .sorting_2 {
  background-color: #adbbd6;
}
table.dataTable.display tbody tr.even.selected > .sorting_3, table.dataTable.order-column.stripe tbody tr.even.selected > .sorting_3 {
  background-color: #afbdd8;
}
table.dataTable.display tbody tr:hover > .sorting_1,
table.dataTable.display tbody tr.odd:hover > .sorting_1,
table.dataTable.display tbody tr.even:hover > .sorting_1, table.dataTable.order-column.hover tbody tr:hover > .sorting_1,
table.dataTable.order-column.hover tbody tr.odd:hover > .sorting_1,
table.dataTable.order-column.hover tbody tr.even:hover > .sorting_1 {
  background-color: #eaeaea;
}
table.dataTable.display tbody tr:hover > .sorting_2,
table.dataTable.display tbody tr.odd:hover > .sorting_2,
table.dataTable.display tbody tr.even:hover > .sorting_2, table.dataTable.order-column.hover tbody tr:hover > .sorting_2,
table.dataTable.order-column.hover tbody tr.odd:hover > .sorting_2,
table.dataTable.order-column.hover tbody tr.even:hover > .sorting_2 {
  background-color: #ebebeb;
}
table.dataTable.display tbody tr:hover > .sorting_3,
table.dataTable.display tbody tr.odd:hover > .sorting_3,
table.dataTable.display tbody tr.even:hover > .sorting_3, table.dataTable.order-column.hover tbody tr:hover > .sorting_3,
table.dataTable.order-column.hover tbody tr.odd:hover > .sorting_3,
table.dataTable.order-column.hover tbody tr.even:hover > .sorting_3 {
  background-color: #eeeeee;
}
table.dataTable.display tbody tr:hover.selected > .sorting_1,
table.dataTable.display tbody tr.odd:hover.selected > .sorting_1,
table.dataTable.display tbody tr.even:hover.selected > .sorting_1, table.dataTable.order-column.hover tbody tr:hover.selected > .sorting_1,
table.dataTable.order-column.hover tbody tr.odd:hover.selected > .sorting_1,
table.dataTable.order-column.hover tbody tr.even:hover.selected > .sorting_1 {
  background-color: #a1aec7;
}
table.dataTable.display tbody tr:hover.selected > .sorting_2,
table.dataTable.display tbody tr.odd:hover.selected > .sorting_2,
table.dataTable.display tbody tr.even:hover.selected > .sorting_2, table.dataTable.order-column.hover tbody tr:hover.selected > .sorting_2,
table.dataTable.order-column.hover tbody tr.odd:hover.selected > .sorting_2,
table.dataTable.order-column.hover tbody tr.even:hover.selected > .sorting_2 {
  background-color: #a2afc8;
}
table.dataTable.display tbody tr:hover.selected > .sorting_3,
table.dataTable.display tbody tr.odd:hover.selected > .sorting_3,
table.dataTable.display tbody tr.even:hover.selected > .sorting_3, table.dataTable.order-column.hover tbody tr:hover.selected > .sorting_3,
table.dataTable.order-column.hover tbody tr.odd:hover.selected > .sorting_3,
table.dataTable.order-column.hover tbody tr.even:hover.selected > .sorting_3 {
  background-color: #a4b2cb;
}
table.dataTable.no-footer {
  border-bottom: 1px solid #111111;
}

table.dataTable,
table.dataTable th,
table.dataTable td {
  -webkit-box-sizing: content-box;
  -moz-box-sizing: content-box;
  box-sizing: content-box;
}

/*
 * Control feature layout
 */
.dataTables_wrapper {
  position: relative;
  clear: both;
  *zoom: 1;
  zoom: 1;
}
.dataTables_wrapper .dataTables_length {
  float: left;
}
.dataTables_wrapper .dataTables_filter {
  float: right;
  text-align: right;
}
.dataTables_wrapper .dataTables_filter input {
  margin-left: 0.5em;
}
.dataTables_wrapper .dataTables_info {
  clear: both;
  float: left;
  padding-top: 0.755em;
}
.dataTables_wrapper .dataTables_paginate {
  float: right;
  text-align: right;
  padding-top: 0.25em;
}
.dataTables_wrapper .dataTables_paginate .paginate_button {
  box-sizing: border-box;
  display: inline-block;
  min-width: 1.5em;
  padding: 0.5em 1em;
  margin-left: 2px;
  text-align: center;
  text-decoration: none !important;
  cursor: pointer;
  *cursor: hand;
  color: #333333 !important;
  border: 1px solid transparent;
}
.dataTables_wrapper .dataTables_paginate .paginate_button.current, .dataTables_wrapper .dataTables_paginate .paginate_button.current:hover {
  color: #333333 !important;
  border: 1px solid #cacaca;
  background-color: white;
  background: -webkit-gradient(linear, left top, left bottom, color-stop(0%, white), color-stop(100%, gainsboro));
  /* Chrome,Safari4+ */
  background: -webkit-linear-gradient(top, white 0%, gainsboro 100%);
  /* Chrome10+,Safari5.1+ */
  background: -moz-linear-gradient(top, white 0%, gainsboro 100%);
  /* FF3.6+ */
  background: -ms-linear-gradient(top, white 0%, gainsboro 100%);
  /* IE10+ */
  background: -o-linear-gradient(top, white 0%, gainsboro 100%);
  /* Opera 11.10+ */
  background: linear-gradient(to bottom, white 0%, gainsboro 100%);
  /* W3C */
}
.dataTables_wrapper .dataTables_paginate .paginate_button.disabled, .dataTables_wrapper .dataTables_paginate .paginate_button.disabled:hover, .dataTables_wrapper .dataTables_paginate .paginate_button.disabled:active {
  cursor: default;
  color: #666 !important;
  border: 1px solid transparent;
  background: transparent;
  box-shadow: none;
}
.dataTables_wrapper .dataTables_paginate .paginate_button:hover {
  color: white !important;
  border: 1px solid #111111;
  background-color: #585858;
  background: -webkit-gradient(linear, left top, left bottom, color-stop(0%, #585858), color-stop(100%, #111111));
  /* Chrome,Safari4+ */
  background: -webkit-linear-gradient(top, #585858 0%, #111111 100%);
  /* Chrome10+,Safari5.1+ */
  background: -moz-linear-gradient(top, #585858 0%, #111111 100%);
  /* FF3.6+ */
  background: -ms-linear-gradient(top, #585858 0%, #111111 100%);
  /* IE10+ */
  background: -o-linear-gradient(top, #585858 0%, #111111 100%);
  /* Opera 11.10+ */
  background: linear-gradient(to bottom, #585858 0%, #111111 100%);
  /* W3C */
}
.dataTables_wrapper .dataTables_paginate .paginate_button:active {
  outline: none;
  background-color: #2b2b2b;
  background: -webkit-gradient(linear, left top, left bottom, color-stop(0%, #2b2b2b), color-stop(100%, #0c0c0c));
  /* Chrome,Safari4+ */
  background: -webkit-linear-gradient(top, #2b2b2b 0%, #0c0c0c 100%);
  /* Chrome10+,Safari5.1+ */
  background: -moz-linear-gradient(top, #2b2b2b 0%, #0c0c0c 100%);
  /* FF3.6+ */
  background: -ms-linear-gradient(top, #2b2b2b 0%, #0c0c0c 100%);
  /* IE10+ */
  background: -o-linear-gradient(top, #2b2b2b 0%, #0c0c0c 100%);
  /* Opera 11.10+ */
  background: linear-gradient(to bottom, #2b2b2b 0%, #0c0c0c 100%);
  /* W3C */
  box-shadow: inset 0 0 3px #111;
}
.dataTables_wrapper .dataTables_processing {
  position: absolute;
  top: 50%;
  left: 50%;
  width: 100%;
  height: 40px;
  margin-left: -50%;
  margin-top: -25px;
  padding-top: 20px;
  text-align: center;
  font-size: 1.2em;
  background-color: white;
  background: -webkit-gradient(linear, left top, right top, color-stop(0%, rgba(255, 255, 255, 0)), color-stop(25%, rgba(255, 255, 255, 0.9)), color-stop(75%, rgba(255, 255, 255, 0.9)), color-stop(100%, rgba(255, 255, 255, 0)));
  /* Chrome,Safari4+ */
  background: -webkit-linear-gradient(left, rgba(255, 255, 255, 0) 0%, rgba(255, 255, 255, 0.9) 25%, rgba(255, 255, 255, 0.9) 75%, rgba(255, 255, 255, 0) 100%);
  /* Chrome10+,Safari5.1+ */
  background: -moz-linear-gradient(left, rgba(255, 255, 255, 0) 0%, rgba(255, 255, 255, 0.9) 25%, rgba(255, 255, 255, 0.9) 75%, rgba(255, 255, 255, 0) 100%);
  /* FF3.6+ */
  background: -ms-linear-gradient(left, rgba(255, 255, 255, 0) 0%, rgba(255, 255, 255, 0.9) 25%, rgba(255, 255, 255, 0.9) 75%, rgba(255, 255, 255, 0) 100%);
  /* IE10+ */
  background: -o-linear-gradient(left, rgba(255, 255, 255, 0) 0%, rgba(255, 255, 255, 0.9) 25%, rgba(255, 255, 255, 0.9) 75%, rgba(255, 255, 255, 0) 100%);
  /* Opera 11.10+ */
  background: linear-gradient(to right, rgba(255, 255, 255, 0) 0%, rgba(255, 255, 255, 0.9) 25%, rgba(255, 255, 255, 0.9) 75%, rgba(255, 255, 255, 0) 100%);
  /* W3C */
}
.dataTables_wrapper .dataTables_length,
.dataTables_wrapper .dataTables_filter,
.dataTables_wrapper .dataTables_info,
.dataTables_wrapper .dataTables_processing,
.dataTables_wrapper .dataTables_paginate {
  color: #333333;
}
.dataTables_wrapper .dataTables_scroll {
  clear: both;
}
.dataTables_wrapper .dataTables_scroll div.dataTables_scrollBody {
  *margin-top: -1px;
  -webkit-overflow-scrolling: touch;
}
.dataTables_wrapper .dataTables_scroll div.dataTables_scrollBody th > div.dataTables_sizing,
.dataTables_wrapper .dataTables_scroll div.dataTables_scrollBody td > div.dataTables_sizing {
  height: 0;
  overflow: hidden;
  margin: 0 !important;
  padding: 0 !important;
}
.dataTables_wrapper.no-footer .dataTables_scrollBody {
  border-bottom: 1px solid #111111;
}
.dataTables_wrapper.no-footer div.dataTables_scrollHead table,
.dataTables_wrapper.no-footer div.dataTables_scrollBody table {
  border-bottom: none;
}
.dataTables_wrapper:after {
  visibility: hidden;
  display: block;
  content: "";
  clear: both;
  height: 0;
}

@media screen and (max-width: 767px) {
  .dataTables_wrapper .dataTables_info,
  .dataTables_wrapper .dataTables_paginate {
    float: none;
    text-align: center;
  }
  .dataTables_wrapper .dataTables_paginate {
    margin-top: 0.5em;
  }
}
@media screen and (max-width: 640px) {
  .dataTables_wrapper .dataTables_length,
  .dataTables_wrapper .dataTables_filter {
    float: none;
    text-align: center;
  }
  .dataTables_wrapper .dataTables_filter {
    margin-top: 0.5em;
  }
}

html[direction='ltr'] div.dataTables_length label {
	float: left;
	text-align: left;
}
html[direction='rtl'] div.dataTables_length label {
	float: right;
	text-align: right;
}

div.dataTables_length select {
	width: 75px;
}

html[direction='ltr'] div.dataTables_filter label {
	float: right;
}
html[direction='rtl'] div.dataTables_filter label {
	float: left;
}

div.dataTables_info {
	padding-top: 26px;
}

div.dataTables_paginate {
	margin: 0;
}
html[direction='ltr'] div.dataTables_paginate {
	float: right;
}
html[direction='rtl'] div.dataTables_paginate {
	float: left;
}

table.table {
	clear: both;
	margin-bottom: 6px !important;
	max-width: none !important;
}

table.table thead .sorting,
table.table thead .sorting_asc,
table.table thead .sorting_desc,
table.table thead .sorting_asc_disabled,
table.table thead .sorting_desc_disabled {
	cursor: pointer;
	*cursor: hand;
}

/*
 * Use Glyphicons Halflings from Bootstrap 3 instead of images.
 *
 * Relevant icons:
 *
 * Glyphicons Halflings (default)
 *   glyphicon-sort			'\e150'		sort
 *   glyphicon-sort-by-attributes	'\e155'		asc
 *   glyphicon-sort-by-attributes-alt	'\e156'		desc
 *
 * Font Awesome
 *   fa-sort				'\f0dc'		sort
 *   fa-caret-up			'\f0d8'		asc
 *   fa-caret-down			'\f0d7'		desc
 */
table.table thead .sorting:after,
table.table thead .sorting_asc:after,
table.table thead .sorting_desc:after,
table.table thead .sorting_asc_disabled:after,
table.table thead .sorting_desc_disabled:after {
	font-family: 'Glyphicons Halflings';
}
html[direction='ltr'] table.table thead .sorting:after,
html[direction='ltr'] table.table thead .sorting_asc:after,
html[direction='ltr'] table.table thead .sorting_desc:after,
html[direction='ltr'] table.table thead .sorting_asc_disabled:after,
html[direction='ltr'] table.table thead .sorting_desc_disabled:after {
	text-align: right;
	float: right;
}
html[direction='rtl'] table.table thead .sorting:after,
html[direction='rtl'] table.table thead .sorting_asc:after,
html[direction='rtl'] table.table thead .sorting_desc:after,
html[direction='rtl'] table.table thead .sorting_asc_disabled:after,
html[direction='rtl'] table.table thead .sorting_desc_disabled:after {
	text-align: left;
	float: left;
}
table.table thead .sorting:after { content: '\e150'; opacity: 0.2; }
table.table thead .sorting_asc:after { content: '\e155'; }
table.table thead .sorting_desc:after { content: '\e156'; }
table.table thead .sorting_asc_disabled:after { content: '\e155'; opacity: 0.2; }
table.table thead .sorting_desc_disabled:after { content: '\e156'; opacity: 0.2; }

table.dataTable th:active {
	outline: none;
}

/* Scrolling */
div.dataTables_scrollHead table {
	margin-bottom: 0 !important;
	border-bottom-left-radius: 0;
	border-bottom-right-radius: 0;
}

div.dataTables_scrollHead table thead tr:last-child th:first-child,
div.dataTables_scrollHead table thead tr:last-child td:first-child {
	border-bottom-left-radius: 0 !important;
	border-bottom-right-radius: 0 !important;
}

div.dataTables_scrollBody table {
	border-top: none;
	margin-bottom: 0 !important;
}

div.dataTables_scrollBody tbody tr:first-child th,
div.dataTables_scrollBody tbody tr:first-child td {
	border-top: none;
}

div.dataTables_scrollFoot table {
	border-top: none;
}




/*
 * TableTools styles
 */
.table tbody tr.active td,
.table tbody tr.active th {
	background-color: #08C;
	color: white;
}

.table tbody tr.active:hover td,
.table tbody tr.active:hover th {
	background-color: #0075b0 !important;
}

.table-striped tbody tr.active:nth-child(odd) td,
.table-striped tbody tr.active:nth-child(odd) th {
	background-color: #017ebc;
}

table.DTTT_selectable tbody tr {
	cursor: pointer;
	*cursor: hand;
}

div.DTTT .btn {
	color: #333 !important;
	font-size: 12px;
}

div.DTTT .btn:hover {
	text-decoration: none !important;
}


ul.DTTT_dropdown.dropdown-menu a {
	color: #333 !important; /* needed only when demo_page.css is included */
}

ul.DTTT_dropdown.dropdown-menu li:hover a {
	background-color: #0088cc;
	color: white !important;
}

/* TableTools information display */
div.DTTT_print_info.modal {
	height: 150px;
	margin-top: -75px;
	text-align: center;
}

div.DTTT_print_info h6 {
	font-weight: normal;
	font-size: 28px;
	line-height: 28px;
	margin: 1em;
}

div.DTTT_print_info p {
	font-size: 14px;
	line-height: 20px;
}



/*
 * FixedColumns styles
 */
div.DTFC_LeftHeadWrapper table,
div.DTFC_LeftFootWrapper table,
table.DTFC_Cloned tr.even {
	background-color: white;
}

div.DTFC_LeftHeadWrapper table {
	margin-bottom: 0 !important;
	border-top-right-radius: 0 !important;
	border-bottom-left-radius: 0 !important;
	border-bottom-right-radius: 0 !important;
}

div.DTFC_LeftHeadWrapper table thead tr:last-child th:first-child,
div.DTFC_LeftHeadWrapper table thead tr:last-child td:first-child {
	border-bottom-left-radius: 0 !important;
	border-bottom-right-radius: 0 !important;
}

div.DTFC_LeftBodyWrapper table {
	border-top: none;
	margin-bottom: 0 !important;
}

div.DTFC_LeftBodyWrapper tbody tr:first-child th,
div.DTFC_LeftBodyWrapper tbody tr:first-child td {
	border-top: none;
}

div.DTFC_LeftFootWrapper table {
	border-top: none;
}
/*!
 *  Font Awesome 4.1.0 by @davegandy - http://fontawesome.io - @fontawesome
 *  License - http://fontawesome.io/license (Font: SIL OFL 1.1, CSS: MIT License)
 */@font-face{font-family:'FontAwesome';src:url('fonts/fontawesome-webfont.eot?v=4.1.0');src:url('fonts/fontawesome-webfont.eot?#iefix&v=4.1.0') format('embedded-opentype'),url('fonts/fontawesome-webfont.woff?v=4.1.0') format('woff'),url('fonts/fontawesome-webfont.ttf?v=4.1.0') format('truetype'),url('fonts/fontawesome-webfont.svg?v=4.1.0#fontawesomeregular') format('svg');font-weight:normal;font-style:normal}.fa{display:inline-block;font-family:FontAwesome;font-style:normal;font-weight:normal;line-height:1;-webkit-font-smoothing:antialiased;-moz-osx-font-smoothing:grayscale}.fa-lg{font-size:1.33333333em;line-height:.75em;vertical-align:-15%}.fa-2x{font-size:2em}.fa-3x{font-size:3em}.fa-4x{font-size:4em}.fa-5x{font-size:5em}.fa-fw{width:1.28571429em;text-align:center}.fa-ul{padding-left:0;margin-left:2.14285714em;list-style-type:none}.fa-ul>li{position:relative}.fa-li{position:absolute;left:-2.14285714em;width:2.14285714em;top:.14285714em;text-align:center}.fa-li.fa-lg{left:-1.85714286em}.fa-border{padding:.2em .25em .15em;border:solid .08em #eee;border-radius:.1em}.pull-right{float:right}.pull-left{float:left}.fa.pull-left{margin-right:.3em}.fa.pull-right{margin-left:.3em}.fa-spin{-webkit-animation:spin 2s infinite linear;-moz-animation:spin 2s infinite linear;-o-animation:spin 2s infinite linear;animation:spin 2s infinite linear}@-moz-keyframes spin{0%{-moz-transform:rotate(0deg)}100%{-moz-transform:rotate(359deg)}}@-webkit-keyframes spin{0%{-webkit-transform:rotate(0deg)}100%{-webkit-transform:rotate(359deg)}}@-o-keyframes spin{0%{-o-transform:rotate(0deg)}100%{-o-transform:rotate(359deg)}}@keyframes spin{0%{-webkit-transform:rotate(0deg);transform:rotate(0deg)}100%{-webkit-transform:rotate(359deg);transform:rotate(359deg)}}.fa-rotate-90{filter:progid:DXImageTransform.Microsoft.BasicImage(rotation=1);-webkit-transform:rotate(90deg);-moz-transform:rotate(90deg);-ms-transform:rotate(90deg);-o-transform:rotate(90deg);transform:rotate(90deg)}.fa-rotate-180{filter:progid:DXImageTransform.Microsoft.BasicImage(rotation=2);-webkit-transform:rotate(180deg);-moz-transform:rotate(180deg);-ms-transform:rotate(180deg);-o-transform:rotate(180deg);transform:rotate(180deg)}.fa-rotate-270{filter:progid:DXImageTransform.Microsoft.BasicImage(rotation=3);-webkit-transform:rotate(270deg);-moz-transform:rotate(270deg);-ms-transform:rotate(270deg);-o-transform:rotate(270deg);transform:rotate(270deg)}.fa-flip-horizontal{filter:progid:DXImageTransform.Microsoft.BasicImage(rotation=0, mirror=1);-webkit-transform:scale(-1, 1);-moz-transform:scale(-1, 1);-ms-transform:scale(-1, 1);-o-transform:scale(-1, 1);transform:scale(-1, 1)}.fa-flip-vertical{filter:progid:DXImageTransform.Microsoft.BasicImage(rotation=2, mirror=1);-webkit-transform:scale(1, -1);-moz-transform:scale(1, -1);-ms-transform:scale(1, -1);-o-transform:scale(1, -1);transform:scale(1, -1)}.fa-stack{position:relative;display:inline-block;width:2em;height:2em;line-height:2em;vertical-align:middle}.fa-stack-1x,.fa-stack-2x{position:absolute;left:0;width:100%;text-align:center}.fa-stack-1x{line-height:inherit}.fa-stack-2x{font-size:2em}.fa-inverse{color:#fff}.fa-glass:before{content:"\f000"}.fa-music:before{content:"\f001"}.fa-search:before{content:"\f002"}.fa-envelope-o:before{content:"\f003"}.fa-heart:before{content:"\f004"}.fa-star:before{content:"\f005"}.fa-star-o:before{content:"\f006"}.fa-user:before{content:"\f007"}.fa-film:before{content:"\f008"}.fa-th-large:before{content:"\f009"}.fa-th:before{content:"\f00a"}.fa-th-list:before{content:"\f00b"}.fa-check:before{content:"\f00c"}.fa-times:before{content:"\f00d"}.fa-search-plus:before{content:"\f00e"}.fa-search-minus:before{content:"\f010"}.fa-power-off:before{content:"\f011"}.fa-signal:before{content:"\f012"}.fa-gear:before,.fa-cog:before{content:"\f013"}.fa-trash-o:before{content:"\f014"}.fa-home:before{content:"\f015"}.fa-file-o:before{content:"\f016"}.fa-clock-o:before{content:"\f017"}.fa-road:before{content:"\f018"}.fa-download:before{content:"\f019"}.fa-arrow-circle-o-down:before{content:"\f01a"}.fa-arrow-circle-o-up:before{content:"\f01b"}.fa-inbox:before{content:"\f01c"}.fa-play-circle-o:before{content:"\f01d"}.fa-rotate-right:before,.fa-repeat:before{content:"\f01e"}.fa-refresh:before{content:"\f021"}.fa-list-alt:before{content:"\f022"}.fa-lock:before{content:"\f023"}.fa-flag:before{content:"\f024"}.fa-headphones:before{content:"\f025"}.fa-volume-off:before{content:"\f026"}.fa-volume-down:before{content:"\f027"}.fa-volume-up:before{content:"\f028"}.fa-qrcode:before{content:"\f029"}.fa-barcode:before{content:"\f02a"}.fa-tag:before{content:"\f02b"}.fa-tags:before{content:"\f02c"}.fa-book:before{content:"\f02d"}.fa-bookmark:before{content:"\f02e"}.fa-print:before{content:"\f02f"}.fa-camera:before{content:"\f030"}.fa-font:before{content:"\f031"}.fa-bold:before{content:"\f032"}.fa-italic:before{content:"\f033"}.fa-text-height:before{content:"\f034"}.fa-text-width:before{content:"\f035"}.fa-align-left:before{content:"\f036"}.fa-align-center:before{content:"\f037"}.fa-align-right:before{content:"\f038"}.fa-align-justify:before{content:"\f039"}.fa-list:before{content:"\f03a"}.fa-dedent:before,.fa-outdent:before{content:"\f03b"}.fa-indent:before{content:"\f03c"}.fa-video-camera:before{content:"\f03d"}.fa-photo:before,.fa-image:before,.fa-picture-o:before{content:"\f03e"}.fa-pencil:before{content:"\f040"}.fa-map-marker:before{content:"\f041"}.fa-adjust:before{content:"\f042"}.fa-tint:before{content:"\f043"}.fa-edit:before,.fa-pencil-square-o:before{content:"\f044"}.fa-share-square-o:before{content:"\f045"}.fa-check-square-o:before{content:"\f046"}.fa-arrows:before{content:"\f047"}.fa-step-backward:before{content:"\f048"}.fa-fast-backward:before{content:"\f049"}.fa-backward:before{content:"\f04a"}.fa-play:before{content:"\f04b"}.fa-pause:before{content:"\f04c"}.fa-stop:before{content:"\f04d"}.fa-forward:before{content:"\f04e"}.fa-fast-forward:before{content:"\f050"}.fa-step-forward:before{content:"\f051"}.fa-eject:before{content:"\f052"}.fa-chevron-left:before{content:"\f053"}.fa-chevron-right:before{content:"\f054"}.fa-plus-circle:before{content:"\f055"}.fa-minus-circle:before{content:"\f056"}.fa-times-circle:before{content:"\f057"}.fa-check-circle:before{content:"\f058"}.fa-question-circle:before{content:"\f059"}.fa-info-circle:before{content:"\f05a"}.fa-crosshairs:before{content:"\f05b"}.fa-times-circle-o:before{content:"\f05c"}.fa-check-circle-o:before{content:"\f05d"}.fa-ban:before{content:"\f05e"}.fa-arrow-left:before{content:"\f060"}.fa-arrow-right:before{content:"\f061"}.fa-arrow-up:before{content:"\f062"}.fa-arrow-down:before{content:"\f063"}.fa-mail-forward:before,.fa-share:before{content:"\f064"}.fa-expand:before{content:"\f065"}.fa-compress:before{content:"\f066"}.fa-plus:before{content:"\f067"}.fa-minus:before{content:"\f068"}.fa-asterisk:before{content:"\f069"}.fa-exclamation-circle:before{content:"\f06a"}.fa-gift:before{content:"\f06b"}.fa-leaf:before{content:"\f06c"}.fa-fire:before{content:"\f06d"}.fa-eye:before{content:"\f06e"}.fa-eye-slash:before{content:"\f070"}.fa-warning:before,.fa-exclamation-triangle:before{content:"\f071"}.fa-plane:before{content:"\f072"}.fa-calendar:before{content:"\f073"}.fa-random:before{content:"\f074"}.fa-comment:before{content:"\f075"}.fa-magnet:before{content:"\f076"}.fa-chevron-up:before{content:"\f077"}.fa-chevron-down:before{content:"\f078"}.fa-retweet:before{content:"\f079"}.fa-shopping-cart:before{content:"\f07a"}.fa-folder:before{content:"\f07b"}.fa-folder-open:before{content:"\f07c"}.fa-arrows-v:before{content:"\f07d"}.fa-arrows-h:before{content:"\f07e"}.fa-bar-chart-o:before{content:"\f080"}.fa-twitter-square:before{content:"\f081"}.fa-facebook-square:before{content:"\f082"}.fa-camera-retro:before{content:"\f083"}.fa-key:before{content:"\f084"}.fa-gears:before,.fa-cogs:before{content:"\f085"}.fa-comments:before{content:"\f086"}.fa-thumbs-o-up:before{content:"\f087"}.fa-thumbs-o-down:before{content:"\f088"}.fa-star-half:before{content:"\f089"}.fa-heart-o:before{content:"\f08a"}.fa-sign-out:before{content:"\f08b"}.fa-linkedin-square:before{content:"\f08c"}.fa-thumb-tack:before{content:"\f08d"}.fa-external-link:before{content:"\f08e"}.fa-sign-in:before{content:"\f090"}.fa-trophy:before{content:"\f091"}.fa-github-square:before{content:"\f092"}.fa-upload:before{content:"\f093"}.fa-lemon-o:before{content:"\f094"}.fa-phone:before{content:"\f095"}.fa-square-o:before{content:"\f096"}.fa-bookmark-o:before{content:"\f097"}.fa-phone-square:before{content:"\f098"}.fa-twitter:before{content:"\f099"}.fa-facebook:before{content:"\f09a"}.fa-github:before{content:"\f09b"}.fa-unlock:before{content:"\f09c"}.fa-credit-card:before{content:"\f09d"}.fa-rss:before{content:"\f09e"}.fa-hdd-o:before{content:"\f0a0"}.fa-bullhorn:before{content:"\f0a1"}.fa-bell:before{content:"\f0f3"}.fa-certificate:before{content:"\f0a3"}.fa-hand-o-right:before{content:"\f0a4"}.fa-hand-o-left:before{content:"\f0a5"}.fa-hand-o-up:before{content:"\f0a6"}.fa-hand-o-down:before{content:"\f0a7"}.fa-arrow-circle-left:before{content:"\f0a8"}.fa-arrow-circle-right:before{content:"\f0a9"}.fa-arrow-circle-up:before{content:"\f0aa"}.fa-arrow-circle-down:before{content:"\f0ab"}.fa-globe:before{content:"\f0ac"}.fa-wrench:before{content:"\f0ad"}.fa-tasks:before{content:"\f0ae"}.fa-filter:before{content:"\f0b0"}.fa-briefcase:before{content:"\f0b1"}.fa-arrows-alt:before{content:"\f0b2"}.fa-group:before,.fa-users:before{content:"\f0c0"}.fa-chain:before,.fa-link:before{content:"\f0c1"}.fa-cloud:before{content:"\f0c2"}.fa-flask:before{content:"\f0c3"}.fa-cut:before,.fa-scissors:before{content:"\f0c4"}.fa-copy:before,.fa-files-o:before{content:"\f0c5"}.fa-paperclip:before{content:"\f0c6"}.fa-save:before,.fa-floppy-o:before{content:"\f0c7"}.fa-square:before{content:"\f0c8"}.fa-navicon:before,.fa-reorder:before,.fa-bars:before{content:"\f0c9"}.fa-list-ul:before{content:"\f0ca"}.fa-list-ol:before{content:"\f0cb"}.fa-strikethrough:before{content:"\f0cc"}.fa-underline:before{content:"\f0cd"}.fa-table:before{content:"\f0ce"}.fa-magic:before{content:"\f0d0"}.fa-truck:before{content:"\f0d1"}.fa-pinterest:before{content:"\f0d2"}.fa-pinterest-square:before{content:"\f0d3"}.fa-google-plus-square:before{content:"\f0d4"}.fa-google-plus:before{content:"\f0d5"}.fa-money:before{content:"\f0d6"}.fa-caret-down:before{content:"\f0d7"}.fa-caret-up:before{content:"\f0d8"}.fa-caret-left:before{content:"\f0d9"}.fa-caret-right:before{content:"\f0da"}.fa-columns:before{content:"\f0db"}.fa-unsorted:before,.fa-sort:before{content:"\f0dc"}.fa-sort-down:before,.fa-sort-desc:before{content:"\f0dd"}.fa-sort-up:before,.fa-sort-asc:before{content:"\f0de"}.fa-envelope:before{content:"\f0e0"}.fa-linkedin:before{content:"\f0e1"}.fa-rotate-left:before,.fa-undo:before{content:"\f0e2"}.fa-legal:before,.fa-gavel:before{content:"\f0e3"}.fa-dashboard:before,.fa-tachometer:before{content:"\f0e4"}.fa-comment-o:before{content:"\f0e5"}.fa-comments-o:before{content:"\f0e6"}.fa-flash:before,.fa-bolt:before{content:"\f0e7"}.fa-sitemap:before{content:"\f0e8"}.fa-umbrella:before{content:"\f0e9"}.fa-paste:before,.fa-clipboard:before{content:"\f0ea"}.fa-lightbulb-o:before{content:"\f0eb"}.fa-exchange:before{content:"\f0ec"}.fa-cloud-download:before{content:"\f0ed"}.fa-cloud-upload:before{content:"\f0ee"}.fa-user-md:before{content:"\f0f0"}.fa-stethoscope:before{content:"\f0f1"}.fa-suitcase:before{content:"\f0f2"}.fa-bell-o:before{content:"\f0a2"}.fa-coffee:before{content:"\f0f4"}.fa-cutlery:before{content:"\f0f5"}.fa-file-text-o:before{content:"\f0f6"}.fa-building-o:before{content:"\f0f7"}.fa-hospital-o:before{content:"\f0f8"}.fa-ambulance:before{content:"\f0f9"}.fa-medkit:before{content:"\f0fa"}.fa-fighter-jet:before{content:"\f0fb"}.fa-beer:before{content:"\f0fc"}.fa-h-square:before{content:"\f0fd"}.fa-plus-square:before{content:"\f0fe"}.fa-angle-double-left:before{content:"\f100"}.fa-angle-double-right:before{content:"\f101"}.fa-angle-double-up:before{content:"\f102"}.fa-angle-double-down:before{content:"\f103"}.fa-angle-left:before{content:"\f104"}.fa-angle-right:before{content:"\f105"}.fa-angle-up:before{content:"\f106"}.fa-angle-down:before{content:"\f107"}.fa-desktop:before{content:"\f108"}.fa-laptop:before{content:"\f109"}.fa-tablet:before{content:"\f10a"}.fa-mobile-phone:before,.fa-mobile:before{content:"\f10b"}.fa-circle-o:before{content:"\f10c"}.fa-quote-left:before{content:"\f10d"}.fa-quote-right:before{content:"\f10e"}.fa-spinner:before{content:"\f110"}.fa-circle:before{content:"\f111"}.fa-mail-reply:before,.fa-reply:before{content:"\f112"}.fa-github-alt:before{content:"\f113"}.fa-folder-o:before{content:"\f114"}.fa-folder-open-o:before{content:"\f115"}.fa-smile-o:before{content:"\f118"}.fa-frown-o:before{content:"\f119"}.fa-meh-o:before{content:"\f11a"}.fa-gamepad:before{content:"\f11b"}.fa-keyboard-o:before{content:"\f11c"}.fa-flag-o:before{content:"\f11d"}.fa-flag-checkered:before{content:"\f11e"}.fa-terminal:before{content:"\f120"}.fa-code:before{content:"\f121"}.fa-mail-reply-all:before,.fa-reply-all:before{content:"\f122"}.fa-star-half-empty:before,.fa-star-half-full:before,.fa-star-half-o:before{content:"\f123"}.fa-location-arrow:before{content:"\f124"}.fa-crop:before{content:"\f125"}.fa-code-fork:before{content:"\f126"}.fa-unlink:before,.fa-chain-broken:before{content:"\f127"}.fa-question:before{content:"\f128"}.fa-info:before{content:"\f129"}.fa-exclamation:before{content:"\f12a"}.fa-superscript:before{content:"\f12b"}.fa-subscript:before{content:"\f12c"}.fa-eraser:before{content:"\f12d"}.fa-puzzle-piece:before{content:"\f12e"}.fa-microphone:before{content:"\f130"}.fa-microphone-slash:before{content:"\f131"}.fa-shield:before{content:"\f132"}.fa-calendar-o:before{content:"\f133"}.fa-fire-extinguisher:before{content:"\f134"}.fa-rocket:before{content:"\f135"}.fa-maxcdn:before{content:"\f136"}.fa-chevron-circle-left:before{content:"\f137"}.fa-chevron-circle-right:before{content:"\f138"}.fa-chevron-circle-up:before{content:"\f139"}.fa-chevron-circle-down:before{content:"\f13a"}.fa-html5:before{content:"\f13b"}.fa-css3:before{content:"\f13c"}.fa-anchor:before{content:"\f13d"}.fa-unlock-alt:before{content:"\f13e"}.fa-bullseye:before{content:"\f140"}.fa-ellipsis-h:before{content:"\f141"}.fa-ellipsis-v:before{content:"\f142"}.fa-rss-square:before{content:"\f143"}.fa-play-circle:before{content:"\f144"}.fa-ticket:before{content:"\f145"}.fa-minus-square:before{content:"\f146"}.fa-minus-square-o:before{content:"\f147"}.fa-level-up:before{content:"\f148"}.fa-level-down:before{content:"\f149"}.fa-check-square:before{content:"\f14a"}.fa-pencil-square:before{content:"\f14b"}.fa-external-link-square:before{content:"\f14c"}.fa-share-square:before{content:"\f14d"}.fa-compass:before{content:"\f14e"}.fa-toggle-down:before,.fa-caret-square-o-down:before{content:"\f150"}.fa-toggle-up:before,.fa-caret-square-o-up:before{content:"\f151"}.fa-toggle-right:before,.fa-caret-square-o-right:before{content:"\f152"}.fa-euro:before,.fa-eur:before{content:"\f153"}.fa-gbp:before{content:"\f154"}.fa-dollar:before,.fa-usd:before{content:"\f155"}.fa-rupee:before,.fa-inr:before{content:"\f156"}.fa-cny:before,.fa-rmb:before,.fa-yen:before,.fa-jpy:before{content:"\f157"}.fa-ruble:before,.fa-rouble:before,.fa-rub:before{content:"\f158"}.fa-won:before,.fa-krw:before{content:"\f159"}.fa-bitcoin:before,.fa-btc:before{content:"\f15a"}.fa-file:before{content:"\f15b"}.fa-file-text:before{content:"\f15c"}.fa-sort-alpha-asc:before{content:"\f15d"}.fa-sort-alpha-desc:before{content:"\f15e"}.fa-sort-amount-asc:before{content:"\f160"}.fa-sort-amount-desc:before{content:"\f161"}.fa-sort-numeric-asc:before{content:"\f162"}.fa-sort-numeric-desc:before{content:"\f163"}.fa-thumbs-up:before{content:"\f164"}.fa-thumbs-down:before{content:"\f165"}.fa-youtube-square:before{content:"\f166"}.fa-youtube:before{content:"\f167"}.fa-xing:before{content:"\f168"}.fa-xing-square:before{content:"\f169"}.fa-youtube-play:before{content:"\f16a"}.fa-dropbox:before{content:"\f16b"}.fa-stack-overflow:before{content:"\f16c"}.fa-instagram:before{content:"\f16d"}.fa-flickr:before{content:"\f16e"}.fa-adn:before{content:"\f170"}.fa-bitbucket:before{content:"\f171"}.fa-bitbucket-square:before{content:"\f172"}.fa-tumblr:before{content:"\f173"}.fa-tumblr-square:before{content:"\f174"}.fa-long-arrow-down:before{content:"\f175"}.fa-long-arrow-up:before{content:"\f176"}.fa-long-arrow-left:before{content:"\f177"}.fa-long-arrow-right:before{content:"\f178"}.fa-apple:before{content:"\f179"}.fa-windows:before{content:"\f17a"}.fa-android:before{content:"\f17b"}.fa-linux:before{content:"\f17c"}.fa-dribbble:before{content:"\f17d"}.fa-skype:before{content:"\f17e"}.fa-foursquare:before{content:"\f180"}.fa-trello:before{content:"\f181"}.fa-female:before{content:"\f182"}.fa-male:before{content:"\f183"}.fa-gittip:before{content:"\f184"}.fa-sun-o:before{content:"\f185"}.fa-moon-o:before{content:"\f186"}.fa-archive:before{content:"\f187"}.fa-bug:before{content:"\f188"}.fa-vk:before{content:"\f189"}.fa-weibo:before{content:"\f18a"}.fa-renren:before{content:"\f18b"}.fa-pagelines:before{content:"\f18c"}.fa-stack-exchange:before{content:"\f18d"}.fa-arrow-circle-o-right:before{content:"\f18e"}.fa-arrow-circle-o-left:before{content:"\f190"}.fa-toggle-left:before,.fa-caret-square-o-left:before{content:"\f191"}.fa-dot-circle-o:before{content:"\f192"}.fa-wheelchair:before{content:"\f193"}.fa-vimeo-square:before{content:"\f194"}.fa-turkish-lira:before,.fa-try:before{content:"\f195"}.fa-plus-square-o:before{content:"\f196"}.fa-space-shuttle:before{content:"\f197"}.fa-slack:before{content:"\f198"}.fa-envelope-square:before{content:"\f199"}.fa-wordpress:before{content:"\f19a"}.fa-openid:before{content:"\f19b"}.fa-institution:before,.fa-bank:before,.fa-university:before{content:"\f19c"}.fa-mortar-board:before,.fa-graduation-cap:before{content:"\f19d"}.fa-yahoo:before{content:"\f19e"}.fa-google:before{content:"\f1a0"}.fa-reddit:before{content:"\f1a1"}.fa-reddit-square:before{content:"\f1a2"}.fa-stumbleupon-circle:before{content:"\f1a3"}.fa-stumbleupon:before{content:"\f1a4"}.fa-delicious:before{content:"\f1a5"}.fa-digg:before{content:"\f1a6"}.fa-pied-piper-square:before,.fa-pied-piper:before{content:"\f1a7"}.fa-pied-piper-alt:before{content:"\f1a8"}.fa-drupal:before{content:"\f1a9"}.fa-joomla:before{content:"\f1aa"}.fa-language:before{content:"\f1ab"}.fa-fax:before{content:"\f1ac"}.fa-building:before{content:"\f1ad"}.fa-child:before{content:"\f1ae"}.fa-paw:before{content:"\f1b0"}.fa-spoon:before{content:"\f1b1"}.fa-cube:before{content:"\f1b2"}.fa-cubes:before{content:"\f1b3"}.fa-behance:before{content:"\f1b4"}.fa-behance-square:before{content:"\f1b5"}.fa-steam:before{content:"\f1b6"}.fa-steam-square:before{content:"\f1b7"}.fa-recycle:before{content:"\f1b8"}.fa-automobile:before,.fa-car:before{content:"\f1b9"}.fa-cab:before,.fa-taxi:before{content:"\f1ba"}.fa-tree:before{content:"\f1bb"}.fa-spotify:before{content:"\f1bc"}.fa-deviantart:before{content:"\f1bd"}.fa-soundcloud:before{content:"\f1be"}.fa-database:before{content:"\f1c0"}.fa-file-pdf-o:before{content:"\f1c1"}.fa-file-word-o:before{content:"\f1c2"}.fa-file-excel-o:before{content:"\f1c3"}.fa-file-powerpoint-o:before{content:"\f1c4"}.fa-file-photo-o:before,.fa-file-picture-o:before,.fa-file-image-o:before{content:"\f1c5"}.fa-file-zip-o:before,.fa-file-archive-o:before{content:"\f1c6"}.fa-file-sound-o:before,.fa-file-audio-o:before{content:"\f1c7"}.fa-file-movie-o:before,.fa-file-video-o:before{content:"\f1c8"}.fa-file-code-o:before{content:"\f1c9"}.fa-vine:before{content:"\f1ca"}.fa-codepen:before{content:"\f1cb"}.fa-jsfiddle:before{content:"\f1cc"}.fa-life-bouy:before,.fa-life-saver:before,.fa-support:before,.fa-life-ring:before{content:"\f1cd"}.fa-circle-o-notch:before{content:"\f1ce"}.fa-ra:before,.fa-rebel:before{content:"\f1d0"}.fa-ge:before,.fa-empire:before{content:"\f1d1"}.fa-git-square:before{content:"\f1d2"}.fa-git:before{content:"\f1d3"}.fa-hacker-news:before{content:"\f1d4"}.fa-tencent-weibo:before{content:"\f1d5"}.fa-qq:before{content:"\f1d6"}.fa-wechat:before,.fa-weixin:before{content:"\f1d7"}.fa-send:before,.fa-paper-plane:before{content:"\f1d8"}.fa-send-o:before,.fa-paper-plane-o:before{content:"\f1d9"}.fa-history:before{content:"\f1da"}.fa-circle-thin:before{content:"\f1db"}.fa-header:before{content:"\f1dc"}.fa-paragraph:before{content:"\f1dd"}.fa-sliders:before{content:"\f1de"}.fa-share-alt:before{content:"\f1e0"}.fa-share-alt-square:before{content:"\f1e1"}.fa-bomb:before{content:"\f1e2"}
/*!
 * Datepicker for Bootstrap
 *
 * Copyright 2012 Stefan Petre
 * Improvements by Andrew Rowls
 * Licensed under the Apache License v2.0
 * http://www.apache.org/licenses/LICENSE-2.0
 *
 */
.datepicker {
  padding: 4px;
  -webkit-border-radius: 4px;
  -moz-border-radius: 4px;
  border-radius: 4px;
  direction: ltr;
  /*.dow {
		border-top: 1px solid #ddd !important;
	}*/
}
.datepicker-inline {
  width: 220px;
}
.datepicker.datepicker-rtl {
  direction: rtl;
}
.datepicker.datepicker-rtl table tr td span {
  float: right;
}
.datepicker-dropdown {
  top: 0;
  left: 0;
}
.datepicker-dropdown:before {
  content: '';
  display: inline-block;
  border-left: 7px solid transparent;
  border-right: 7px solid transparent;
  border-bottom: 7px solid #ccc;
  border-top: 0;
  border-bottom-color: rgba(0, 0, 0, 0.2);
  position: absolute;
}
.datepicker-dropdown:after {
  content: '';
  display: inline-block;
  border-left: 6px solid transparent;
  border-right: 6px solid transparent;
  border-bottom: 6px solid #ffffff;
  border-top: 0;
  position: absolute;
}
.datepicker-dropdown.datepicker-orient-left:before {
  left: 6px;
}
.datepicker-dropdown.datepicker-orient-left:after {
  left: 7px;
}
.datepicker-dropdown.datepicker-orient-right:before {
  right: 6px;
}
.datepicker-dropdown.datepicker-orient-right:after {
  right: 7px;
}
.datepicker-dropdown.datepicker-orient-top:before {
  top: -7px;
}
.datepicker-dropdown.datepicker-orient-top:after {
  top: -6px;
}
.datepicker-dropdown.datepicker-orient-bottom:before {
  bottom: -7px;
  border-bottom: 0;
  border-top: 7px solid #999;
}
.datepicker-dropdown.datepicker-orient-bottom:after {
  bottom: -6px;
  border-bottom: 0;
  border-top: 6px solid #ffffff;
}
.datepicker > div {
  display: none;
}
.datepicker.days div.datepicker-days {
  display: block;
}
.datepicker.months div.datepicker-months {
  display: block;
}
.datepicker.years div.datepicker-years {
  display: block;
}
.datepicker table {
  margin: 0;
  -webkit-touch-callout: none;
  -webkit-user-select: none;
  -khtml-user-select: none;
  -moz-user-select: none;
  -ms-user-select: none;
  user-select: none;
}
.datepicker td,
.datepicker th {
  text-align: center;
  width: 20px;
  height: 20px;
  -webkit-border-radius: 4px;
  -moz-border-radius: 4px;
  border-radius: 4px;
  border: none;
}
.table-striped .datepicker table tr td,
.table-striped .datepicker table tr th {
  background-color: transparent;
}
.datepicker table tr td.day:hover,
.datepicker table tr td.day.focused {
  background: #eeeeee;
  cursor: pointer;
}
.datepicker table tr td.old,
.datepicker table tr td.new {
  color: #999999;
}
.datepicker table tr td.disabled,
.datepicker table tr td.disabled:hover {
  background: none;
  color: #999999;
  cursor: default;
}
.datepicker table tr td.today,
.datepicker table tr td.today:hover,
.datepicker table tr td.today.disabled,
.datepicker table tr td.today.disabled:hover {
  background-color: #fde19a;
  background-image: -moz-linear-gradient(top, #fdd49a, #fdf59a);
  background-image: -ms-linear-gradient(top, #fdd49a, #fdf59a);
  background-image: -webkit-gradient(linear, 0 0, 0 100%, from(#fdd49a), to(#fdf59a));
  background-image: -webkit-linear-gradient(top, #fdd49a, #fdf59a);
  background-image: -o-linear-gradient(top, #fdd49a, #fdf59a);
  background-image: linear-gradient(top, #fdd49a, #fdf59a);
  background-repeat: repeat-x;
  filter: progid:DXImageTransform.Microsoft.gradient(startColorstr='#fdd49a', endColorstr='#fdf59a', GradientType=0);
  border-color: #fdf59a #fdf59a #fbed50;
  border-color: rgba(0, 0, 0, 0.1) rgba(0, 0, 0, 0.1) rgba(0, 0, 0, 0.25);
  filter: progid:DXImageTransform.Microsoft.gradient(enabled=false);
  color: #000;
}
.datepicker table tr td.today:hover,
.datepicker table tr td.today:hover:hover,
.datepicker table tr td.today.disabled:hover,
.datepicker table tr td.today.disabled:hover:hover,
.datepicker table tr td.today:active,
.datepicker table tr td.today:hover:active,
.datepicker table tr td.today.disabled:active,
.datepicker table tr td.today.disabled:hover:active,
.datepicker table tr td.today.active,
.datepicker table tr td.today:hover.active,
.datepicker table tr td.today.disabled.active,
.datepicker table tr td.today.disabled:hover.active,
.datepicker table tr td.today.disabled,
.datepicker table tr td.today:hover.disabled,
.datepicker table tr td.today.disabled.disabled,
.datepicker table tr td.today.disabled:hover.disabled,
.datepicker table tr td.today[disabled],
.datepicker table tr td.today:hover[disabled],
.datepicker table tr td.today.disabled[disabled],
.datepicker table tr td.today.disabled:hover[disabled] {
  background-color: #fdf59a;
}
.datepicker table tr td.today:active,
.datepicker table tr td.today:hover:active,
.datepicker table tr td.today.disabled:active,
.datepicker table tr td.today.disabled:hover:active,
.datepicker table tr td.today.active,
.datepicker table tr td.today:hover.active,
.datepicker table tr td.today.disabled.active,
.datepicker table tr td.today.disabled:hover.active {
  background-color: #fbf069 \9;
}
.datepicker table tr td.today:hover:hover {
  color: #000;
}
.datepicker table tr td.today.active:hover {
  color: #fff;
}
.datepicker table tr td.range,
.datepicker table tr td.range:hover,
.datepicker table tr td.range.disabled,
.datepicker table tr td.range.disabled:hover {
  background: #eeeeee;
  -webkit-border-radius: 0;
  -moz-border-radius: 0;
  border-radius: 0;
}
.datepicker table tr td.range.today,
.datepicker table tr td.range.today:hover,
.datepicker table tr td.range.today.disabled,
.datepicker table tr td.range.today.disabled:hover {
  background-color: #f3d17a;
  background-image: -moz-linear-gradient(top, #f3c17a, #f3e97a);
  background-image: -ms-linear-gradient(top, #f3c17a, #f3e97a);
  background-image: -webkit-gradient(linear, 0 0, 0 100%, from(#f3c17a), to(#f3e97a));
  background-image: -webkit-linear-gradient(top, #f3c17a, #f3e97a);
  background-image: -o-linear-gradient(top, #f3c17a, #f3e97a);
  background-image: linear-gradient(top, #f3c17a, #f3e97a);
  background-repeat: repeat-x;
  filter: progid:DXImageTransform.Microsoft.gradient(startColorstr='#f3c17a', endColorstr='#f3e97a', GradientType=0);
  border-color: #f3e97a #f3e97a #edde34;
  border-color: rgba(0, 0, 0, 0.1) rgba(0, 0, 0, 0.1) rgba(0, 0, 0, 0.25);
  filter: progid:DXImageTransform.Microsoft.gradient(enabled=false);
  -webkit-border-radius: 0;
  -moz-border-radius: 0;
  border-radius: 0;
}
.datepicker table tr td.range.today:hover,
.datepicker table tr td.range.today:hover:hover,
.datepicker table tr td.range.today.disabled:hover,
.datepicker table tr td.range.today.disabled:hover:hover,
.datepicker table tr td.range.today:active,
.datepicker table tr td.range.today:hover:active,
.datepicker table tr td.range.today.disabled:active,
.datepicker table tr td.range.today.disabled:hover:active,
.datepicker table tr td.range.today.active,
.datepicker table tr td.range.today:hover.active,
.datepicker table tr td.range.today.disabled.active,
.datepicker table tr td.range.today.disabled:hover.active,
.datepicker table tr td.range.today.disabled,
.datepicker table tr td.range.today:hover.disabled,
.datepicker table tr td.range.today.disabled.disabled,
.datepicker table tr td.range.today.disabled:hover.disabled,
.datepicker table tr td.range.today[disabled],
.datepicker table tr td.range.today:hover[disabled],
.datepicker table tr td.range.today.disabled[disabled],
.datepicker table tr td.range.today.disabled:hover[disabled] {
  background-color: #f3e97a;
}
.datepicker table tr td.range.today:active,
.datepicker table tr td.range.today:hover:active,
.datepicker table tr td.range.today.disabled:active,
.datepicker table tr td.range.today.disabled:hover:active,
.datepicker table tr td.range.today.active,
.datepicker table tr td.range.today:hover.active,
.datepicker table tr td.range.today.disabled.active,
.datepicker table tr td.range.today.disabled:hover.active {
  background-color: #efe24b \9;
}
.datepicker table tr td.selected,
.datepicker table tr td.selected:hover,
.datepicker table tr td.selected.disabled,
.datepicker table tr td.selected.disabled:hover {
  background-color: #9e9e9e;
  background-image: -moz-linear-gradient(top, #b3b3b3, #808080);
  background-image: -ms-linear-gradient(top, #b3b3b3, #808080);
  background-image: -webkit-gradient(linear, 0 0, 0 100%, from(#b3b3b3), to(#808080));
  background-image: -webkit-linear-gradient(top, #b3b3b3, #808080);
  background-image: -o-linear-gradient(top, #b3b3b3, #808080);
  background-image: linear-gradient(top, #b3b3b3, #808080);
  background-repeat: repeat-x;
  filter: progid:DXImageTransform.Microsoft.gradient(startColorstr='#b3b3b3', endColorstr='#808080', GradientType=0);
  border-color: #808080 #808080 #595959;
  border-color: rgba(0, 0, 0, 0.1) rgba(0, 0, 0, 0.1) rgba(0, 0, 0, 0.25);
  filter: progid:DXImageTransform.Microsoft.gradient(enabled=false);
  color: #fff;
  text-shadow: 0 -1px 0 rgba(0, 0, 0, 0.25);
}
.datepicker table tr td.selected:hover,
.datepicker table tr td.selected:hover:hover,
.datepicker table tr td.selected.disabled:hover,
.datepicker table tr td.selected.disabled:hover:hover,
.datepicker table tr td.selected:active,
.datepicker table tr td.selected:hover:active,
.datepicker table tr td.selected.disabled:active,
.datepicker table tr td.selected.disabled:hover:active,
.datepicker table tr td.selected.active,
.datepicker table tr td.selected:hover.active,
.datepicker table tr td.selected.disabled.active,
.datepicker table tr td.selected.disabled:hover.active,
.datepicker table tr td.selected.disabled,
.datepicker table tr td.selected:hover.disabled,
.datepicker table tr td.selected.disabled.disabled,
.datepicker table tr td.selected.disabled:hover.disabled,
.datepicker table tr td.selected[disabled],
.datepicker table tr td.selected:hover[disabled],
.datepicker table tr td.selected.disabled[disabled],
.datepicker table tr td.selected.disabled:hover[disabled] {
  background-color: #808080;
}
.datepicker table tr td.selected:active,
.datepicker table tr td.selected:hover:active,
.datepicker table tr td.selected.disabled:active,
.datepicker table tr td.selected.disabled:hover:active,
.datepicker table tr td.selected.active,
.datepicker table tr td.selected:hover.active,
.datepicker table tr td.selected.disabled.active,
.datepicker table tr td.selected.disabled:hover.active {
  background-color: #666666 \9;
}
.datepicker table tr td.active,
.datepicker table tr td.active:hover,
.datepicker table tr td.active.disabled,
.datepicker table tr td.active.disabled:hover {
  background-color: #006dcc;
  background-image: -moz-linear-gradient(top, #0088cc, #0044cc);
  background-image: -ms-linear-gradient(top, #0088cc, #0044cc);
  background-image: -webkit-gradient(linear, 0 0, 0 100%, from(#0088cc), to(#0044cc));
  background-image: -webkit-linear-gradient(top, #0088cc, #0044cc);
  background-image: -o-linear-gradient(top, #0088cc, #0044cc);
  background-image: linear-gradient(top, #0088cc, #0044cc);
  background-repeat: repeat-x;
  filter: progid:DXImageTransform.Microsoft.gradient(startColorstr='#0088cc', endColorstr='#0044cc', GradientType=0);
  border-color: #0044cc #0044cc #002a80;
  border-color: rgba(0, 0, 0, 0.1) rgba(0, 0, 0, 0.1) rgba(0, 0, 0, 0.25);
  filter: progid:DXImageTransform.Microsoft.gradient(enabled=false);
  color: #fff;
  text-shadow: 0 -1px 0 rgba(0, 0, 0, 0.25);
}
.datepicker table tr td.active:hover,
.datepicker table tr td.active:hover:hover,
.datepicker table tr td.active.disabled:hover,
.datepicker table tr td.active.disabled:hover:hover,
.datepicker table tr td.active:active,
.datepicker table tr td.active:hover:active,
.datepicker table tr td.active.disabled:active,
.datepicker table tr td.active.disabled:hover:active,
.datepicker table tr td.active.active,
.datepicker table tr td.active:hover.active,
.datepicker table tr td.active.disabled.active,
.datepicker table tr td.active.disabled:hover.active,
.datepicker table tr td.active.disabled,
.datepicker table tr td.active:hover.disabled,
.datepicker table tr td.active.disabled.disabled,
.datepicker table tr td.active.disabled:hover.disabled,
.datepicker table tr td.active[disabled],
.datepicker table tr td.active:hover[disabled],
.datepicker table tr td.active.disabled[disabled],
.datepicker table tr td.active.disabled:hover[disabled] {
  background-color: #0044cc;
}
.datepicker table tr td.active:active,
.datepicker table tr td.active:hover:active,
.datepicker table tr td.active.disabled:active,
.datepicker table tr td.active.disabled:hover:active,
.datepicker table tr td.active.active,
.datepicker table tr td.active:hover.active,
.datepicker table tr td.active.disabled.active,
.datepicker table tr td.active.disabled:hover.active {
  background-color: #003399 \9;
}
.datepicker table tr td span {
  display: block;
  width: 23%;
  height: 54px;
  line-height: 54px;
  float: left;
  margin: 1%;
  cursor: pointer;
  -webkit-border-radius: 4px;
  -moz-border-radius: 4px;
  border-radius: 4px;
}
.datepicker table tr td span:hover {
  background: #eeeeee;
}
.datepicker table tr td span.disabled,
.datepicker table tr td span.disabled:hover {
  background: none;
  color: #999999;
  cursor: default;
}
.datepicker table tr td span.active,
.datepicker table tr td span.active:hover,
.datepicker table tr td span.active.disabled,
.datepicker table tr td span.active.disabled:hover {
  background-color: #006dcc;
  background-image: -moz-linear-gradient(top, #0088cc, #0044cc);
  background-image: -ms-linear-gradient(top, #0088cc, #0044cc);
  background-image: -webkit-gradient(linear, 0 0, 0 100%, from(#0088cc), to(#0044cc));
  background-image: -webkit-linear-gradient(top, #0088cc, #0044cc);
  background-image: -o-linear-gradient(top, #0088cc, #0044cc);
  background-image: linear-gradient(top, #0088cc, #0044cc);
  background-repeat: repeat-x;
  filter: progid:DXImageTransform.Microsoft.gradient(startColorstr='#0088cc', endColorstr='#0044cc', GradientType=0);
  border-color: #0044cc #0044cc #002a80;
  border-color: rgba(0, 0, 0, 0.1) rgba(0, 0, 0, 0.1) rgba(0, 0, 0, 0.25);
  filter: progid:DXImageTransform.Microsoft.gradient(enabled=false);
  color: #fff;
  text-shadow: 0 -1px 0 rgba(0, 0, 0, 0.25);
}
.datepicker table tr td span.active:hover,
.datepicker table tr td span.active:hover:hover,
.datepicker table tr td span.active.disabled:hover,
.datepicker table tr td span.active.disabled:hover:hover,
.datepicker table tr td span.active:active,
.datepicker table tr td span.active:hover:active,
.datepicker table tr td span.active.disabled:active,
.datepicker table tr td span.active.disabled:hover:active,
.datepicker table tr td span.active.active,
.datepicker table tr td span.active:hover.active,
.datepicker table tr td span.active.disabled.active,
.datepicker table tr td span.active.disabled:hover.active,
.datepicker table tr td span.active.disabled,
.datepicker table tr td span.active:hover.disabled,
.datepicker table tr td span.active.disabled.disabled,
.datepicker table tr td span.active.disabled:hover.disabled,
.datepicker table tr td span.active[disabled],
.datepicker table tr td span.active:hover[disabled],
.datepicker table tr td span.active.disabled[disabled],
.datepicker table tr td span.active.disabled:hover[disabled] {
  background-color: #0044cc;
}
.datepicker table tr td span.active:active,
.datepicker table tr td span.active:hover:active,
.datepicker table tr td span.active.disabled:active,
.datepicker table tr td span.active.disabled:hover:active,
.datepicker table tr td span.active.active,
.datepicker table tr td span.active:hover.active,
.datepicker table tr td span.active.disabled.active,
.datepicker table tr td span.active.disabled:hover.active {
  background-color: #003399 \9;
}
.datepicker table tr td span.old,
.datepicker table tr td span.new {
  color: #999999;
}
.datepicker th.datepicker-switch {
  width: 145px;
}
.datepicker thead tr:first-child th,
.datepicker tfoot tr th {
  cursor: pointer;
}
.datepicker thead tr:first-child th:hover,
.datepicker tfoot tr th:hover {
  background: #eeeeee;
}
.datepicker .cw {
  font-size: 10px;
  width: 12px;
  padding: 0 2px 0 5px;
  vertical-align: middle;
}
.datepicker thead tr:first-child th.cw {
  cursor: default;
  background-color: transparent;
}
.input-append.date .add-on i,
.input-prepend.date .add-on i {
  cursor: pointer;
  width: 16px;
  height: 16px;
}
.input-daterange input {
  text-align: center;
}
.input-daterange input:first-child {
  -webkit-border-radius: 3px 0 0 3px;
  -moz-border-radius: 3px 0 0 3px;
  border-radius: 3px 0 0 3px;
}
.input-daterange input:last-child {
  -webkit-border-radius: 0 3px 3px 0;
  -moz-border-radius: 0 3px 3px 0;
  border-radius: 0 3px 3px 0;
}
.input-daterange .add-on {
  display: inline-block;
  width: auto;
  min-width: 16px;
  height: 20px;
  padding: 4px 5px;
  font-weight: normal;
  line-height: 20px;
  text-align: center;
  text-shadow: 0 1px 0 #ffffff;
  vertical-align: middle;
  background-color: #eeeeee;
  border: 1px solid #ccc;
  margin-left: -5px;
  margin-right: -5px;
}
.datepicker.dropdown-menu {
  position: absolute;
  top: 100%;
  left: 0;
  z-index: 1000;
  float: left;
  display: none;
  min-width: 160px;
  list-style: none;
  background-color: #ffffff;
  border: 1px solid #ccc;
  border: 1px solid rgba(0, 0, 0, 0.2);
  -webkit-border-radius: 5px;
  -moz-border-radius: 5px;
  border-radius: 5px;
  -webkit-box-shadow: 0 5px 10px rgba(0, 0, 0, 0.2);
  -moz-box-shadow: 0 5px 10px rgba(0, 0, 0, 0.2);
  box-shadow: 0 5px 10px rgba(0, 0, 0, 0.2);
  -webkit-background-clip: padding-box;
  -moz-background-clip: padding;
  background-clip: padding-box;
  *border-right-width: 2px;
  *border-bottom-width: 2px;
  color: #333333;
  font-family: "Helvetica Neue", Helvetica, Arial, sans-serif;
  font-size: 13px;
  line-height: 20px;
}
.datepicker.dropdown-menu th,
.datepicker.dropdown-menu td {
  padding: 4px 5px;
}

/***
Spectrum Colorpicker v1.3.4
https://github.com/bgrins/spectrum
Author: Brian Grinstead
License: MIT
***/

.sp-container {
    position:absolute;
    top:0;
    left:0;
    display:inline-block;
    *display: inline;
    *zoom: 1;
    /* https://github.com/bgrins/spectrum/issues/40 */
    z-index: 9999994;
    overflow: hidden;
}
.sp-container.sp-flat {
    position: relative;
}

/* Fix for * { box-sizing: border-box; } */
.sp-container,
.sp-container * {
    -webkit-box-sizing: content-box;
       -moz-box-sizing: content-box;
            box-sizing: content-box;
}

/* http://ansciath.tumblr.com/post/7347495869/css-aspect-ratio */
.sp-top {
  position:relative;
  width: 100%;
  display:inline-block;
}
.sp-top-inner {
   position:absolute;
   top:0;
   left:0;
   bottom:0;
   right:0;
}
.sp-color {
    position: absolute;
    top:0;
    left:0;
    bottom:0;
    right:20%;
}
.sp-hue {
    position: absolute;
    top:0;
    right:0;
    bottom:0;
    left:84%;
    height: 100%;
}

.sp-clear-enabled .sp-hue {
    top:33px;
    height: 77.5%;
}

.sp-fill {
    padding-top: 80%;
}
.sp-sat, .sp-val {
    position: absolute;
    top:0;
    left:0;
    right:0;
    bottom:0;
}

.sp-alpha-enabled .sp-top {
    margin-bottom: 18px;
}
.sp-alpha-enabled .sp-alpha {
    display: block;
}
.sp-alpha-handle {
    position:absolute;
    top:-4px;
    bottom: -4px;
    width: 6px;
    left: 50%;
    cursor: pointer;
    border: 1px solid black;
    background: white;
    opacity: .8;
}
.sp-alpha {
    display: none;
    position: absolute;
    bottom: -14px;
    right: 0;
    left: 0;
    height: 8px;
}
.sp-alpha-inner {
    border: solid 1px #333;
}

.sp-clear {
    display: none;
}

.sp-clear.sp-clear-display {
    background-position: center;
}

.sp-clear-enabled .sp-clear {
    display: block;
    position:absolute;
    top:0px;
    right:0;
    bottom:0;
    left:84%;
    height: 28px;
}

/* Don't allow text selection */
.sp-container, .sp-replacer, .sp-preview, .sp-dragger, .sp-slider, .sp-alpha, .sp-clear, .sp-alpha-handle, .sp-container.sp-dragging .sp-input, .sp-container button  {
    -webkit-user-select:none;
    -moz-user-select: -moz-none;
    -o-user-select:none;
    user-select: none;
}

.sp-container.sp-input-disabled .sp-input-container {
    display: none;
}
.sp-container.sp-buttons-disabled .sp-button-container {
    display: none;
}
.sp-palette-only .sp-picker-container {
    display: none;
}
.sp-palette-disabled .sp-palette-container {
    display: none;
}

.sp-initial-disabled .sp-initial {
    display: none;
}


/* Gradients for hue, saturation and value instead of images.  Not pretty... but it works */
.sp-sat {
    background-image: -webkit-gradient(linear,  0 0, 100% 0, from(#FFF), to(rgba(204, 154, 129, 0)));
    background-image: -webkit-linear-gradient(left, #FFF, rgba(204, 154, 129, 0));
    background-image: -moz-linear-gradient(left, #fff, rgba(204, 154, 129, 0));
    background-image: -o-linear-gradient(left, #fff, rgba(204, 154, 129, 0));
    background-image: -ms-linear-gradient(left, #fff, rgba(204, 154, 129, 0));
    background-image: linear-gradient(to right, #fff, rgba(204, 154, 129, 0));
    -ms-filter: "progid:DXImageTransform.Microsoft.gradient(GradientType = 1, startColorstr=#FFFFFFFF, endColorstr=#00CC9A81)";
    filter : progid:DXImageTransform.Microsoft.gradient(GradientType = 1, startColorstr='#FFFFFFFF', endColorstr='#00CC9A81');
}
.sp-val {
    background-image: -webkit-gradient(linear, 0 100%, 0 0, from(#000000), to(rgba(204, 154, 129, 0)));
    background-image: -webkit-linear-gradient(bottom, #000000, rgba(204, 154, 129, 0));
    background-image: -moz-linear-gradient(bottom, #000, rgba(204, 154, 129, 0));
    background-image: -o-linear-gradient(bottom, #000, rgba(204, 154, 129, 0));
    background-image: -ms-linear-gradient(bottom, #000, rgba(204, 154, 129, 0));
    background-image: linear-gradient(to top, #000, rgba(204, 154, 129, 0));
    -ms-filter: "progid:DXImageTransform.Microsoft.gradient(startColorstr=#00CC9A81, endColorstr=#FF000000)";
    filter : progid:DXImageTransform.Microsoft.gradient(startColorstr='#00CC9A81', endColorstr='#FF000000');
}

.sp-hue {
    background: -moz-linear-gradient(top, #ff0000 0%, #ffff00 17%, #00ff00 33%, #00ffff 50%, #0000ff 67%, #ff00ff 83%, #ff0000 100%);
    background: -ms-linear-gradient(top, #ff0000 0%, #ffff00 17%, #00ff00 33%, #00ffff 50%, #0000ff 67%, #ff00ff 83%, #ff0000 100%);
    background: -o-linear-gradient(top, #ff0000 0%, #ffff00 17%, #00ff00 33%, #00ffff 50%, #0000ff 67%, #ff00ff 83%, #ff0000 100%);
    background: -webkit-gradient(linear, left top, left bottom, from(#ff0000), color-stop(0.17, #ffff00), color-stop(0.33, #00ff00), color-stop(0.5, #00ffff), color-stop(0.67, #0000ff), color-stop(0.83, #ff00ff), to(#ff0000));
    background: -webkit-linear-gradient(top, #ff0000 0%, #ffff00 17%, #00ff00 33%, #00ffff 50%, #0000ff 67%, #ff00ff 83%, #ff0000 100%);
}

/* IE filters do not support multiple color stops.
   Generate 6 divs, line them up, and do two color gradients for each.
   Yes, really.
 */
.sp-1 {
    height:17%;
    filter: progid:DXImageTransform.Microsoft.gradient(startColorstr='#ff0000', endColorstr='#ffff00');
}
.sp-2 {
    height:16%;
    filter: progid:DXImageTransform.Microsoft.gradient(startColorstr='#ffff00', endColorstr='#00ff00');
}
.sp-3 {
    height:17%;
    filter: progid:DXImageTransform.Microsoft.gradient(startColorstr='#00ff00', endColorstr='#00ffff');
}
.sp-4 {
    height:17%;
    filter: progid:DXImageTransform.Microsoft.gradient(startColorstr='#00ffff', endColorstr='#0000ff');
}
.sp-5 {
    height:16%;
    filter: progid:DXImageTransform.Microsoft.gradient(startColorstr='#0000ff', endColorstr='#ff00ff');
}
.sp-6 {
    height:17%;
    filter: progid:DXImageTransform.Microsoft.gradient(startColorstr='#ff00ff', endColorstr='#ff0000');
}

.sp-hidden {
    display: none !important;
}

/* Clearfix hack */
.sp-cf:before, .sp-cf:after { content: ""; display: table; }
.sp-cf:after { clear: both; }
.sp-cf { *zoom: 1; }

/* Mobile devices, make hue slider bigger so it is easier to slide */
@media (max-device-width: 480px) {
    .sp-color { right: 40%; }
    .sp-hue { left: 63%; }
    .sp-fill { padding-top: 60%; }
}
.sp-dragger {
   border-radius: 5px;
   height: 5px;
   width: 5px;
   border: 1px solid #fff;
   background: #000;
   cursor: pointer;
   position:absolute;
   top:0;
   left: 0;
}
.sp-slider {
    position: absolute;
    top:0;
    cursor:pointer;
    height: 3px;
    left: -1px;
    right: -1px;
    border: 1px solid #000;
    background: white;
    opacity: .8;
}

/*
Theme authors:
Here are the basic themeable display options (colors, fonts, global widths).
See http://bgrins.github.io/spectrum/themes/ for instructions.
*/

.sp-container {
    border-radius: 0;
    background-color: #ECECEC;
    border: solid 1px #f0c49B;
    padding: 0;
}
.sp-container, .sp-container button, .sp-container input, .sp-color, .sp-hue, .sp-clear
{
    font: normal 12px "Lucida Grande", "Lucida Sans Unicode", "Lucida Sans", Geneva, Verdana, sans-serif;
    -webkit-box-sizing: border-box;
    -moz-box-sizing: border-box;
    -ms-box-sizing: border-box;
    box-sizing: border-box;
}
.sp-top
{
    margin-bottom: 3px;
}
.sp-color, .sp-hue, .sp-clear
{
    border: solid 1px #666;
}

/* Input */
.sp-input-container {
    float:right;
    width: 100px;
    margin-bottom: 4px;
}
.sp-initial-disabled  .sp-input-container {
    width: 100%;
}
.sp-input {
   font-size: 12px !important;
   border: 1px inset;
   padding: 4px 5px;
   margin: 0;
   width: 100%;
   background:transparent;
   border-radius: 3px;
   color: #222;
}
.sp-input:focus  {
    border: 1px solid orange;
}
.sp-input.sp-validation-error
{
    border: 1px solid red;
    background: #fdd;
}
.sp-picker-container , .sp-palette-container
{
    float:left;
    position: relative;
    padding: 10px;
    padding-bottom: 300px;
    margin-bottom: -290px;
}
.sp-picker-container
{
    width: 172px;
    border-left: solid 1px #fff;
}

/* Palettes */
.sp-palette-container
{
    border-right: solid 1px #ccc;
}

.sp-palette .sp-thumb-el {
    display: block;
    position:relative;
    float:left;
    width: 24px;
    height: 15px;
    margin: 3px;
    cursor: pointer;
    border:solid 2px transparent;
}
.sp-palette .sp-thumb-el:hover, .sp-palette .sp-thumb-el.sp-thumb-active {
    border-color: orange;
}
.sp-thumb-el
{
    position:relative;
}

/* Initial */
.sp-initial
{
    float: left;
    border: solid 1px #333;
}
.sp-initial span {
    width: 30px;
    height: 25px;
    border:none;
    display:block;
    float:left;
    margin:0;
}

.sp-initial .sp-clear-display {
    background-position: center;
}

/* Buttons */
.sp-button-container {
    float: right;
}

/* Replacer (the little preview div that shows up instead of the <input>) */
.sp-replacer {
    margin:0;
    overflow:hidden;
    cursor:pointer;
    padding: 4px;
    display:inline-block;
    *zoom: 1;
    *display: inline;
    border: solid 1px #91765d;
    background: #eee;
    color: #333;
    vertical-align: middle;
}
.sp-replacer:hover, .sp-replacer.sp-active {
    border-color: #F0C49B;
    color: #111;
}
.sp-replacer.sp-disabled {
    cursor:default;
    border-color: silver;
    color: silver;
}
.sp-dd {
    padding: 2px 0;
    height: 16px;
    line-height: 16px;
    float:left;
    font-size:10px;
}
.sp-preview
{
    position:relative;
    width:25px;
    height: 20px;
    border: solid 1px #222;
    margin-right: 5px;
    float:left;
    z-index: 0;
}

.sp-palette
{
    *width: 220px;
    max-width: 220px;
}
.sp-palette .sp-thumb-el
{
    width:16px;
    height: 16px;
    margin:2px 1px;
    border: solid 1px #d0d0d0;
}

.sp-container
{
    padding-bottom:0;
}


/* Buttons: http://hellohappy.org/css3-buttons/ */
.sp-container button {
  background-color: #eeeeee;
  background-image: -webkit-linear-gradient(top, #eeeeee, #cccccc);
  background-image: -moz-linear-gradient(top, #eeeeee, #cccccc);
  background-image: -ms-linear-gradient(top, #eeeeee, #cccccc);
  background-image: -o-linear-gradient(top, #eeeeee, #cccccc);
  background-image: linear-gradient(to bottom, #eeeeee, #cccccc);
  border: 1px solid #ccc;
  border-bottom: 1px solid #bbb;
  border-radius: 3px;
  color: #333;
  font-size: 14px;
  line-height: 1;
  padding: 5px 4px;
  text-align: center;
  text-shadow: 0 1px 0 #eee;
  vertical-align: middle;
}
.sp-container button:hover {
    background-color: #dddddd;
    background-image: -webkit-linear-gradient(top, #dddddd, #bbbbbb);
    background-image: -moz-linear-gradient(top, #dddddd, #bbbbbb);
    background-image: -ms-linear-gradient(top, #dddddd, #bbbbbb);
    background-image: -o-linear-gradient(top, #dddddd, #bbbbbb);
    background-image: linear-gradient(to bottom, #dddddd, #bbbbbb);
    border: 1px solid #bbb;
    border-bottom: 1px solid #999;
    cursor: pointer;
    text-shadow: 0 1px 0 #ddd;
}
.sp-container button:active {
    border: 1px solid #aaa;
    border-bottom: 1px solid #888;
    -webkit-box-shadow: inset 0 0 5px 2px #aaaaaa, 0 1px 0 0 #eeeeee;
    -moz-box-shadow: inset 0 0 5px 2px #aaaaaa, 0 1px 0 0 #eeeeee;
    -ms-box-shadow: inset 0 0 5px 2px #aaaaaa, 0 1px 0 0 #eeeeee;
    -o-box-shadow: inset 0 0 5px 2px #aaaaaa, 0 1px 0 0 #eeeeee;
    box-shadow: inset 0 0 5px 2px #aaaaaa, 0 1px 0 0 #eeeeee;
}
.sp-cancel
{
    font-size: 11px;
    color: #d93f3f !important;
    margin:0;
    padding:2px;
    margin-right: 5px;
    vertical-align: middle;
    text-decoration:none;

}
.sp-cancel:hover
{
    color: #d93f3f !important;
    text-decoration: underline;
}


.sp-palette span:hover, .sp-palette span.sp-thumb-active
{
    border-color: #000;
}

.sp-preview, .sp-alpha, .sp-thumb-el
{
    position:relative;
    background-image: url(data:image/png;base64,iVBORw0KGgoAAAANSUhEUgAAAAwAAAAMCAIAAADZF8uwAAAAGUlEQVQYV2M4gwH+YwCGIasIUwhT25BVBADtzYNYrHvv4gAAAABJRU5ErkJggg==);
}
.sp-preview-inner, .sp-alpha-inner, .sp-thumb-inner
{
    display:block;
    position:absolute;
    top:0;left:0;bottom:0;right:0;
}

.sp-palette .sp-thumb-inner
{
    background-position: 50% 50%;
    background-repeat: no-repeat;
}

.sp-palette .sp-thumb-light.sp-thumb-active .sp-thumb-inner
{
    background-image: url(data:image/png;base64,iVBORw0KGgoAAAANSUhEUgAAABIAAAASCAYAAABWzo5XAAAAGXRFWHRTb2Z0d2FyZQBBZG9iZSBJbWFnZVJlYWR5ccllPAAAAIVJREFUeNpiYBhsgJFMffxAXABlN5JruT4Q3wfi/0DsT64h8UD8HmpIPCWG/KemIfOJCUB+Aoacx6EGBZyHBqI+WsDCwuQ9mhxeg2A210Ntfo8klk9sOMijaURm7yc1UP2RNCMbKE9ODK1HM6iegYLkfx8pligC9lCD7KmRof0ZhjQACDAAceovrtpVBRkAAAAASUVORK5CYII=);
}

.sp-palette .sp-thumb-dark.sp-thumb-active .sp-thumb-inner
{
    background-image: url(data:image/png;base64,iVBORw0KGgoAAAANSUhEUgAAABIAAAASCAYAAABWzo5XAAAAAXNSR0IArs4c6QAAAARnQU1BAACxjwv8YQUAAAAJcEhZcwAADsMAAA7DAcdvqGQAAAAadEVYdFNvZnR3YXJlAFBhaW50Lk5FVCB2My41LjEwMPRyoQAAAMdJREFUOE+tkgsNwzAMRMugEAahEAahEAZhEAqlEAZhEAohEAYh81X2dIm8fKpEspLGvudPOsUYpxE2BIJCroJmEW9qJ+MKaBFhEMNabSy9oIcIPwrB+afvAUFoK4H0tMaQ3XtlrggDhOVVMuT4E5MMG0FBbCEYzjYT7OxLEvIHQLY2zWwQ3D+9luyOQTfKDiFD3iUIfPk8VqrKjgAiSfGFPecrg6HN6m/iBcwiDAo7WiBeawa+Kwh7tZoSCGLMqwlSAzVDhoK+6vH4G0P5wdkAAAAASUVORK5CYII=);
}

.sp-clear-display {
    background-repeat:no-repeat;
    background-position: center;
    background-image: url(data:image/gif;base64,R0lGODlhFAAUAPcAAAAAAJmZmZ2dnZ6enqKioqOjo6SkpKWlpaampqenp6ioqKmpqaqqqqurq/Hx8fLy8vT09PX19ff39/j4+Pn5+fr6+vv7+wAAAAAAAAAAAAAAAAAAAAAAAAAAAAAAAAAAAAAAAAAAAAAAAAAAAAAAAAAAAAAAAAAAAAAAAAAAAAAAAAAAAAAAAAAAAAAAAAAAAAAAAAAAAAAAAAAAAAAAAAAAAAAAAAAAAAAAAAAAAAAAAAAAAAAAAAAAAAAAAAAAAAAAAAAAAAAAAAAAAAAAAAAAAAAAAAAAAAAAAAAAAAAAAAAAAAAAAAAAAAAAAAAAAAAAAAAAAAAAAAAAAAAAAAAAAAAAAAAAAAAAAAAAAAAAAAAAAAAAAAAAAAAAAAAAAAAAAAAAAAAAAAAAAAAAAAAAAAAAAAAAAAAAAAAAAAAAAAAAAAAAAAAAAAAAAAAAAAAAAAAAAAAAAAAAAAAAAAAAAAAAAAAAAAAAAAAAAAAAAAAAAAAAAAAAAAAAAAAAAAAAAAAAAAAAAAAAAAAAAAAAAAAAAAAAAAAAAAAAAAAAAAAAAAAAAAAAAAAAAAAAAAAAAAAAAAAAAAAAAAAAAAAAAAAAAAAAAAAAAAAAAAAAAAAAAAAAAAAAAAAAAAAAAAAAAAAAAAAAAAAAAAAAAAAAAAAAAAAAAAAAAAAAAAAAAAAAAAAAAAAAAAAAAAAAAAAAAAAAAAAAAAAAAAAAAAAAAAAAAAAAAAAAAAAAAAAAAAAAAAAAAAAAAAAAAAAAAAAAAAAAAAAAAAAAAAAAAAAAAAAAAAAAAAAAAAAAAAAAAAAAAAAAAAAAAAAAAAAAAAAAAAAAAAAAAAAAAAAAAAAAAAAAAAAAAAAAAAAAAAAAAAAAAAAAAAAAAAAAAAAAAAAAAAAAAAAAAAAAAAAAAAAAAAAAAAAAAAAAAAAAAAAAAAAAAAAAAAAAAAAAAAAAAAAAAAAAAAAAAAAAAAAAAAAAAAAAAAAAAAAAAAAAAAAAAAAAAAAAAAAAAAAAAAAAACH5BAEAAP8ALAAAAAAUABQAAAihAP9FoPCvoMGDBy08+EdhQAIJCCMybCDAAYUEARBAlFiQQoMABQhKUJBxY0SPICEYHBnggEmDKAuoPMjS5cGYMxHW3IiT478JJA8M/CjTZ0GgLRekNGpwAsYABHIypcAgQMsITDtWJYBR6NSqMico9cqR6tKfY7GeBCuVwlipDNmefAtTrkSzB1RaIAoXodsABiZAEFB06gIBWC1mLVgBa0AAOw==);
}

.combobox-container {
  margin-bottom: 5px;
  *zoom: 1;
}
.combobox-container:before,
.combobox-container:after {
  display: table;
  content: "";
}
.combobox-container:after {
  clear: both;
}
.combobox-container input,
.combobox-container .uneditable-input {
  -webkit-border-radius: 0 3px 3px 0;
  -moz-border-radius: 0 3px 3px 0;
  border-radius: 0 3px 3px 0;
}
.combobox-container input:focus,
.combobox-container .uneditable-input:focus {
  position: relative;
  z-index: 2;
}
.combobox-container .uneditable-input {
  border-left-color: #ccc;
}
.combobox-container .active {
  background-color: #a9dba9;
  border-color: #46a546;
}
.combobox-container input,
.combobox-container .uneditable-input {
  float: left;
  -webkit-border-radius: 3px 0 0 3px;
  -moz-border-radius: 3px 0 0 3px;
  border-radius: 3px 0 0 3px;
}
.combobox-container .uneditable-input {
  border-left-color: #eee;
  border-right-color: #ccc;
}
.combobox-container input:first-child {
  *margin-left: -160px;
}
.combobox-container select {
  display: inline-block;
  width: 0;
  height: 0;
  border: 0;
  padding: 0;
  margin: 0;
  text-indent: -99999px;
  *text-indent: 0;
}
.form-search .combobox-container,
.form-inline .combobox-container {
  display: inline-block;
  margin-bottom: 0;
  vertical-align: top;
}
.combobox-selected .caret {
  display: none;
}
.typeahead-long {
  max-height: 300px;
  overflow-y: auto;
}
.combobox-container:not(.combobox-selected) .fa-times {
  display: none;
}
.twitter-typeahead .tt-query,
.twitter-typeahead .tt-hint {
  margin-bottom: 0;
}

.tt-dropdown-menu {
  min-width: 160px;
  margin-top: 2px;
  padding: 5px 0;
  background-color: #fff;
  border: 1px solid #ccc;
  border: 1px solid rgba(0,0,0,.2);
  *border-right-width: 2px;
  *border-bottom-width: 2px;
  -webkit-border-radius: 6px;
     -moz-border-radius: 6px;
          border-radius: 6px;
  -webkit-box-shadow: 0 5px 10px rgba(0,0,0,.2);
     -moz-box-shadow: 0 5px 10px rgba(0,0,0,.2);
          box-shadow: 0 5px 10px rgba(0,0,0,.2);
  -webkit-background-clip: padding-box;
     -moz-background-clip: padding;
          background-clip: padding-box;
}

.tt-suggestion {
  display: block;
  padding: 3px 20px;
}

.tt-suggestion.tt-is-under-cursor {
  color: #fff;
  background-color: #0081c2;
  background-image: -moz-linear-gradient(top, #0088cc, #0077b3);
  background-image: -webkit-gradient(linear, 0 0, 0 100%, from(#0088cc), to(#0077b3));
  background-image: -webkit-linear-gradient(top, #0088cc, #0077b3);
  background-image: -o-linear-gradient(top, #0088cc, #0077b3);
  background-image: linear-gradient(to bottom, #0088cc, #0077b3);
  background-repeat: repeat-x;
  filter: progid:DXImageTransform.Microsoft.gradient(startColorstr='#ff0088cc', endColorstr='#ff0077b3', GradientType=0)
}

.tt-suggestion.tt-is-under-cursor a {
  color: #fff;
}

.tt-suggestion p {
  margin: 0;
}

/*
.tt-hint {
  padding: 6px 12px;
}
*/

.twitter-typeahead .tt-hint
{
    display: block;
    height: 34px;
    padding: 6px 12px;
    font-size: 14px;
    line-height: 1.428571429;
    border: 1px solid transparent;
    border-radius:4px;
}

.twitter-typeahead .hint-small
{
    height: 30px;
    padding: 5px 10px;
    font-size: 12px;
    border-radius: 3px;
    line-height: 1.5;
}

.twitter-typeahead .hint-large
{
    height: 45px;
    padding: 10px 16px;
    font-size: 18px;
    border-radius: 6px;
    line-height: 1.33;
}
<<<<<<< HEAD
/* Preload images */
body:after {
  content: url(images/lightbox/close.png) url(images/lightbox/loading.gif) url(images/lightbox/prev.png) url(images/lightbox/next.png);
  display: none;
}

.lightboxOverlay {
  position: absolute;
  top: 0;
  left: 0;
  z-index: 9999;
  background-color: black;
  filter: progid:DXImageTransform.Microsoft.Alpha(Opacity=80);
  opacity: 0.8;
  display: none;
}

.lightbox {
  position: absolute;
  left: 0;
  width: 100%;
  z-index: 10000;
  text-align: center;
  line-height: 0;
  font-weight: normal;
}

.lightbox .lb-image {
  display: block;
  height: auto;
  max-width: inherit;
  -webkit-border-radius: 3px;
  -moz-border-radius: 3px;
  -ms-border-radius: 3px;
  -o-border-radius: 3px;
  border-radius: 3px;
}

.lightbox a img {
  border: none;
}

.lb-outerContainer {
  position: relative;
  background-color: white;
  *zoom: 1;
  width: 250px;
  height: 250px;
  margin: 0 auto;
  -webkit-border-radius: 4px;
  -moz-border-radius: 4px;
  -ms-border-radius: 4px;
  -o-border-radius: 4px;
  border-radius: 4px;
}

.lb-outerContainer:after {
  content: "";
  display: table;
  clear: both;
}

.lb-container {
  padding: 4px;
}

.lb-loader {
  position: absolute;
  top: 43%;
  left: 0;
  height: 25%;
  width: 100%;
  text-align: center;
  line-height: 0;
}

.lb-cancel {
  display: block;
  width: 32px;
  height: 32px;
  margin: 0 auto;
  background: url(images/lightbox/loading.gif) no-repeat;
}

.lb-nav {
  position: absolute;
  top: 0;
  left: 0;
  height: 100%;
  width: 100%;
  z-index: 10;
}

.lb-container > .nav {
  left: 0;
}

.lb-nav a {
  outline: none;
  background-image: url('data:image/gif;base64,R0lGODlhAQABAPAAAP///wAAACH5BAEAAAAALAAAAAABAAEAAAICRAEAOw==');
}

.lb-prev, .lb-next {
  height: 100%;
  cursor: pointer;
  display: block;
}

.lb-nav a.lb-prev {
  width: 34%;
  left: 0;
  float: left;
  background: url(images/lightbox/prev.png) left 48% no-repeat;
  filter: progid:DXImageTransform.Microsoft.Alpha(Opacity=0);
  opacity: 0;
  -webkit-transition: opacity 0.6s;
  -moz-transition: opacity 0.6s;
  -o-transition: opacity 0.6s;
  transition: opacity 0.6s;
}

.lb-nav a.lb-prev:hover {
  filter: progid:DXImageTransform.Microsoft.Alpha(Opacity=100);
  opacity: 1;
}

.lb-nav a.lb-next {
  width: 64%;
  right: 0;
  float: right;
  background: url(images/lightbox/next.png) right 48% no-repeat;
  filter: progid:DXImageTransform.Microsoft.Alpha(Opacity=0);
  opacity: 0;
  -webkit-transition: opacity 0.6s;
  -moz-transition: opacity 0.6s;
  -o-transition: opacity 0.6s;
  transition: opacity 0.6s;
}

.lb-nav a.lb-next:hover {
  filter: progid:DXImageTransform.Microsoft.Alpha(Opacity=100);
  opacity: 1;
}

.lb-dataContainer {
  margin: 0 auto;
  padding-top: 5px;
  *zoom: 1;
  width: 100%;
  -moz-border-radius-bottomleft: 4px;
  -webkit-border-bottom-left-radius: 4px;
  border-bottom-left-radius: 4px;
  -moz-border-radius-bottomright: 4px;
  -webkit-border-bottom-right-radius: 4px;
  border-bottom-right-radius: 4px;
}

.lb-dataContainer:after {
  content: "";
  display: table;
  clear: both;
}

.lb-data {
  padding: 0 4px;
  color: #ccc;
}

.lb-data .lb-details {
  width: 85%;
  float: left;
  text-align: left;
  line-height: 1.1em;
}

.lb-data .lb-caption {
  font-size: 13px;
  font-weight: bold;
  line-height: 1em;
}

.lb-data .lb-number {
  display: block;
  clear: left;
  padding-bottom: 1em;
  font-size: 12px;
  color: #999999;
}

.lb-data .lb-close {
  display: block;
  float: right;
  width: 30px;
  height: 30px;
  background: url(images/lightbox/close.png) top right no-repeat;
  text-align: right;
  outline: none;
  filter: progid:DXImageTransform.Microsoft.Alpha(Opacity=70);
  opacity: 0.7;
  -webkit-transition: opacity 0.2s;
  -moz-transition: opacity 0.2s;
  -o-transition: opacity 0.2s;
  transition: opacity 0.2s;
}

.lb-data .lb-close:hover {
  cursor: pointer;
  filter: progid:DXImageTransform.Microsoft.Alpha(Opacity=100);
  opacity: 1;
=======
/*!
 * Handsontable 0.11.3
 * Handsontable is a simple jQuery plugin for editable tables with basic copy-paste compatibility with Excel and Google Docs
 *
 * Copyright 2012-2014 Marcin Warpechowski
 * Licensed under the MIT license.
 * http://handsontable.com/
 *
 * Date: Fri Sep 19 2014 19:04:29 GMT+0200 (CEST)
 */

.handsontable {
  position: relative;
}

.handsontable .relative {
  position: relative;
}

.handsontable.htAutoColumnSize {
  visibility: hidden;
  left: 0;
  position: absolute;
  top: 0;
}

.handsontable table,
.handsontable tbody,
.handsontable thead,
.handsontable td,
.handsontable th,
.handsontable div {
  box-sizing: content-box;
  -webkit-box-sizing: content-box;
  -moz-box-sizing: content-box;
}

.handsontable table.htCore {
  border-collapse: separate;
  /*it must be separate, otherwise there are offset miscalculations in WebKit: http://stackoverflow.com/questions/2655987/border-collapse-differences-in-ff-and-webkit*/
  position: relative;
  /*this actually only changes appearance of user selection - does not make text unselectable
  -webkit-user-select: none;
  -khtml-user-select: none;
  -moz-user-select: none;
  -o-user-select: none;
  -ms-user-select: none;
  /*user-select: none; /*no browser supports unprefixed version*/
  border-spacing: 0;
  margin: 0;
  border-width: 0;
  table-layout: fixed;
  width: 0;
  outline-width: 0;
  /* reset bootstrap table style. for more info see: https://github.com/handsontable/jquery-handsontable/issues/224 */
  max-width: none;
  max-height: none;
}

.handsontable col {
  width: 50px;
}

.handsontable col.rowHeader {
  width: 50px;
}

.handsontable th,
.handsontable td {
  border-right: 1px solid #CCC;
  border-bottom: 1px solid #CCC;
  height: 22px;
  empty-cells: show;
  line-height: 21px;
  padding: 0 4px 0 4px;
  /* top, bottom padding different than 0 is handled poorly by FF with HTML5 doctype */
  background-color: #FFF;
  vertical-align: top;
  overflow: hidden;
  outline-width: 0;
  white-space: pre-line;
  /* preserve new line character in cell */
}

.handsontable td.htInvalid {
  background-color: #ff4c42 !important; /*gives priority over td.area selection background*/
}

.handsontable td.htNoWrap {
  white-space: nowrap;
}

.handsontable th:last-child {
  /*Foundation framework fix*/
  border-right: 1px solid #CCC;
  border-bottom: 1px solid #CCC;
}

.handsontable tr:first-child th.htNoFrame,
.handsontable th:first-child.htNoFrame,
.handsontable th.htNoFrame {
  border-left-width: 0;
  background-color: white;
  border-color: #FFF;
}

.handsontable th:first-child,
.handsontable td:first-child,
.handsontable .htNoFrame + th,
.handsontable .htNoFrame + td {
  border-left: 1px solid #CCC;
}

.handsontable tr:first-child th,
.handsontable tr:first-child td {
  border-top: 1px solid #CCC;
}

.handsontable thead tr:last-child th {
  border-bottom-width: 0;
}

.handsontable thead tr.lastChild th {
  border-bottom-width: 0;
}

.handsontable th {
  background-color: #EEE;
  color: #222;
  text-align: center;
  font-weight: normal;
  white-space: nowrap;
}

.handsontable thead th {
  padding: 0;
}

.handsontable th.active {
  background-color: #CCC;
}

.handsontable thead th .relative {
  padding: 2px 4px;
}

/* plugins */

.handsontable .manualColumnMover {
  position: fixed;
  left: 0;
  top: 0;
  background-color: transparent;
  width: 5px;
  height: 25px;
  z-index: 999;
  cursor: move;
}

.handsontable .manualRowMover {
  position: fixed;
  left: -4px;
  top: 0;
  background-color: transparent;
  height: 5px;
  width: 50px;
  z-index: 999;
  cursor: move;
}

.handsontable .manualColumnMoverGuide,
.handsontable .manualRowMoverGuide {
  position: fixed;
  left: 0;
  top: 0;
  background-color: #CCC;
  width: 25px;
  height: 25px;
  opacity: 0.7;
  display: none;
}

.handsontable .manualColumnMoverGuide.active,
.handsontable .manualRowMoverGuide.active {
  display: block;
}

.handsontable .manualColumnMover:hover,
.handsontable .manualColumnMover.active,
.handsontable .manualRowMover:hover,
.handsontable .manualRowMover.active{
  background-color: #88F;
}

/* row + column resizer*/

.handsontable .manualColumnResizer {
  position: fixed;
  top: 0;
  cursor: col-resize;
  z-index: 110;
  width: 5px;
  height: 25px;
}

.handsontable .manualRowResizer {
  position: fixed;
  left: 0;
  cursor: row-resize;
  z-index: 110;
  height: 5px;
  width: 50px;
}

.handsontable .manualColumnResizer:hover,
.handsontable .manualColumnResizer.active,
.handsontable .manualRowResizer:hover,
.handsontable .manualRowResizer.active {
  background-color: #AAB;
}

.handsontable .manualColumnResizerGuide {
  position: fixed;
  right: 0;
  top: 0;
  background-color: #AAB;
  display: none;
  width: 0;
  border-right: 1px dashed #777;
  margin-left: 5px;
}

.handsontable .manualRowResizerGuide {
  position: fixed;
  left: 0;
  bottom: 0;
  background-color: #AAB;
  display: none;
  height: 0;
  border-bottom: 1px dashed #777;
  margin-top: 5px;
}

.handsontable .manualColumnResizerGuide.active,
.handsontable .manualRowResizerGuide.active {
  display: block;
}

.handsontable .columnSorting:hover {
  text-decoration: underline;
  cursor: pointer;
}

/* border line */

.handsontable .wtBorder {
  position: absolute;
  font-size: 0;
}
.handsontable .wtBorder.hidden{
  display:none !important;
}

.handsontable td.area {
  background-color: #EEF4FF;
}

/* fill handle */

.handsontable .wtBorder.corner {
  font-size: 0;
  cursor: crosshair;
}

.handsontable .htBorder.htFillBorder {
  background: red;
  width: 1px;
  height: 1px;
}

.handsontableInput {
  border: 2px solid #5292F7;
  outline-width: 0;
  margin: 0;
  padding: 1px 4px 0 2px;
  font-family: inherit;
  line-height: inherit;
  font-size: inherit;
  -webkit-box-shadow: 1px 2px 5px rgba(0, 0, 0, 0.4);
  box-shadow: 1px 2px 5px rgba(0, 0, 0, 0.4);
  resize: none;
  /*below are needed to overwrite stuff added by jQuery UI Bootstrap theme*/
  display: inline-block;
  color: #000;
  border-radius: 0;
  background-color: #FFF;
  /*overwrite styles potentionally made by a framework*/
}

.handsontableInputHolder {
  position: absolute;
  top: 0;
  left: 0;
  z-index: 100;
}

.htSelectEditor {
  -webkit-appearance: menulist-button !important;
  position: absolute;
}

/*
TextRenderer readOnly cell
*/

.handsontable .htDimmed {
  color: #777;
}

.handsontable .htSubmenu :after{
    content: '▶';
    color: #777;
    position: absolute;
    right: 5px;
}


/*
TextRenderer horizontal alignment
*/
.handsontable .htLeft{
  text-align: left;
}
.handsontable .htCenter{
  text-align: center;
}
.handsontable .htRight{
  text-align: right;
}
.handsontable .htJustify{
  text-align: justify;
}
/*
TextRenderer vertical alignment
*/
.handsontable .htTop{
  vertical-align: top;
}
.handsontable .htMiddle{
  vertical-align: middle;
}
.handsontable .htBottom{
  vertical-align: bottom;
}

/*
TextRenderer placeholder value
*/

.handsontable .htPlaceholder {
  color: #999;
}

/*
AutocompleteRenderer down arrow
*/

.handsontable .htAutocompleteArrow {
  float: right;
  font-size: 10px;
  color: #EEE;
  cursor: default;
  width: 16px;
  text-align: center;
}

.handsontable td .htAutocompleteArrow:hover {
  color: #777;
}

/*
CheckboxRenderer
*/

.handsontable .htCheckboxRendererInput.noValue {
  opacity: 0.5;
}

/*
NumericRenderer
*/

.handsontable .htNumeric {
  text-align: right;
}

/*
Comment For Cell
*/
.htCommentCell{
  position: relative;
}
.htCommentCell:after{
  content: '';
  position: absolute;
  top: 0;
  right: 0;
  border-left: 6px solid transparent;
  border-top: 6px solid red;
}

/**
 * Handsontable in Handsontable
 */

.handsontable .handsontable .wtHider {
  padding: 0 0 5px 0;
}

.handsontable .handsontable table {
  -webkit-box-shadow: 1px 2px 5px rgba(0, 0, 0, 0.4);
  box-shadow: 1px 2px 5px rgba(0, 0, 0, 0.4);
}

/**
* Autocomplete Editor
*/
.handsontable .autocompleteEditor.handsontable {
  padding-right: 17px;
}
.handsontable .autocompleteEditor.handsontable.htMacScroll {
  padding-right: 15px;
}


/**
 * Handsontable listbox theme
 */

.handsontable.listbox {
  margin: 0;
}

.handsontable.listbox .ht_master table {
  border: 1px solid #ccc;
  border-collapse: separate;
  background: white;
}

.handsontable.listbox th,
.handsontable.listbox tr:first-child th,
.handsontable.listbox tr:last-child th,
.handsontable.listbox tr:first-child td,
.handsontable.listbox td {
  border-width: 0;
}

.handsontable.listbox th,
.handsontable.listbox td {
  white-space: nowrap;
  text-overflow: ellipsis;
}

.handsontable.listbox td.htDimmed {
  cursor: default;
  color: inherit;
  font-style: inherit;
}

.handsontable.listbox .wtBorder {
  visibility: hidden;
}

.handsontable.listbox tr td.current,
.handsontable.listbox tr:hover td {
  background: #eee;
}

.htContextMenu {
  display: none;
  position: absolute;
  z-index: 1060; /*needs to be higher than 1050 - z-index for Twitter Bootstrap modal (#1569)*/
}

.htContextMenu .ht_clone_top,
.htContextMenu .ht_clone_left,
.htContextMenu .ht_clone_corner {
  display: none;
}

.ht_clone_top {
  z-index: 101;
}

.ht_clone_left {
  z-index: 102;
}

.ht_clone_corner {
  z-index: 103;
}

.htContextMenu table.htCore {
  outline: 1px solid #bbb;
}

.htContextMenu .wtBorder {
  visibility: hidden;
}

.htContextMenu table tbody tr td {
  background: white;
  border-width: 0;
  padding: 4px 6px 0px 6px;
  cursor: pointer;
  overflow: hidden;
  white-space: nowrap;
  text-overflow: ellipsis;
}

.htContextMenu table tbody tr td:first-child {
  border: 0;
}

.htContextMenu table tbody tr td.htDimmed{
  font-style: normal;
  color: #323232;
}

.htContextMenu table tbody tr td.current,
.htContextMenu table tbody tr td.zeroclipboard-is-hover {
  background: rgb(233, 233, 233);
}

.htContextMenu table tbody tr td.htSeparator {
  border-top: 1px solid #bbb;
  height: 0;
  padding: 0;
}

.htContextMenu table tbody tr td.htDisabled {
  color: #999;
}

.htContextMenu table tbody tr td.htDisabled:hover {
  background: white;
  color: #999;
  cursor: default;
}
.htContextMenu table tbody tr td div{
  padding-left: 10px;
}
.htContextMenu table tbody tr td div span.selected{
  margin-top: -2px;
  position: absolute;
  left: 4px;
}

.handsontable td.htSearchResult {
  background: #fcedd9;
  color: #583707;
}

/*
Cell borders
*/
.htBordered{
  /*box-sizing: border-box !important;*/
  border-width: 1px;
}
.htBordered.htTopBorderSolid{
  border-top-style: solid;
  border-top-color: #000;
}
.htBordered.htRightBorderSolid{
  border-right-style: solid;
  border-right-color: #000;
}
.htBordered.htBottomBorderSolid{
  border-bottom-style: solid;
  border-bottom-color: #000;
}
.htBordered.htLeftBorderSolid{
  border-left-style: solid;
  border-left-color: #000;
}

.htCommentTextArea{
  background-color: #FFFACD;
  box-shadow: 1px 1px 2px #bbb;
  font-family: 'Arial';
  -webkit-box-shadow: 1px 1px 2px #bbb;
  -moz-box-shadow: 1px 1px 2px #bbb;

}

/*WalkontableDebugOverlay*/

.wtDebugHidden {
  display: none;
}

.wtDebugVisible {
  display: block;
  -webkit-animation-duration: 0.5s;
  -webkit-animation-name: wtFadeInFromNone;
  animation-duration: 0.5s;
  animation-name: wtFadeInFromNone;
}

@keyframes wtFadeInFromNone {
  0% {
    display: none;
    opacity: 0;
  }

  1% {
    display: block;
    opacity: 0;
  }

  100% {
    display: block;
    opacity: 1;
  }
}

@-webkit-keyframes wtFadeInFromNone {
  0% {
    display: none;
    opacity: 0;
  }

  1% {
    display: block;
    opacity: 0;
  }

  100% {
    display: block;
    opacity: 1;
  }
>>>>>>> 2c1b67c4
}

body { background: #f8f8f8 !important;
    font-family: 'Roboto', sans-serif;
}
.bold { font-weight: 700; }
a {color:#0b4d78;}
a:hover { text-decoration: none; color: #0a3857;}
.breadcrumb {
padding: 8px 0!important;
}
legend {
padding-bottom: 10px;
margin-bottom: 20px;
font-size: 20px;
font-weight: 700;
line-height: inherit;
color: #333;
border-bottom: 1px solid #dfe0e1;
}

.greenlink a { color:#36c157; }
.greenlink a:hover { color:#2e9e49; }
.redlink a { color:#da4830; }
.redlink { color:#da4830; }
.redlink a:hover { color:#c13b25; }
.redlink:hover { color:#c13b25; }

.buttons { margin: 25px 0;  }
.buttons .btn { margin: 0 6px;  }

/*forms*/
.form-group {
margin-bottom: 17px;
}
.form-control {
display: block;
width: 100%;
height: 40px;
padding: 9px 12px;
font-size: 14px;
line-height: 1.42857143;
color: #555;
background-color: #fff;
background-image: none;
border: 1px solid #dfe0e1;
border-radius: 2px;
-webkit-box-shadow: none;
box-shadow: none;
-webkit-transition: border-color ease-in-out .15s,box-shadow ease-in-out .15s;
transition: border-color ease-in-out .15s,box-shadow ease-in-out .15s;
}
.form-horizontal .control-label, .form-horizontal .radio, .form-horizontal .checkbox, .form-horizontal .radio-inline, .form-horizontal .checkbox-inline {
margin-top: 0;
margin-bottom: 0;
padding-top: 10px;
}
textarea.form-control {
/*height: auto !important;*/
min-height: 40px;
}
/*tables*/
table.dataTable { border-radius: 3px; border-collapse: collapse;
    /*border-spacing: 0;*/}
table.dataTable thead > tr > th, table.invoice-table thead > tr > th {
    background-color: #e37329 !important;
    color:#fff;
}
th:first-child {
    border-radius: 3px 0 0 0;
    border-left: none;
}
th:last-child {
    border-radius: 0 3px 0 0;
}

tr {border: none;}
th {border-left: 1px solid #d26b26; }
.table>thead>tr>th, .table>tbody>tr>th, .table>tfoot>tr>th, .table>thead>tr>td, .table>tbody>tr>td, .table>tfoot>tr>td {
vertical-align: middle;
border-top: none;
border-bottom: 1px solid #dfe0e1;
}
table.dataTable.no-footer {
border-bottom: none;
}
.table-striped>tbody>tr:nth-child(odd)>td, .table-striped>tbody>tr:nth-child(odd)>th {
background-color: #fff;
}
table.table thead .sorting_asc {
background: url('images/sort_asc.png') no-repeat 90% 50%;
}
table.table thead .sorting_desc {
background: url('images/sort_desc.png') no-repeat 90% 50%;
}
table.dataTable thead th, table.dataTable thead td, table.invoice-table thead th, table.invoice-table thead td {
padding: 12px 10px;
}
table.dataTable tbody th, table.dataTable tbody td {
padding: 10px;
}

.datepicker {
padding: 4px !important;
margin-top: 1px;
-webkit-border-radius: 3px;
-moz-border-radius: 3px;
border-radius: 3px;
}
.datepicker.dropdown-menu {
border: 1px solid #dfe0e1;
-webkit-border-radius: 5px;
-moz-border-radius: 5px;
border-radius: 5px;
-webkit-box-shadow: 0 5px 10px rgba(0, 0, 0, 0.05);
-moz-box-shadow: 0 5px 10px rgba(0, 0, 0, 0.05);
box-shadow: 0 5px 10px rgba(0, 0, 0, 0.05);
color: #333333;
font-family: "Helvetica Neue", Helvetica, Arial, sans-serif;
font-size: 13px;
line-height: 20px;
}
.datepicker table {font-size: 12px; border-spacing:2px;}
.datepicker td, .datepicker th { width:30px; }
.datepicker table tr td.active.active, .datepicker table tr td.active:hover.active {
background-color: #0b4d78;
    background-image:none;
}
.datepicker table tr td.today { color: #333; background-color: #edd71e !important; background-image:none; text-shadow:none;}
.datepicker table tr td.today:hover { color: #333; background-color: #edd71e !important; background-image:none; text-shadow:none;}
.datepicker table tr td.today.active:hover {
color: #333;
}

/*modals*/
.modal .container {
padding: 20px;
}
.modal-header {
border-bottom: none;
background-color: #0b4d78;
    padding: 20px;
    color: #fff;
}
.modal-footer {
background-color: #f8f8f8;
border-top: none;
}
.modal thead {
background: #fff;
color: #333;
}
.modal .table>thead>tr>th {
border-bottom: 1px solid #dfe0e1 !important; padding-top: 30px;
    background: #fff !important;
    color: #333 !important;
}
.modal .table>thead>tr>th:first-child, .modal .table>thead>tr>th:last-child {
border-bottom: none !important;
}
.modal .close {
color: #fff;
text-shadow: none;
opacity: .8;
filter: alpha(opacity=80);
}
.modal .close:hover {
opacity: 1;
filter: alpha(opacity=100);
}
/*buttons*/
.btn { font-weight: bold; 
    border-radius: 3px;
    padding: 9px 12px;
}
.btn-success {
background-color: #36c157 !important;
border-color: #36c157 !important;
}
.btn-success:hover,.btn-success:focus,.btn-success:active,.btn-success.active,.open .dropdown-toggle.btn-success{background-color:#33b753 !important; border-color:#33b753 !important;}
.btn-sm, .btn-group-sm>.btn {
padding: 5px 10px;
}
.btn-group.open .dropdown-toggle {
-webkit-box-shadow: none;
box-shadow: none;
}
.btn-primary {
background-color: #0b4d78;
border-color: #0b4d78;
}
.btn-primary:hover, .btn-primary:focus, .btn-primary:active, .btn-primary.active, .open .dropdown-toggle.btn-primary {
background-color: #0a456c;
border-color: #0a456c;
}
.btn-default {background-color: #808080;
border-color: #808080;
    color: #fff;
}
.btn-default:hover, .btn-default:focus, .btn-default:active, .btn-default.active, .open .dropdown-toggle.btn-default {
color: #fff;
background-color: #737373;
border-color: #737373;
}
.btn-info {background-color: #e27329;
border-color: #e27329;
    color: #fff;
}
.btn-info:hover, .btn-info:focus, .btn-info:active, .btn-info.active, .open .dropdown-toggle.btn-info {
color: #fff;
background-color: #d66d27;
border-color: #d66d27;
}
.btn-lg, .btn-group-lg>.btn {
padding: 10px 16px;
font-size: 18px;
    height: auto;
}
.btn-default.disabled, .btn-default[disabled], fieldset[disabled] .btn-default, .btn-default.disabled:hover, .btn-default[disabled]:hover, fieldset[disabled] .btn-default:hover, .btn-default.disabled:focus, .btn-default[disabled]:focus, fieldset[disabled] .btn-default:focus, .btn-default.disabled:active, .btn-default[disabled]:active, fieldset[disabled] .btn-default:active, .btn-default.disabled.active, .btn-default[disabled].active, fieldset[disabled] .btn-default.active {
background-color: #b5b5b5;
border-color: #b5b5b5;
}
.input-group-addon {
background-color: #f4f4f4;
border: 1px solid #dfe0e1;
border-radius: 3px;
    cursor:pointer;
}
.caret {
margin-left: 0px;
}
.btn i.glyphicon {  font-size: 16px; margin-left:7px; top: 2px; }
.btn-primary i{
border-color: #0b4d78;
}
.form-actions .btn { margin-left: 10px; }

.form-actions .btn.btn-success:first-child {
margin-left: 10px !important;
}

/*alerts*/

.alert {
padding: 15px;
border: none;
border-radius: 3px;
}

/*new*/

div {
    word-break: break-word;
}

div.input-group {
    word-break: normal;
}

div.required > label {
    font-weight: bold !important;
}

label.checkbox,
label.control-label {
    font-weight: normal !important;
}

.breadcrumb {
    background-color: inherit;
    font-size: 22px;
}

div.panel {
    padding-left: 0px !important;
    padding-right: 0px !important;
}
.panel {
border-radius: 3px;
-webkit-box-shadow: 0 1px 1px rgba(0,0,0,.05);
box-shadow: 0 1px 1px rgba(0,0,0,.05);
}

.pointer {
    cursor: pointer;
}

.form-actions {
    margin: 0;
    background-color: transparent;
    text-align: center;
}

.less-space-bottom {
    padding-bottom: 4px !important;
    margin-bottom: 4px !important;
}

/* DataTables and BootStrap */
.dataTables_wrapper {
    padding-top: 16px;
}

table.table thead > tr > th {
    border-bottom-width: 0px;
}

table td {
    max-width: 250px;
}
.pagination>.active>a, .pagination>.active>span, .pagination>.active>a:hover, .pagination>.active>span:hover, .pagination>.active>a:focus, .pagination>.active>span:focus {
background-color: #0b4d78;
border-color: #0b4d78;
}
.pagination>li:first-child>a, .pagination>li:first-child>span {
border-bottom-left-radius: 3px;
border-top-left-radius: 3px;
}

/* hide table sorting indicators */
table.table thead .sorting { background: url('') no-repeat center right; }
table.dataTable tr.odd td.sorting_1 { background-color: white; }
table.dataTable tr.odd td.sorting_2 { background-color: white; }
table.dataTable tr.odd td.sorting_3 { background-color: white; }
table.dataTable tr.even td.sorting_1 { background-color: white; }
table.dataTable tr.even td.sorting_2 { background-color: white; }
table.dataTable tr.even td.sorting_3 { background-color: white; }



/* navigation */
.sidebar-nav {
    padding: 9px 0;
}
.dropdown-menu .sub-menu {
    left: 100%;
    position: absolute;
    visibility: hidden;
}

.dropdown-menu li:hover .sub-menu {
    visibility: visible;
}

.dropdown:hover .dropdown-menu {
    display: block;
}

.navbar-nav>li>a {
padding-top: 20px;
padding-bottom: 20px;
}
.nav-tabs .dropdown-menu, .nav-pills .dropdown-menu, .navbar .dropdown-menu {
    margin-top: 0;
}

.nav-tabs { color:#fff; }
.nav-tabs.nav-justified>li>a {
border: none;
border-radius: 0;
color: #fff;
background-color: #9b9b9b;
 
}
.nav-tabs.nav-justified>li:first-child>a {
    border-radius: 3px 0 0 3px;
    border-left: none;
}
.nav-tabs.nav-justified>li:last-child>a {
    border-radius: 0 3px 3px 0;
}
.nav-tabs.nav-justified>li>a:hover {
    background-color:#8a8a8a;
}
.nav-tabs.nav-justified>.active>a, .nav-tabs.nav-justified>.active>a:hover, .nav-tabs.nav-justified>.active>a:focus {
    border: none;
background-color: #808080;
font-weight: bold;
    color: #fff;
}
.navbar {
  background-color: #0b4d78 !important;
  background-image: none;
  background-repeat: no-repeat;
  filter: none;
}

.navbar .active > a {
  background-color: #09334f !important;
  background-image: none;
  background-repeat: no-repeat;
  filter: none;
}

.navbar .sub-menu:before {
    border-bottom: 7px solid transparent;
    border-left: none;
    border-right: 7px solid rgba(0, 0, 0, 0.2);
    border-top: 7px solid transparent;
    left: -7px;
    top: 10px;
}
.navbar .sub-menu:after {
    border-top: 6px solid transparent;
    border-left: none;
    border-right: 6px solid #fff;
    border-bottom: 6px solid transparent;
    left: 10px;
    top: 11px;
    left: -6px;
}
.navbar .dropdown-menu {
    border-top: 1px solid #0b4d78;
}
.navbar-brand {
padding-top:20px;
}
.dropdown-menu {
left: 0;
top: 100%;
min-width: 160px;
padding: 5px 0;
font-size: 14px;
border: none;
border-radius: 3px;
-webkit-box-shadow: 0 6px 12px rgba(0,0,0,.05);
box-shadow: 0 6px 12px rgba(0,0,0,.05);
background-clip: padding-box;
}


/***********************************************
   Dashboard 
************************************************/

.in-bold {
    font-size: 26px;
    font-weight: bold;;
}


.in-thin {
    font-size: 26px;
    font-weight: 100;
}

.in-bold-white {
    font-weight: bold;
    color: white;
}

.in-image {
    float:left;padding-right:25px;
}

.in-white {
    color: white;
}


.active-clients {
    background-color: #0b4d78;
    background-image:url('images/activeclients.png');
    background-position:center;
    background-repeat: no-repeat;
    height: 200px;
    padding-top: 44px;
    text-align: center;
}

.average-invoice {
    background-color: #ecd817;
    height: 200px;
    padding-top: 60px;
    text-align: center;
}

.invoice-table tbody {
    border-style: none !important;
}
.panel-body {padding: 25px;}

.dashboard .panel-heading { margin: -1px; }

.dashboard .panel-body {padding: 0;}

.dashboard .table-striped>tbody>tr>td, .table-striped>tbody>tr>th { background-color: #fbfbfb;}
.dashboard .table-striped>tbody>tr:nth-child(odd)>td, .table-striped>tbody>tr:nth-child(odd)>th {
background-color: #fff;
} 
.dashboard th {
border-left: none;
    background-color: #fbfbfb;
    border-bottom: 1px solid #dfe0e1;
}
.dashboard table.table thead > tr > th {
border-bottom-width: 1px;
}

.dashboard .table-striped>tbody>tr>td:first-child { padding-left: 15px;  }
.dashboard .table-striped>thead>tr>th:first-child { padding-left: 15px;  }


.invoice-table tfoot input {
    text-align: right;
}


/***********************************************
   New/edit invoice page
************************************************/

table.invoice-table { color:#333; }

table.invoice-table th:first-child {
    border-radius: 3px 0 0 3px;
}
table.invoice-table th:last-child {
    border-radius: 0 3px 3px 0;
}

.invoice-table td.hide-border,
.invoice-table th.hide-border {
    border-style: none !important;
}

.invoice-table .line-total {
    padding-top: 6px;
}


.invoice-table td.td-icon {
    vertical-align: middle !important;
}

.fa-sort {
    cursor: move !important;
}

.closer-row {
    margin-bottom: 2px;
}


/* Animate col width changes */
body {
    -webkit-transition: all 0.5s ease;
    -moz-transition: all 0.5s ease;
    -o-transition: all 0.5s ease;
    transition: all 0.5s ease;
}

/***********************************************
   New/edit invoice page
************************************************/

.two-column .form-group div {
	-webkit-column-count:2; /* Chrome, Safari, Opera */
	-moz-column-count:2; /* Firefox */
	column-count:2;
}

.two-column .form-group div .radio {
	margin-left:10px;
}

/***********************************************
   Add mouse over drop down to header menu
************************************************/

.navbar-default {
    background-color: #428bff;
    border-color: transparent;
}
.navbar-default .navbar-brand {
    color: #ecf0f1;
}
.navbar-default .navbar-brand:hover,
.navbar-default .navbar-brand:focus {
    color: #ffffff;
}
.navbar-default .navbar-nav > li > a {
    color: #ecf0f1;
}
.navbar-default .navbar-nav > li > a:hover,
.navbar-default .navbar-nav > li > a:focus {
    color: #ffffff;
}
.navbar-default .navbar-nav > .active > a, 
.navbar-default .navbar-nav > .active > a:hover, 
.navbar-default .navbar-nav > .active > a:focus {
    color: #ffffff;
    background-color: #3276b1;
}
.navbar-default .navbar-nav > .open > a, 
.navbar-default .navbar-nav > .open > a:hover, 
.navbar-default .navbar-nav > .open > a:focus {
    color: #ffffff;
    background-color: #3276b1;
}
.navbar-default .navbar-nav > .dropdown > a .caret {
    border-top-color: #ecf0f1;
    border-bottom-color: #ecf0f1;
}
.navbar-default .navbar-nav > .dropdown > a:hover .caret,
.navbar-default .navbar-nav > .dropdown > a:focus .caret {
    border-top-color: #ffffff;
    border-bottom-color: #ffffff;
}
.navbar-default .navbar-nav > .open > a .caret, 
.navbar-default .navbar-nav > .open > a:hover .caret, 
.navbar-default .navbar-nav > .open > a:focus .caret {
    border-top-color: #ffffff;
    border-bottom-color: #ffffff;
}
.navbar-default .navbar-toggle {
    border-color: #3276b1;
}
.navbar-default .navbar-toggle:hover,
.navbar-default .navbar-toggle:focus {
    background-color: #3276b1;
}
.navbar-default .navbar-toggle .icon-bar {
    background-color: #ecf0f1;
}
.navbar-form { margin-top: 15px; padding-right:0; }
.navbar-form:first-child { padding-right: 0; }
.navbar-form .form-control { height: 30px; }
.twitter-typeahead .tt-hint {
height: 30px;
border-radius: 3px;
}
.navbar-form .btn-default {
color: #fff;
background-color: #09334f;
border-color: #09334f;
}
.navbar-form .dropdown-toggle.btn-default {
color: #fff;
background-color: #08273c;
border-color: #08273c;
}
#signUpPopOver {
    cursor: pointer;
}
div.fb_iframe_widget {
    display: inline;
}
div.fb_iframe_widget > span {
    vertical-align: top !important;  
}
.pro-label {
    font-size:9px;
}


.plans-table {float: none; margin-top: 10px; }
.plans-table div {text-align:center; margin: 0 auto; }

.plans-table .free, .plans-table .desc { padding: 0; }
.plans-table .free .cell { padding-right: 15px; }
.plans-table .desc .cell { text-align: right; padding-right: 15px; border-left: 1px solid #dfe0e1; font-size: 13px; font-weight: 800; }
.plans-table .pro .cell { border-left: 1px solid #cccccc; border-right: 1px solid #cccccc;}


.plans-table .cell {background-color: #fff; border-top: 1px solid #dfe0e1;padding: 18px 0; font-family: Roboto, sans-serif; height: 60px;}
.plans-table .cell:nth-child(odd){background-color: #fbfbfb;}
.plans-table .pro .cell:nth-child(odd){background-color: #f4f4f4;}
.plans-table .pro {
    background-color: #2299c0;
     overflow:hidden;
    padding: 0;
-webkit-box-shadow: 0px 0px 15px 0px rgba(0, 5, 5, 0.2);
-moz-box-shadow:    0px 0px 15px 0px rgba(0, 5, 5, 0.2);
box-shadow:         0px 0px 15px 0px rgba(0, 5, 5, 0.2);
}

.plans-table .free .cell:first-child, .plans-table .pro .cell:first-child {color: #fff; text-transform: uppercase; font-size: 24px; font-weight:800; line-height: 60px; padding: 0; position: relative; bottom: -1px; border: none;}
.plans-table .free .cell:first-child {background-color: #9b9b9b; margin-right: 15px; padding-right: 0;}
.plans-table .free, .plans-table .desc {border-bottom: 1px solid #dfe0e1;}
.plans-table .pro .cell:first-child {background-color: #2299c0;}
.plans-table .pro .cell:last-child {padding: 0; border: none;}
.plans-table .desc .cell:first-child {background-color: transparent; border: none;}

.plans-table .glyphicon {color: #fff; border-radius: 50px; padding: 5px; font-size: 10px;}
.plans-table .glyphicon-remove {background-color: #da4830;}
.plans-table .glyphicon-ok {background-color: #35c156;}
.plans-table .glyphicon-star {border-radius: 0; background-color: #2e2b2b;
    display: block;  
    width: 60px;  
    height: 30px;  
    position: absolute;  
    top: -5px;  
    right: -20px;  
    -webkit-transform: rotate(45deg);
    -moz-transform: rotate(45deg);
    -o-transform: rotate(45deg);
    transform: rotate(45deg);
    padding: 13px 0 0 1px;
}

.plans-table .price {padding: 0; }
.plans-table .free .price p {color: #35c156;}
.plans-table .pro .price p {color: #2299c0;}
.plans-table .price p {font-size: 40px; text-transform: uppercase; font-weight: 800; margin: 0; line-height: 55px;}
.plans-table .price p span {font-size: 16px; text-transform: none; font-weight: 400;}

.plans-table a .cta h2 {background: #2299c0; color:#fff; margin: 0;}
.plans-table a .cta h2 span {background: #1e84a5;}


#designThumbs img {
    border: 1px solid #CCCCCC;
}

@media screen and (min-width: 992px) {
   .hide-desktop {display: none;}
}

@media (max-width: 992px) {
    .hide-phone {
        display: none !important;
    }    
}

@media screen and (min-width: 992px) {
   .medium-dialog {
        width: 760px;
   }
   .large-dialog {
        width: 960px;
   }   
}

@media (max-width: 767px) {
    .test-class{color:black;}

    .navbar-default .navbar-nav .open .dropdown-menu > li > a {
        color: #ecf0f1;
    }
    .navbar-default .navbar-nav .open .dropdown-menu > li > a:hover,
    .navbar-default .navbar-nav .open .dropdown-menu > li > a:focus {
        color: #ffffff;
    }

    .plans-table .cell {height: auto; padding: 14px 0; }
    .plans-table .free .cell { padding-right: 0; }
    .plans-table .free .cell:first-child {margin-right: 0;}
    .plans-table .cell div:first-child {margin-bottom: 5px;}
    .plans-table .cell .cta {margin-bottom: 0 !important;}    
    .plans-table .pro {margin-top: 40px;}    
}<|MERGE_RESOLUTION|>--- conflicted
+++ resolved
@@ -1820,217 +1820,6 @@
     border-radius: 6px;
     line-height: 1.33;
 }
-<<<<<<< HEAD
-/* Preload images */
-body:after {
-  content: url(images/lightbox/close.png) url(images/lightbox/loading.gif) url(images/lightbox/prev.png) url(images/lightbox/next.png);
-  display: none;
-}
-
-.lightboxOverlay {
-  position: absolute;
-  top: 0;
-  left: 0;
-  z-index: 9999;
-  background-color: black;
-  filter: progid:DXImageTransform.Microsoft.Alpha(Opacity=80);
-  opacity: 0.8;
-  display: none;
-}
-
-.lightbox {
-  position: absolute;
-  left: 0;
-  width: 100%;
-  z-index: 10000;
-  text-align: center;
-  line-height: 0;
-  font-weight: normal;
-}
-
-.lightbox .lb-image {
-  display: block;
-  height: auto;
-  max-width: inherit;
-  -webkit-border-radius: 3px;
-  -moz-border-radius: 3px;
-  -ms-border-radius: 3px;
-  -o-border-radius: 3px;
-  border-radius: 3px;
-}
-
-.lightbox a img {
-  border: none;
-}
-
-.lb-outerContainer {
-  position: relative;
-  background-color: white;
-  *zoom: 1;
-  width: 250px;
-  height: 250px;
-  margin: 0 auto;
-  -webkit-border-radius: 4px;
-  -moz-border-radius: 4px;
-  -ms-border-radius: 4px;
-  -o-border-radius: 4px;
-  border-radius: 4px;
-}
-
-.lb-outerContainer:after {
-  content: "";
-  display: table;
-  clear: both;
-}
-
-.lb-container {
-  padding: 4px;
-}
-
-.lb-loader {
-  position: absolute;
-  top: 43%;
-  left: 0;
-  height: 25%;
-  width: 100%;
-  text-align: center;
-  line-height: 0;
-}
-
-.lb-cancel {
-  display: block;
-  width: 32px;
-  height: 32px;
-  margin: 0 auto;
-  background: url(images/lightbox/loading.gif) no-repeat;
-}
-
-.lb-nav {
-  position: absolute;
-  top: 0;
-  left: 0;
-  height: 100%;
-  width: 100%;
-  z-index: 10;
-}
-
-.lb-container > .nav {
-  left: 0;
-}
-
-.lb-nav a {
-  outline: none;
-  background-image: url('data:image/gif;base64,R0lGODlhAQABAPAAAP///wAAACH5BAEAAAAALAAAAAABAAEAAAICRAEAOw==');
-}
-
-.lb-prev, .lb-next {
-  height: 100%;
-  cursor: pointer;
-  display: block;
-}
-
-.lb-nav a.lb-prev {
-  width: 34%;
-  left: 0;
-  float: left;
-  background: url(images/lightbox/prev.png) left 48% no-repeat;
-  filter: progid:DXImageTransform.Microsoft.Alpha(Opacity=0);
-  opacity: 0;
-  -webkit-transition: opacity 0.6s;
-  -moz-transition: opacity 0.6s;
-  -o-transition: opacity 0.6s;
-  transition: opacity 0.6s;
-}
-
-.lb-nav a.lb-prev:hover {
-  filter: progid:DXImageTransform.Microsoft.Alpha(Opacity=100);
-  opacity: 1;
-}
-
-.lb-nav a.lb-next {
-  width: 64%;
-  right: 0;
-  float: right;
-  background: url(images/lightbox/next.png) right 48% no-repeat;
-  filter: progid:DXImageTransform.Microsoft.Alpha(Opacity=0);
-  opacity: 0;
-  -webkit-transition: opacity 0.6s;
-  -moz-transition: opacity 0.6s;
-  -o-transition: opacity 0.6s;
-  transition: opacity 0.6s;
-}
-
-.lb-nav a.lb-next:hover {
-  filter: progid:DXImageTransform.Microsoft.Alpha(Opacity=100);
-  opacity: 1;
-}
-
-.lb-dataContainer {
-  margin: 0 auto;
-  padding-top: 5px;
-  *zoom: 1;
-  width: 100%;
-  -moz-border-radius-bottomleft: 4px;
-  -webkit-border-bottom-left-radius: 4px;
-  border-bottom-left-radius: 4px;
-  -moz-border-radius-bottomright: 4px;
-  -webkit-border-bottom-right-radius: 4px;
-  border-bottom-right-radius: 4px;
-}
-
-.lb-dataContainer:after {
-  content: "";
-  display: table;
-  clear: both;
-}
-
-.lb-data {
-  padding: 0 4px;
-  color: #ccc;
-}
-
-.lb-data .lb-details {
-  width: 85%;
-  float: left;
-  text-align: left;
-  line-height: 1.1em;
-}
-
-.lb-data .lb-caption {
-  font-size: 13px;
-  font-weight: bold;
-  line-height: 1em;
-}
-
-.lb-data .lb-number {
-  display: block;
-  clear: left;
-  padding-bottom: 1em;
-  font-size: 12px;
-  color: #999999;
-}
-
-.lb-data .lb-close {
-  display: block;
-  float: right;
-  width: 30px;
-  height: 30px;
-  background: url(images/lightbox/close.png) top right no-repeat;
-  text-align: right;
-  outline: none;
-  filter: progid:DXImageTransform.Microsoft.Alpha(Opacity=70);
-  opacity: 0.7;
-  -webkit-transition: opacity 0.2s;
-  -moz-transition: opacity 0.2s;
-  -o-transition: opacity 0.2s;
-  transition: opacity 0.2s;
-}
-
-.lb-data .lb-close:hover {
-  cursor: pointer;
-  filter: progid:DXImageTransform.Microsoft.Alpha(Opacity=100);
-  opacity: 1;
-=======
 /*!
  * Handsontable 0.11.3
  * Handsontable is a simple jQuery plugin for editable tables with basic copy-paste compatibility with Excel and Google Docs
@@ -2673,7 +2462,6 @@
     display: block;
     opacity: 1;
   }
->>>>>>> 2c1b67c4
 }
 
 body { background: #f8f8f8 !important;
@@ -3385,10 +3173,6 @@
 .plans-table a .cta h2 span {background: #1e84a5;}
 
 
-#designThumbs img {
-    border: 1px solid #CCCCCC;
-}
-
 @media screen and (min-width: 992px) {
    .hide-desktop {display: none;}
 }
