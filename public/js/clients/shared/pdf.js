--- conflicted
+++ resolved
@@ -1,1009 +1,2 @@
-<<<<<<< HEAD
-/******/ (function(modules) { // webpackBootstrap
-/******/ 	// The module cache
-/******/ 	var installedModules = {};
-/******/
-/******/ 	// The require function
-/******/ 	function __webpack_require__(moduleId) {
-/******/
-/******/ 		// Check if module is in cache
-/******/ 		if(installedModules[moduleId]) {
-/******/ 			return installedModules[moduleId].exports;
-/******/ 		}
-/******/ 		// Create a new module (and put it into the cache)
-/******/ 		var module = installedModules[moduleId] = {
-/******/ 			i: moduleId,
-/******/ 			l: false,
-/******/ 			exports: {}
-/******/ 		};
-/******/
-/******/ 		// Execute the module function
-/******/ 		modules[moduleId].call(module.exports, module, module.exports, __webpack_require__);
-/******/
-/******/ 		// Flag the module as loaded
-/******/ 		module.l = true;
-/******/
-/******/ 		// Return the exports of the module
-/******/ 		return module.exports;
-/******/ 	}
-/******/
-/******/
-/******/ 	// expose the modules object (__webpack_modules__)
-/******/ 	__webpack_require__.m = modules;
-/******/
-/******/ 	// expose the module cache
-/******/ 	__webpack_require__.c = installedModules;
-/******/
-/******/ 	// define getter function for harmony exports
-/******/ 	__webpack_require__.d = function(exports, name, getter) {
-/******/ 		if(!__webpack_require__.o(exports, name)) {
-/******/ 			Object.defineProperty(exports, name, { enumerable: true, get: getter });
-/******/ 		}
-/******/ 	};
-/******/
-/******/ 	// define __esModule on exports
-/******/ 	__webpack_require__.r = function(exports) {
-/******/ 		if(typeof Symbol !== 'undefined' && Symbol.toStringTag) {
-/******/ 			Object.defineProperty(exports, Symbol.toStringTag, { value: 'Module' });
-/******/ 		}
-/******/ 		Object.defineProperty(exports, '__esModule', { value: true });
-/******/ 	};
-/******/
-/******/ 	// create a fake namespace object
-/******/ 	// mode & 1: value is a module id, require it
-/******/ 	// mode & 2: merge all properties of value into the ns
-/******/ 	// mode & 4: return value when already ns object
-/******/ 	// mode & 8|1: behave like require
-/******/ 	__webpack_require__.t = function(value, mode) {
-/******/ 		if(mode & 1) value = __webpack_require__(value);
-/******/ 		if(mode & 8) return value;
-/******/ 		if((mode & 4) && typeof value === 'object' && value && value.__esModule) return value;
-/******/ 		var ns = Object.create(null);
-/******/ 		__webpack_require__.r(ns);
-/******/ 		Object.defineProperty(ns, 'default', { enumerable: true, value: value });
-/******/ 		if(mode & 2 && typeof value != 'string') for(var key in value) __webpack_require__.d(ns, key, function(key) { return value[key]; }.bind(null, key));
-/******/ 		return ns;
-/******/ 	};
-/******/
-/******/ 	// getDefaultExport function for compatibility with non-harmony modules
-/******/ 	__webpack_require__.n = function(module) {
-/******/ 		var getter = module && module.__esModule ?
-/******/ 			function getDefault() { return module['default']; } :
-/******/ 			function getModuleExports() { return module; };
-/******/ 		__webpack_require__.d(getter, 'a', getter);
-/******/ 		return getter;
-/******/ 	};
-/******/
-/******/ 	// Object.prototype.hasOwnProperty.call
-/******/ 	__webpack_require__.o = function(object, property) { return Object.prototype.hasOwnProperty.call(object, property); };
-/******/
-/******/ 	// __webpack_public_path__
-/******/ 	__webpack_require__.p = "/";
-/******/
-/******/
-/******/ 	// Load entry module and return exports
-/******/ 	return __webpack_require__(__webpack_require__.s = 14);
-/******/ })
-/************************************************************************/
-/******/ ({
-
-/***/ "./node_modules/@babel/runtime/regenerator/index.js":
-/*!**********************************************************!*\
-  !*** ./node_modules/@babel/runtime/regenerator/index.js ***!
-  \**********************************************************/
-/*! no static exports found */
-/***/ (function(module, exports, __webpack_require__) {
-
-module.exports = __webpack_require__(/*! regenerator-runtime */ "./node_modules/regenerator-runtime/runtime.js");
-
-
-/***/ }),
-
-/***/ "./node_modules/regenerator-runtime/runtime.js":
-/*!*****************************************************!*\
-  !*** ./node_modules/regenerator-runtime/runtime.js ***!
-  \*****************************************************/
-/*! no static exports found */
-/***/ (function(module, exports, __webpack_require__) {
-
-/**
- * Copyright (c) 2014-present, Facebook, Inc.
- *
- * This source code is licensed under the MIT license found in the
- * LICENSE file in the root directory of this source tree.
- */
-
-var runtime = (function (exports) {
-  "use strict";
-
-  var Op = Object.prototype;
-  var hasOwn = Op.hasOwnProperty;
-  var undefined; // More compressible than void 0.
-  var $Symbol = typeof Symbol === "function" ? Symbol : {};
-  var iteratorSymbol = $Symbol.iterator || "@@iterator";
-  var asyncIteratorSymbol = $Symbol.asyncIterator || "@@asyncIterator";
-  var toStringTagSymbol = $Symbol.toStringTag || "@@toStringTag";
-
-  function wrap(innerFn, outerFn, self, tryLocsList) {
-    // If outerFn provided and outerFn.prototype is a Generator, then outerFn.prototype instanceof Generator.
-    var protoGenerator = outerFn && outerFn.prototype instanceof Generator ? outerFn : Generator;
-    var generator = Object.create(protoGenerator.prototype);
-    var context = new Context(tryLocsList || []);
-
-    // The ._invoke method unifies the implementations of the .next,
-    // .throw, and .return methods.
-    generator._invoke = makeInvokeMethod(innerFn, self, context);
-
-    return generator;
-  }
-  exports.wrap = wrap;
-
-  // Try/catch helper to minimize deoptimizations. Returns a completion
-  // record like context.tryEntries[i].completion. This interface could
-  // have been (and was previously) designed to take a closure to be
-  // invoked without arguments, but in all the cases we care about we
-  // already have an existing method we want to call, so there's no need
-  // to create a new function object. We can even get away with assuming
-  // the method takes exactly one argument, since that happens to be true
-  // in every case, so we don't have to touch the arguments object. The
-  // only additional allocation required is the completion record, which
-  // has a stable shape and so hopefully should be cheap to allocate.
-  function tryCatch(fn, obj, arg) {
-    try {
-      return { type: "normal", arg: fn.call(obj, arg) };
-    } catch (err) {
-      return { type: "throw", arg: err };
-    }
-  }
-
-  var GenStateSuspendedStart = "suspendedStart";
-  var GenStateSuspendedYield = "suspendedYield";
-  var GenStateExecuting = "executing";
-  var GenStateCompleted = "completed";
-
-  // Returning this object from the innerFn has the same effect as
-  // breaking out of the dispatch switch statement.
-  var ContinueSentinel = {};
-
-  // Dummy constructor functions that we use as the .constructor and
-  // .constructor.prototype properties for functions that return Generator
-  // objects. For full spec compliance, you may wish to configure your
-  // minifier not to mangle the names of these two functions.
-  function Generator() {}
-  function GeneratorFunction() {}
-  function GeneratorFunctionPrototype() {}
-
-  // This is a polyfill for %IteratorPrototype% for environments that
-  // don't natively support it.
-  var IteratorPrototype = {};
-  IteratorPrototype[iteratorSymbol] = function () {
-    return this;
-  };
-
-  var getProto = Object.getPrototypeOf;
-  var NativeIteratorPrototype = getProto && getProto(getProto(values([])));
-  if (NativeIteratorPrototype &&
-      NativeIteratorPrototype !== Op &&
-      hasOwn.call(NativeIteratorPrototype, iteratorSymbol)) {
-    // This environment has a native %IteratorPrototype%; use it instead
-    // of the polyfill.
-    IteratorPrototype = NativeIteratorPrototype;
-  }
-
-  var Gp = GeneratorFunctionPrototype.prototype =
-    Generator.prototype = Object.create(IteratorPrototype);
-  GeneratorFunction.prototype = Gp.constructor = GeneratorFunctionPrototype;
-  GeneratorFunctionPrototype.constructor = GeneratorFunction;
-  GeneratorFunctionPrototype[toStringTagSymbol] =
-    GeneratorFunction.displayName = "GeneratorFunction";
-
-  // Helper for defining the .next, .throw, and .return methods of the
-  // Iterator interface in terms of a single ._invoke method.
-  function defineIteratorMethods(prototype) {
-    ["next", "throw", "return"].forEach(function(method) {
-      prototype[method] = function(arg) {
-        return this._invoke(method, arg);
-      };
-    });
-  }
-
-  exports.isGeneratorFunction = function(genFun) {
-    var ctor = typeof genFun === "function" && genFun.constructor;
-    return ctor
-      ? ctor === GeneratorFunction ||
-        // For the native GeneratorFunction constructor, the best we can
-        // do is to check its .name property.
-        (ctor.displayName || ctor.name) === "GeneratorFunction"
-      : false;
-  };
-
-  exports.mark = function(genFun) {
-    if (Object.setPrototypeOf) {
-      Object.setPrototypeOf(genFun, GeneratorFunctionPrototype);
-    } else {
-      genFun.__proto__ = GeneratorFunctionPrototype;
-      if (!(toStringTagSymbol in genFun)) {
-        genFun[toStringTagSymbol] = "GeneratorFunction";
-      }
-    }
-    genFun.prototype = Object.create(Gp);
-    return genFun;
-  };
-
-  // Within the body of any async function, `await x` is transformed to
-  // `yield regeneratorRuntime.awrap(x)`, so that the runtime can test
-  // `hasOwn.call(value, "__await")` to determine if the yielded value is
-  // meant to be awaited.
-  exports.awrap = function(arg) {
-    return { __await: arg };
-  };
-
-  function AsyncIterator(generator, PromiseImpl) {
-    function invoke(method, arg, resolve, reject) {
-      var record = tryCatch(generator[method], generator, arg);
-      if (record.type === "throw") {
-        reject(record.arg);
-      } else {
-        var result = record.arg;
-        var value = result.value;
-        if (value &&
-            typeof value === "object" &&
-            hasOwn.call(value, "__await")) {
-          return PromiseImpl.resolve(value.__await).then(function(value) {
-            invoke("next", value, resolve, reject);
-          }, function(err) {
-            invoke("throw", err, resolve, reject);
-          });
-        }
-
-        return PromiseImpl.resolve(value).then(function(unwrapped) {
-          // When a yielded Promise is resolved, its final value becomes
-          // the .value of the Promise<{value,done}> result for the
-          // current iteration.
-          result.value = unwrapped;
-          resolve(result);
-        }, function(error) {
-          // If a rejected Promise was yielded, throw the rejection back
-          // into the async generator function so it can be handled there.
-          return invoke("throw", error, resolve, reject);
-        });
-      }
-    }
-
-    var previousPromise;
-
-    function enqueue(method, arg) {
-      function callInvokeWithMethodAndArg() {
-        return new PromiseImpl(function(resolve, reject) {
-          invoke(method, arg, resolve, reject);
-        });
-      }
-
-      return previousPromise =
-        // If enqueue has been called before, then we want to wait until
-        // all previous Promises have been resolved before calling invoke,
-        // so that results are always delivered in the correct order. If
-        // enqueue has not been called before, then it is important to
-        // call invoke immediately, without waiting on a callback to fire,
-        // so that the async generator function has the opportunity to do
-        // any necessary setup in a predictable way. This predictability
-        // is why the Promise constructor synchronously invokes its
-        // executor callback, and why async functions synchronously
-        // execute code before the first await. Since we implement simple
-        // async functions in terms of async generators, it is especially
-        // important to get this right, even though it requires care.
-        previousPromise ? previousPromise.then(
-          callInvokeWithMethodAndArg,
-          // Avoid propagating failures to Promises returned by later
-          // invocations of the iterator.
-          callInvokeWithMethodAndArg
-        ) : callInvokeWithMethodAndArg();
-    }
-
-    // Define the unified helper method that is used to implement .next,
-    // .throw, and .return (see defineIteratorMethods).
-    this._invoke = enqueue;
-  }
-
-  defineIteratorMethods(AsyncIterator.prototype);
-  AsyncIterator.prototype[asyncIteratorSymbol] = function () {
-    return this;
-  };
-  exports.AsyncIterator = AsyncIterator;
-
-  // Note that simple async functions are implemented on top of
-  // AsyncIterator objects; they just return a Promise for the value of
-  // the final result produced by the iterator.
-  exports.async = function(innerFn, outerFn, self, tryLocsList, PromiseImpl) {
-    if (PromiseImpl === void 0) PromiseImpl = Promise;
-
-    var iter = new AsyncIterator(
-      wrap(innerFn, outerFn, self, tryLocsList),
-      PromiseImpl
-    );
-
-    return exports.isGeneratorFunction(outerFn)
-      ? iter // If outerFn is a generator, return the full iterator.
-      : iter.next().then(function(result) {
-          return result.done ? result.value : iter.next();
-        });
-  };
-
-  function makeInvokeMethod(innerFn, self, context) {
-    var state = GenStateSuspendedStart;
-
-    return function invoke(method, arg) {
-      if (state === GenStateExecuting) {
-        throw new Error("Generator is already running");
-      }
-
-      if (state === GenStateCompleted) {
-        if (method === "throw") {
-          throw arg;
-        }
-
-        // Be forgiving, per 25.3.3.3.3 of the spec:
-        // https://people.mozilla.org/~jorendorff/es6-draft.html#sec-generatorresume
-        return doneResult();
-      }
-
-      context.method = method;
-      context.arg = arg;
-
-      while (true) {
-        var delegate = context.delegate;
-        if (delegate) {
-          var delegateResult = maybeInvokeDelegate(delegate, context);
-          if (delegateResult) {
-            if (delegateResult === ContinueSentinel) continue;
-            return delegateResult;
-          }
-        }
-
-        if (context.method === "next") {
-          // Setting context._sent for legacy support of Babel's
-          // function.sent implementation.
-          context.sent = context._sent = context.arg;
-
-        } else if (context.method === "throw") {
-          if (state === GenStateSuspendedStart) {
-            state = GenStateCompleted;
-            throw context.arg;
-          }
-
-          context.dispatchException(context.arg);
-
-        } else if (context.method === "return") {
-          context.abrupt("return", context.arg);
-        }
-
-        state = GenStateExecuting;
-
-        var record = tryCatch(innerFn, self, context);
-        if (record.type === "normal") {
-          // If an exception is thrown from innerFn, we leave state ===
-          // GenStateExecuting and loop back for another invocation.
-          state = context.done
-            ? GenStateCompleted
-            : GenStateSuspendedYield;
-
-          if (record.arg === ContinueSentinel) {
-            continue;
-          }
-
-          return {
-            value: record.arg,
-            done: context.done
-          };
-
-        } else if (record.type === "throw") {
-          state = GenStateCompleted;
-          // Dispatch the exception by looping back around to the
-          // context.dispatchException(context.arg) call above.
-          context.method = "throw";
-          context.arg = record.arg;
-        }
-      }
-    };
-  }
-
-  // Call delegate.iterator[context.method](context.arg) and handle the
-  // result, either by returning a { value, done } result from the
-  // delegate iterator, or by modifying context.method and context.arg,
-  // setting context.delegate to null, and returning the ContinueSentinel.
-  function maybeInvokeDelegate(delegate, context) {
-    var method = delegate.iterator[context.method];
-    if (method === undefined) {
-      // A .throw or .return when the delegate iterator has no .throw
-      // method always terminates the yield* loop.
-      context.delegate = null;
-
-      if (context.method === "throw") {
-        // Note: ["return"] must be used for ES3 parsing compatibility.
-        if (delegate.iterator["return"]) {
-          // If the delegate iterator has a return method, give it a
-          // chance to clean up.
-          context.method = "return";
-          context.arg = undefined;
-          maybeInvokeDelegate(delegate, context);
-
-          if (context.method === "throw") {
-            // If maybeInvokeDelegate(context) changed context.method from
-            // "return" to "throw", let that override the TypeError below.
-            return ContinueSentinel;
-          }
-        }
-
-        context.method = "throw";
-        context.arg = new TypeError(
-          "The iterator does not provide a 'throw' method");
-      }
-
-      return ContinueSentinel;
-    }
-
-    var record = tryCatch(method, delegate.iterator, context.arg);
-
-    if (record.type === "throw") {
-      context.method = "throw";
-      context.arg = record.arg;
-      context.delegate = null;
-      return ContinueSentinel;
-    }
-
-    var info = record.arg;
-
-    if (! info) {
-      context.method = "throw";
-      context.arg = new TypeError("iterator result is not an object");
-      context.delegate = null;
-      return ContinueSentinel;
-    }
-
-    if (info.done) {
-      // Assign the result of the finished delegate to the temporary
-      // variable specified by delegate.resultName (see delegateYield).
-      context[delegate.resultName] = info.value;
-
-      // Resume execution at the desired location (see delegateYield).
-      context.next = delegate.nextLoc;
-
-      // If context.method was "throw" but the delegate handled the
-      // exception, let the outer generator proceed normally. If
-      // context.method was "next", forget context.arg since it has been
-      // "consumed" by the delegate iterator. If context.method was
-      // "return", allow the original .return call to continue in the
-      // outer generator.
-      if (context.method !== "return") {
-        context.method = "next";
-        context.arg = undefined;
-      }
-
-    } else {
-      // Re-yield the result returned by the delegate method.
-      return info;
-    }
-
-    // The delegate iterator is finished, so forget it and continue with
-    // the outer generator.
-    context.delegate = null;
-    return ContinueSentinel;
-  }
-
-  // Define Generator.prototype.{next,throw,return} in terms of the
-  // unified ._invoke helper method.
-  defineIteratorMethods(Gp);
-
-  Gp[toStringTagSymbol] = "Generator";
-
-  // A Generator should always return itself as the iterator object when the
-  // @@iterator function is called on it. Some browsers' implementations of the
-  // iterator prototype chain incorrectly implement this, causing the Generator
-  // object to not be returned from this call. This ensures that doesn't happen.
-  // See https://github.com/facebook/regenerator/issues/274 for more details.
-  Gp[iteratorSymbol] = function() {
-    return this;
-  };
-
-  Gp.toString = function() {
-    return "[object Generator]";
-  };
-
-  function pushTryEntry(locs) {
-    var entry = { tryLoc: locs[0] };
-
-    if (1 in locs) {
-      entry.catchLoc = locs[1];
-    }
-
-    if (2 in locs) {
-      entry.finallyLoc = locs[2];
-      entry.afterLoc = locs[3];
-    }
-
-    this.tryEntries.push(entry);
-  }
-
-  function resetTryEntry(entry) {
-    var record = entry.completion || {};
-    record.type = "normal";
-    delete record.arg;
-    entry.completion = record;
-  }
-
-  function Context(tryLocsList) {
-    // The root entry object (effectively a try statement without a catch
-    // or a finally block) gives us a place to store values thrown from
-    // locations where there is no enclosing try statement.
-    this.tryEntries = [{ tryLoc: "root" }];
-    tryLocsList.forEach(pushTryEntry, this);
-    this.reset(true);
-  }
-
-  exports.keys = function(object) {
-    var keys = [];
-    for (var key in object) {
-      keys.push(key);
-    }
-    keys.reverse();
-
-    // Rather than returning an object with a next method, we keep
-    // things simple and return the next function itself.
-    return function next() {
-      while (keys.length) {
-        var key = keys.pop();
-        if (key in object) {
-          next.value = key;
-          next.done = false;
-          return next;
-        }
-      }
-
-      // To avoid creating an additional object, we just hang the .value
-      // and .done properties off the next function object itself. This
-      // also ensures that the minifier will not anonymize the function.
-      next.done = true;
-      return next;
-    };
-  };
-
-  function values(iterable) {
-    if (iterable) {
-      var iteratorMethod = iterable[iteratorSymbol];
-      if (iteratorMethod) {
-        return iteratorMethod.call(iterable);
-      }
-
-      if (typeof iterable.next === "function") {
-        return iterable;
-      }
-
-      if (!isNaN(iterable.length)) {
-        var i = -1, next = function next() {
-          while (++i < iterable.length) {
-            if (hasOwn.call(iterable, i)) {
-              next.value = iterable[i];
-              next.done = false;
-              return next;
-            }
-          }
-
-          next.value = undefined;
-          next.done = true;
-
-          return next;
-        };
-
-        return next.next = next;
-      }
-    }
-
-    // Return an iterator with no values.
-    return { next: doneResult };
-  }
-  exports.values = values;
-
-  function doneResult() {
-    return { value: undefined, done: true };
-  }
-
-  Context.prototype = {
-    constructor: Context,
-
-    reset: function(skipTempReset) {
-      this.prev = 0;
-      this.next = 0;
-      // Resetting context._sent for legacy support of Babel's
-      // function.sent implementation.
-      this.sent = this._sent = undefined;
-      this.done = false;
-      this.delegate = null;
-
-      this.method = "next";
-      this.arg = undefined;
-
-      this.tryEntries.forEach(resetTryEntry);
-
-      if (!skipTempReset) {
-        for (var name in this) {
-          // Not sure about the optimal order of these conditions:
-          if (name.charAt(0) === "t" &&
-              hasOwn.call(this, name) &&
-              !isNaN(+name.slice(1))) {
-            this[name] = undefined;
-          }
-        }
-      }
-    },
-
-    stop: function() {
-      this.done = true;
-
-      var rootEntry = this.tryEntries[0];
-      var rootRecord = rootEntry.completion;
-      if (rootRecord.type === "throw") {
-        throw rootRecord.arg;
-      }
-
-      return this.rval;
-    },
-
-    dispatchException: function(exception) {
-      if (this.done) {
-        throw exception;
-      }
-
-      var context = this;
-      function handle(loc, caught) {
-        record.type = "throw";
-        record.arg = exception;
-        context.next = loc;
-
-        if (caught) {
-          // If the dispatched exception was caught by a catch block,
-          // then let that catch block handle the exception normally.
-          context.method = "next";
-          context.arg = undefined;
-        }
-
-        return !! caught;
-      }
-
-      for (var i = this.tryEntries.length - 1; i >= 0; --i) {
-        var entry = this.tryEntries[i];
-        var record = entry.completion;
-
-        if (entry.tryLoc === "root") {
-          // Exception thrown outside of any try block that could handle
-          // it, so set the completion value of the entire function to
-          // throw the exception.
-          return handle("end");
-        }
-
-        if (entry.tryLoc <= this.prev) {
-          var hasCatch = hasOwn.call(entry, "catchLoc");
-          var hasFinally = hasOwn.call(entry, "finallyLoc");
-
-          if (hasCatch && hasFinally) {
-            if (this.prev < entry.catchLoc) {
-              return handle(entry.catchLoc, true);
-            } else if (this.prev < entry.finallyLoc) {
-              return handle(entry.finallyLoc);
-            }
-
-          } else if (hasCatch) {
-            if (this.prev < entry.catchLoc) {
-              return handle(entry.catchLoc, true);
-            }
-
-          } else if (hasFinally) {
-            if (this.prev < entry.finallyLoc) {
-              return handle(entry.finallyLoc);
-            }
-
-          } else {
-            throw new Error("try statement without catch or finally");
-          }
-        }
-      }
-    },
-
-    abrupt: function(type, arg) {
-      for (var i = this.tryEntries.length - 1; i >= 0; --i) {
-        var entry = this.tryEntries[i];
-        if (entry.tryLoc <= this.prev &&
-            hasOwn.call(entry, "finallyLoc") &&
-            this.prev < entry.finallyLoc) {
-          var finallyEntry = entry;
-          break;
-        }
-      }
-
-      if (finallyEntry &&
-          (type === "break" ||
-           type === "continue") &&
-          finallyEntry.tryLoc <= arg &&
-          arg <= finallyEntry.finallyLoc) {
-        // Ignore the finally entry if control is not jumping to a
-        // location outside the try/catch block.
-        finallyEntry = null;
-      }
-
-      var record = finallyEntry ? finallyEntry.completion : {};
-      record.type = type;
-      record.arg = arg;
-
-      if (finallyEntry) {
-        this.method = "next";
-        this.next = finallyEntry.finallyLoc;
-        return ContinueSentinel;
-      }
-
-      return this.complete(record);
-    },
-
-    complete: function(record, afterLoc) {
-      if (record.type === "throw") {
-        throw record.arg;
-      }
-
-      if (record.type === "break" ||
-          record.type === "continue") {
-        this.next = record.arg;
-      } else if (record.type === "return") {
-        this.rval = this.arg = record.arg;
-        this.method = "return";
-        this.next = "end";
-      } else if (record.type === "normal" && afterLoc) {
-        this.next = afterLoc;
-      }
-
-      return ContinueSentinel;
-    },
-
-    finish: function(finallyLoc) {
-      for (var i = this.tryEntries.length - 1; i >= 0; --i) {
-        var entry = this.tryEntries[i];
-        if (entry.finallyLoc === finallyLoc) {
-          this.complete(entry.completion, entry.afterLoc);
-          resetTryEntry(entry);
-          return ContinueSentinel;
-        }
-      }
-    },
-
-    "catch": function(tryLoc) {
-      for (var i = this.tryEntries.length - 1; i >= 0; --i) {
-        var entry = this.tryEntries[i];
-        if (entry.tryLoc === tryLoc) {
-          var record = entry.completion;
-          if (record.type === "throw") {
-            var thrown = record.arg;
-            resetTryEntry(entry);
-          }
-          return thrown;
-        }
-      }
-
-      // The context.catch method must only be called with a location
-      // argument that corresponds to a known catch block.
-      throw new Error("illegal catch attempt");
-    },
-
-    delegateYield: function(iterable, resultName, nextLoc) {
-      this.delegate = {
-        iterator: values(iterable),
-        resultName: resultName,
-        nextLoc: nextLoc
-      };
-
-      if (this.method === "next") {
-        // Deliberately forget the last sent value so that we don't
-        // accidentally pass it on to the delegate.
-        this.arg = undefined;
-      }
-
-      return ContinueSentinel;
-    }
-  };
-
-  // Regardless of whether this script is executing as a CommonJS module
-  // or not, return the runtime object so that we can declare the variable
-  // regeneratorRuntime in the outer scope, which allows this module to be
-  // injected easily by `bin/regenerator --include-runtime script.js`.
-  return exports;
-
-}(
-  // If this script is executing as a CommonJS module, use module.exports
-  // as the regeneratorRuntime namespace. Otherwise create a new empty
-  // object. Either way, the resulting object will be used to initialize
-  // the regeneratorRuntime variable at the top of this file.
-   true ? module.exports : undefined
-));
-
-try {
-  regeneratorRuntime = runtime;
-} catch (accidentalStrictMode) {
-  // This module should not be running in strict mode, so the above
-  // assignment should always work unless something is misconfigured. Just
-  // in case runtime.js accidentally runs in strict mode, we can escape
-  // strict mode using a global Function call. This could conceivably fail
-  // if a Content Security Policy forbids using Function, but in that case
-  // the proper solution is to fix the accidental strict mode problem. If
-  // you've misconfigured your bundler to force strict mode and applied a
-  // CSP to forbid Function, and you're not willing to fix either of those
-  // problems, please detail your unique predicament in a GitHub issue.
-  Function("r", "regeneratorRuntime = r")(runtime);
-}
-
-
-/***/ }),
-
-/***/ "./resources/js/clients/shared/pdf.js":
-/*!********************************************!*\
-  !*** ./resources/js/clients/shared/pdf.js ***!
-  \********************************************/
-/*! no exports provided */
-/***/ (function(module, __webpack_exports__, __webpack_require__) {
-
-"use strict";
-__webpack_require__.r(__webpack_exports__);
-/* harmony import */ var _babel_runtime_regenerator__WEBPACK_IMPORTED_MODULE_0__ = __webpack_require__(/*! @babel/runtime/regenerator */ "./node_modules/@babel/runtime/regenerator/index.js");
-/* harmony import */ var _babel_runtime_regenerator__WEBPACK_IMPORTED_MODULE_0___default = /*#__PURE__*/__webpack_require__.n(_babel_runtime_regenerator__WEBPACK_IMPORTED_MODULE_0__);
-
-
-function asyncGeneratorStep(gen, resolve, reject, _next, _throw, key, arg) { try { var info = gen[key](arg); var value = info.value; } catch (error) { reject(error); return; } if (info.done) { resolve(value); } else { Promise.resolve(value).then(_next, _throw); } }
-
-function _asyncToGenerator(fn) { return function () { var self = this, args = arguments; return new Promise(function (resolve, reject) { var gen = fn.apply(self, args); function _next(value) { asyncGeneratorStep(gen, resolve, reject, _next, _throw, "next", value); } function _throw(err) { asyncGeneratorStep(gen, resolve, reject, _next, _throw, "throw", err); } _next(undefined); }); }; }
-
-function _classCallCheck(instance, Constructor) { if (!(instance instanceof Constructor)) { throw new TypeError("Cannot call a class as a function"); } }
-
-function _defineProperties(target, props) { for (var i = 0; i < props.length; i++) { var descriptor = props[i]; descriptor.enumerable = descriptor.enumerable || false; descriptor.configurable = true; if ("value" in descriptor) descriptor.writable = true; Object.defineProperty(target, descriptor.key, descriptor); } }
-
-function _createClass(Constructor, protoProps, staticProps) { if (protoProps) _defineProperties(Constructor.prototype, protoProps); if (staticProps) _defineProperties(Constructor, staticProps); return Constructor; }
-
-/**
- * Invoice Ninja (https://invoiceninja.com)
- *
- * @link https://github.com/invoiceninja/invoiceninja source repository
- *
- * @copyright Copyright (c) 2020. Invoice Ninja LLC (https://invoiceninja.com)
- *
- * @license https://opensource.org/licenses/AAL
- */
-var PDF = /*#__PURE__*/function () {
-  function PDF(url, canvas) {
-    _classCallCheck(this, PDF);
-
-    this.url = url;
-    this.canvas = canvas;
-    this.context = canvas.getContext("2d");
-    this.currentPage = 1;
-    this.maxPages = 1;
-  }
-
-  _createClass(PDF, [{
-    key: "handlePreviousPage",
-    value: function handlePreviousPage() {
-      if (this.currentPage == 1) {
-        return;
-      }
-
-      this.currentPage -= 1;
-      this.handle();
-    }
-  }, {
-    key: "handleNextPage",
-    value: function handleNextPage() {
-      if (this.currentPage == this.maxPages) {
-        return;
-      }
-
-      this.currentPage += 1;
-      this.handle();
-    }
-  }, {
-    key: "prepare",
-    value: function prepare() {
-      var _this = this;
-
-      var previousPageButton = document.getElementById("previous-page-button");
-      var nextPageButton = document.getElementById("next-page-button");
-      previousPageButton.addEventListener("click", function () {
-        return _this.handlePreviousPage();
-      });
-      nextPageButton.addEventListener("click", function () {
-        return _this.handleNextPage();
-      });
-      return this;
-    }
-  }, {
-    key: "setPagesInViewport",
-    value: function setPagesInViewport() {
-      var currentPageContainer = document.getElementById("current-page-container");
-      var totalPageContainer = document.getElementById("total-page-container");
-      var paginationButtonContainer = document.getElementById("pagination-button-container");
-      currentPageContainer.innerText = this.currentPage;
-      totalPageContainer.innerText = this.maxPages;
-
-      if (this.maxPages > 1) {
-        paginationButtonContainer.style.display = "flex";
-      }
-    }
-  }, {
-    key: "handle",
-    value: function () {
-      var _handle = _asyncToGenerator( /*#__PURE__*/_babel_runtime_regenerator__WEBPACK_IMPORTED_MODULE_0___default.a.mark(function _callee() {
-        var pdf, page, viewport;
-        return _babel_runtime_regenerator__WEBPACK_IMPORTED_MODULE_0___default.a.wrap(function _callee$(_context) {
-          while (1) {
-            switch (_context.prev = _context.next) {
-              case 0:
-                _context.next = 2;
-                return pdfjsLib.getDocument(this.url).promise;
-
-              case 2:
-                pdf = _context.sent;
-                _context.next = 5;
-                return pdf.getPage(this.currentPage);
-
-              case 5:
-                page = _context.sent;
-                this.maxPages = pdf.numPages;
-                _context.next = 9;
-                return page.getViewport({
-                  scale: 1
-                });
-
-              case 9:
-                viewport = _context.sent;
-                this.canvas.height = viewport.height;
-                this.canvas.width = viewport.width;
-                page.render({
-                  canvasContext: this.context,
-                  viewport: viewport
-                });
-                this.setPagesInViewport();
-
-              case 14:
-              case "end":
-                return _context.stop();
-            }
-          }
-        }, _callee, this);
-      }));
-
-      function handle() {
-        return _handle.apply(this, arguments);
-      }
-
-      return handle;
-    }()
-  }]);
-
-  return PDF;
-}();
-
-var url = document.querySelector("meta[name='pdf-url'").content;
-var canvas = document.getElementById("pdf-placeholder");
-new PDF(url, canvas).prepare().handle();
-
-/***/ }),
-
-/***/ 14:
-/*!**************************************************!*\
-  !*** multi ./resources/js/clients/shared/pdf.js ***!
-  \**************************************************/
-/*! no static exports found */
-/***/ (function(module, exports, __webpack_require__) {
-
-module.exports = __webpack_require__(/*! /home/david/Development/invoiceninja/resources/js/clients/shared/pdf.js */"./resources/js/clients/shared/pdf.js");
-
-
-/***/ })
-
-/******/ });
-=======
 /*! For license information please see pdf.js.LICENSE.txt */
-!function(t){var e={};function r(n){if(e[n])return e[n].exports;var o=e[n]={i:n,l:!1,exports:{}};return t[n].call(o.exports,o,o.exports,r),o.l=!0,o.exports}r.m=t,r.c=e,r.d=function(t,e,n){r.o(t,e)||Object.defineProperty(t,e,{enumerable:!0,get:n})},r.r=function(t){"undefined"!=typeof Symbol&&Symbol.toStringTag&&Object.defineProperty(t,Symbol.toStringTag,{value:"Module"}),Object.defineProperty(t,"__esModule",{value:!0})},r.t=function(t,e){if(1&e&&(t=r(t)),8&e)return t;if(4&e&&"object"==typeof t&&t&&t.__esModule)return t;var n=Object.create(null);if(r.r(n),Object.defineProperty(n,"default",{enumerable:!0,value:t}),2&e&&"string"!=typeof t)for(var o in t)r.d(n,o,function(e){return t[e]}.bind(null,o));return n},r.n=function(t){var e=t&&t.__esModule?function(){return t.default}:function(){return t};return r.d(e,"a",e),e},r.o=function(t,e){return Object.prototype.hasOwnProperty.call(t,e)},r.p="/",r(r.s=13)}({13:function(t,e,r){t.exports=r("7+HS")},"7+HS":function(t,e,r){"use strict";r.r(e);var n=r("o0o1"),o=r.n(n);function i(t,e,r,n,o,i,a){try{var c=t[i](a),u=c.value}catch(t){return void r(t)}c.done?e(u):Promise.resolve(u).then(n,o)}function a(t,e){for(var r=0;r<e.length;r++){var n=e[r];n.enumerable=n.enumerable||!1,n.configurable=!0,"value"in n&&(n.writable=!0),Object.defineProperty(t,n.key,n)}}new(function(){function t(e,r){!function(t,e){if(!(t instanceof e))throw new TypeError("Cannot call a class as a function")}(this,t),this.url=e,this.canvas=r,this.context=r.getContext("2d"),this.currentPage=1,this.maxPages=1}var e,r,n,c,u;return e=t,(r=[{key:"handlePreviousPage",value:function(){1!=this.currentPage&&(this.currentPage-=1,this.handle())}},{key:"handleNextPage",value:function(){this.currentPage!=this.maxPages&&(this.currentPage+=1,this.handle())}},{key:"prepare",value:function(){var t=this,e=document.getElementById("previous-page-button"),r=document.getElementById("next-page-button");return e.addEventListener("click",(function(){return t.handlePreviousPage()})),r.addEventListener("click",(function(){return t.handleNextPage()})),this}},{key:"setPagesInViewport",value:function(){var t=document.getElementById("current-page-container"),e=document.getElementById("total-page-container"),r=document.getElementById("pagination-button-container");t.innerText=this.currentPage,e.innerText=this.maxPages,this.maxPages>1&&(r.style.display="flex")}},{key:"handle",value:(c=o.a.mark((function t(){var e,r,n;return o.a.wrap((function(t){for(;;)switch(t.prev=t.next){case 0:return t.next=2,pdfjsLib.getDocument(this.url).promise;case 2:return e=t.sent,t.next=5,e.getPage(this.currentPage);case 5:return r=t.sent,this.maxPages=e.numPages,t.next=9,r.getViewport({scale:1});case 9:n=t.sent,this.canvas.height=n.height,this.canvas.width=n.width,r.render({canvasContext:this.context,viewport:n}),this.setPagesInViewport();case 14:case"end":return t.stop()}}),t,this)})),u=function(){var t=this,e=arguments;return new Promise((function(r,n){var o=c.apply(t,e);function a(t){i(o,r,n,a,u,"next",t)}function u(t){i(o,r,n,a,u,"throw",t)}a(void 0)}))},function(){return u.apply(this,arguments)})}])&&a(e.prototype,r),n&&a(e,n),t}())(document.querySelector("meta[name='pdf-url'").content,document.getElementById("pdf-placeholder")).prepare().handle()},ls82:function(t,e,r){var n=function(t){"use strict";var e=Object.prototype,r=e.hasOwnProperty,n="function"==typeof Symbol?Symbol:{},o=n.iterator||"@@iterator",i=n.asyncIterator||"@@asyncIterator",a=n.toStringTag||"@@toStringTag";function c(t,e,r,n){var o=e&&e.prototype instanceof l?e:l,i=Object.create(o.prototype),a=new P(n||[]);return i._invoke=function(t,e,r){var n="suspendedStart";return function(o,i){if("executing"===n)throw new Error("Generator is already running");if("completed"===n){if("throw"===o)throw i;return L()}for(r.method=o,r.arg=i;;){var a=r.delegate;if(a){var c=w(a,r);if(c){if(c===s)continue;return c}}if("next"===r.method)r.sent=r._sent=r.arg;else if("throw"===r.method){if("suspendedStart"===n)throw n="completed",r.arg;r.dispatchException(r.arg)}else"return"===r.method&&r.abrupt("return",r.arg);n="executing";var l=u(t,e,r);if("normal"===l.type){if(n=r.done?"completed":"suspendedYield",l.arg===s)continue;return{value:l.arg,done:r.done}}"throw"===l.type&&(n="completed",r.method="throw",r.arg=l.arg)}}}(t,r,a),i}function u(t,e,r){try{return{type:"normal",arg:t.call(e,r)}}catch(t){return{type:"throw",arg:t}}}t.wrap=c;var s={};function l(){}function h(){}function f(){}var p={};p[o]=function(){return this};var d=Object.getPrototypeOf,v=d&&d(d(E([])));v&&v!==e&&r.call(v,o)&&(p=v);var y=f.prototype=l.prototype=Object.create(p);function g(t){["next","throw","return"].forEach((function(e){t[e]=function(t){return this._invoke(e,t)}}))}function m(t,e){var n;this._invoke=function(o,i){function a(){return new e((function(n,a){!function n(o,i,a,c){var s=u(t[o],t,i);if("throw"!==s.type){var l=s.arg,h=l.value;return h&&"object"==typeof h&&r.call(h,"__await")?e.resolve(h.__await).then((function(t){n("next",t,a,c)}),(function(t){n("throw",t,a,c)})):e.resolve(h).then((function(t){l.value=t,a(l)}),(function(t){return n("throw",t,a,c)}))}c(s.arg)}(o,i,n,a)}))}return n=n?n.then(a,a):a()}}function w(t,e){var r=t.iterator[e.method];if(void 0===r){if(e.delegate=null,"throw"===e.method){if(t.iterator.return&&(e.method="return",e.arg=void 0,w(t,e),"throw"===e.method))return s;e.method="throw",e.arg=new TypeError("The iterator does not provide a 'throw' method")}return s}var n=u(r,t.iterator,e.arg);if("throw"===n.type)return e.method="throw",e.arg=n.arg,e.delegate=null,s;var o=n.arg;return o?o.done?(e[t.resultName]=o.value,e.next=t.nextLoc,"return"!==e.method&&(e.method="next",e.arg=void 0),e.delegate=null,s):o:(e.method="throw",e.arg=new TypeError("iterator result is not an object"),e.delegate=null,s)}function x(t){var e={tryLoc:t[0]};1 in t&&(e.catchLoc=t[1]),2 in t&&(e.finallyLoc=t[2],e.afterLoc=t[3]),this.tryEntries.push(e)}function b(t){var e=t.completion||{};e.type="normal",delete e.arg,t.completion=e}function P(t){this.tryEntries=[{tryLoc:"root"}],t.forEach(x,this),this.reset(!0)}function E(t){if(t){var e=t[o];if(e)return e.call(t);if("function"==typeof t.next)return t;if(!isNaN(t.length)){var n=-1,i=function e(){for(;++n<t.length;)if(r.call(t,n))return e.value=t[n],e.done=!1,e;return e.value=void 0,e.done=!0,e};return i.next=i}}return{next:L}}function L(){return{value:void 0,done:!0}}return h.prototype=y.constructor=f,f.constructor=h,f[a]=h.displayName="GeneratorFunction",t.isGeneratorFunction=function(t){var e="function"==typeof t&&t.constructor;return!!e&&(e===h||"GeneratorFunction"===(e.displayName||e.name))},t.mark=function(t){return Object.setPrototypeOf?Object.setPrototypeOf(t,f):(t.__proto__=f,a in t||(t[a]="GeneratorFunction")),t.prototype=Object.create(y),t},t.awrap=function(t){return{__await:t}},g(m.prototype),m.prototype[i]=function(){return this},t.AsyncIterator=m,t.async=function(e,r,n,o,i){void 0===i&&(i=Promise);var a=new m(c(e,r,n,o),i);return t.isGeneratorFunction(r)?a:a.next().then((function(t){return t.done?t.value:a.next()}))},g(y),y[a]="Generator",y[o]=function(){return this},y.toString=function(){return"[object Generator]"},t.keys=function(t){var e=[];for(var r in t)e.push(r);return e.reverse(),function r(){for(;e.length;){var n=e.pop();if(n in t)return r.value=n,r.done=!1,r}return r.done=!0,r}},t.values=E,P.prototype={constructor:P,reset:function(t){if(this.prev=0,this.next=0,this.sent=this._sent=void 0,this.done=!1,this.delegate=null,this.method="next",this.arg=void 0,this.tryEntries.forEach(b),!t)for(var e in this)"t"===e.charAt(0)&&r.call(this,e)&&!isNaN(+e.slice(1))&&(this[e]=void 0)},stop:function(){this.done=!0;var t=this.tryEntries[0].completion;if("throw"===t.type)throw t.arg;return this.rval},dispatchException:function(t){if(this.done)throw t;var e=this;function n(r,n){return a.type="throw",a.arg=t,e.next=r,n&&(e.method="next",e.arg=void 0),!!n}for(var o=this.tryEntries.length-1;o>=0;--o){var i=this.tryEntries[o],a=i.completion;if("root"===i.tryLoc)return n("end");if(i.tryLoc<=this.prev){var c=r.call(i,"catchLoc"),u=r.call(i,"finallyLoc");if(c&&u){if(this.prev<i.catchLoc)return n(i.catchLoc,!0);if(this.prev<i.finallyLoc)return n(i.finallyLoc)}else if(c){if(this.prev<i.catchLoc)return n(i.catchLoc,!0)}else{if(!u)throw new Error("try statement without catch or finally");if(this.prev<i.finallyLoc)return n(i.finallyLoc)}}}},abrupt:function(t,e){for(var n=this.tryEntries.length-1;n>=0;--n){var o=this.tryEntries[n];if(o.tryLoc<=this.prev&&r.call(o,"finallyLoc")&&this.prev<o.finallyLoc){var i=o;break}}i&&("break"===t||"continue"===t)&&i.tryLoc<=e&&e<=i.finallyLoc&&(i=null);var a=i?i.completion:{};return a.type=t,a.arg=e,i?(this.method="next",this.next=i.finallyLoc,s):this.complete(a)},complete:function(t,e){if("throw"===t.type)throw t.arg;return"break"===t.type||"continue"===t.type?this.next=t.arg:"return"===t.type?(this.rval=this.arg=t.arg,this.method="return",this.next="end"):"normal"===t.type&&e&&(this.next=e),s},finish:function(t){for(var e=this.tryEntries.length-1;e>=0;--e){var r=this.tryEntries[e];if(r.finallyLoc===t)return this.complete(r.completion,r.afterLoc),b(r),s}},catch:function(t){for(var e=this.tryEntries.length-1;e>=0;--e){var r=this.tryEntries[e];if(r.tryLoc===t){var n=r.completion;if("throw"===n.type){var o=n.arg;b(r)}return o}}throw new Error("illegal catch attempt")},delegateYield:function(t,e,r){return this.delegate={iterator:E(t),resultName:e,nextLoc:r},"next"===this.method&&(this.arg=void 0),s}},t}(t.exports);try{regeneratorRuntime=n}catch(t){Function("r","regeneratorRuntime = r")(n)}},o0o1:function(t,e,r){t.exports=r("ls82")}});
->>>>>>> c32c26ac
+!function(t){var e={};function r(n){if(e[n])return e[n].exports;var o=e[n]={i:n,l:!1,exports:{}};return t[n].call(o.exports,o,o.exports,r),o.l=!0,o.exports}r.m=t,r.c=e,r.d=function(t,e,n){r.o(t,e)||Object.defineProperty(t,e,{enumerable:!0,get:n})},r.r=function(t){"undefined"!=typeof Symbol&&Symbol.toStringTag&&Object.defineProperty(t,Symbol.toStringTag,{value:"Module"}),Object.defineProperty(t,"__esModule",{value:!0})},r.t=function(t,e){if(1&e&&(t=r(t)),8&e)return t;if(4&e&&"object"==typeof t&&t&&t.__esModule)return t;var n=Object.create(null);if(r.r(n),Object.defineProperty(n,"default",{enumerable:!0,value:t}),2&e&&"string"!=typeof t)for(var o in t)r.d(n,o,function(e){return t[e]}.bind(null,o));return n},r.n=function(t){var e=t&&t.__esModule?function(){return t.default}:function(){return t};return r.d(e,"a",e),e},r.o=function(t,e){return Object.prototype.hasOwnProperty.call(t,e)},r.p="/",r(r.s=13)}({13:function(t,e,r){t.exports=r("7+HS")},"7+HS":function(t,e,r){"use strict";r.r(e);var n=r("o0o1"),o=r.n(n);function i(t,e,r,n,o,i,a){try{var c=t[i](a),u=c.value}catch(t){return void r(t)}c.done?e(u):Promise.resolve(u).then(n,o)}function a(t,e){for(var r=0;r<e.length;r++){var n=e[r];n.enumerable=n.enumerable||!1,n.configurable=!0,"value"in n&&(n.writable=!0),Object.defineProperty(t,n.key,n)}}new(function(){function t(e,r){!function(t,e){if(!(t instanceof e))throw new TypeError("Cannot call a class as a function")}(this,t),this.url=e,this.canvas=r,this.context=r.getContext("2d"),this.currentPage=1,this.maxPages=1}var e,r,n,c,u;return e=t,(r=[{key:"handlePreviousPage",value:function(){1!=this.currentPage&&(this.currentPage-=1,this.handle())}},{key:"handleNextPage",value:function(){this.currentPage!=this.maxPages&&(this.currentPage+=1,this.handle())}},{key:"prepare",value:function(){var t=this,e=document.getElementById("previous-page-button"),r=document.getElementById("next-page-button");return e.addEventListener("click",(function(){return t.handlePreviousPage()})),r.addEventListener("click",(function(){return t.handleNextPage()})),this}},{key:"setPagesInViewport",value:function(){var t=document.getElementById("current-page-container"),e=document.getElementById("total-page-container"),r=document.getElementById("pagination-button-container");t.innerText=this.currentPage,e.innerText=this.maxPages,this.maxPages>1&&(r.style.display="flex")}},{key:"handle",value:(c=o.a.mark((function t(){var e,r,n;return o.a.wrap((function(t){for(;;)switch(t.prev=t.next){case 0:return t.next=2,pdfjsLib.getDocument(this.url).promise;case 2:return e=t.sent,t.next=5,e.getPage(this.currentPage);case 5:return r=t.sent,this.maxPages=e.numPages,t.next=9,r.getViewport({scale:1});case 9:n=t.sent,this.canvas.height=n.height,this.canvas.width=n.width,r.render({canvasContext:this.context,viewport:n}),this.setPagesInViewport();case 14:case"end":return t.stop()}}),t,this)})),u=function(){var t=this,e=arguments;return new Promise((function(r,n){var o=c.apply(t,e);function a(t){i(o,r,n,a,u,"next",t)}function u(t){i(o,r,n,a,u,"throw",t)}a(void 0)}))},function(){return u.apply(this,arguments)})}])&&a(e.prototype,r),n&&a(e,n),t}())(document.querySelector("meta[name='pdf-url'").content,document.getElementById("pdf-placeholder")).prepare().handle()},ls82:function(t,e,r){var n=function(t){"use strict";var e=Object.prototype,r=e.hasOwnProperty,n="function"==typeof Symbol?Symbol:{},o=n.iterator||"@@iterator",i=n.asyncIterator||"@@asyncIterator",a=n.toStringTag||"@@toStringTag";function c(t,e,r,n){var o=e&&e.prototype instanceof l?e:l,i=Object.create(o.prototype),a=new P(n||[]);return i._invoke=function(t,e,r){var n="suspendedStart";return function(o,i){if("executing"===n)throw new Error("Generator is already running");if("completed"===n){if("throw"===o)throw i;return L()}for(r.method=o,r.arg=i;;){var a=r.delegate;if(a){var c=w(a,r);if(c){if(c===s)continue;return c}}if("next"===r.method)r.sent=r._sent=r.arg;else if("throw"===r.method){if("suspendedStart"===n)throw n="completed",r.arg;r.dispatchException(r.arg)}else"return"===r.method&&r.abrupt("return",r.arg);n="executing";var l=u(t,e,r);if("normal"===l.type){if(n=r.done?"completed":"suspendedYield",l.arg===s)continue;return{value:l.arg,done:r.done}}"throw"===l.type&&(n="completed",r.method="throw",r.arg=l.arg)}}}(t,r,a),i}function u(t,e,r){try{return{type:"normal",arg:t.call(e,r)}}catch(t){return{type:"throw",arg:t}}}t.wrap=c;var s={};function l(){}function h(){}function f(){}var p={};p[o]=function(){return this};var d=Object.getPrototypeOf,v=d&&d(d(E([])));v&&v!==e&&r.call(v,o)&&(p=v);var y=f.prototype=l.prototype=Object.create(p);function g(t){["next","throw","return"].forEach((function(e){t[e]=function(t){return this._invoke(e,t)}}))}function m(t,e){var n;this._invoke=function(o,i){function a(){return new e((function(n,a){!function n(o,i,a,c){var s=u(t[o],t,i);if("throw"!==s.type){var l=s.arg,h=l.value;return h&&"object"==typeof h&&r.call(h,"__await")?e.resolve(h.__await).then((function(t){n("next",t,a,c)}),(function(t){n("throw",t,a,c)})):e.resolve(h).then((function(t){l.value=t,a(l)}),(function(t){return n("throw",t,a,c)}))}c(s.arg)}(o,i,n,a)}))}return n=n?n.then(a,a):a()}}function w(t,e){var r=t.iterator[e.method];if(void 0===r){if(e.delegate=null,"throw"===e.method){if(t.iterator.return&&(e.method="return",e.arg=void 0,w(t,e),"throw"===e.method))return s;e.method="throw",e.arg=new TypeError("The iterator does not provide a 'throw' method")}return s}var n=u(r,t.iterator,e.arg);if("throw"===n.type)return e.method="throw",e.arg=n.arg,e.delegate=null,s;var o=n.arg;return o?o.done?(e[t.resultName]=o.value,e.next=t.nextLoc,"return"!==e.method&&(e.method="next",e.arg=void 0),e.delegate=null,s):o:(e.method="throw",e.arg=new TypeError("iterator result is not an object"),e.delegate=null,s)}function x(t){var e={tryLoc:t[0]};1 in t&&(e.catchLoc=t[1]),2 in t&&(e.finallyLoc=t[2],e.afterLoc=t[3]),this.tryEntries.push(e)}function b(t){var e=t.completion||{};e.type="normal",delete e.arg,t.completion=e}function P(t){this.tryEntries=[{tryLoc:"root"}],t.forEach(x,this),this.reset(!0)}function E(t){if(t){var e=t[o];if(e)return e.call(t);if("function"==typeof t.next)return t;if(!isNaN(t.length)){var n=-1,i=function e(){for(;++n<t.length;)if(r.call(t,n))return e.value=t[n],e.done=!1,e;return e.value=void 0,e.done=!0,e};return i.next=i}}return{next:L}}function L(){return{value:void 0,done:!0}}return h.prototype=y.constructor=f,f.constructor=h,f[a]=h.displayName="GeneratorFunction",t.isGeneratorFunction=function(t){var e="function"==typeof t&&t.constructor;return!!e&&(e===h||"GeneratorFunction"===(e.displayName||e.name))},t.mark=function(t){return Object.setPrototypeOf?Object.setPrototypeOf(t,f):(t.__proto__=f,a in t||(t[a]="GeneratorFunction")),t.prototype=Object.create(y),t},t.awrap=function(t){return{__await:t}},g(m.prototype),m.prototype[i]=function(){return this},t.AsyncIterator=m,t.async=function(e,r,n,o,i){void 0===i&&(i=Promise);var a=new m(c(e,r,n,o),i);return t.isGeneratorFunction(r)?a:a.next().then((function(t){return t.done?t.value:a.next()}))},g(y),y[a]="Generator",y[o]=function(){return this},y.toString=function(){return"[object Generator]"},t.keys=function(t){var e=[];for(var r in t)e.push(r);return e.reverse(),function r(){for(;e.length;){var n=e.pop();if(n in t)return r.value=n,r.done=!1,r}return r.done=!0,r}},t.values=E,P.prototype={constructor:P,reset:function(t){if(this.prev=0,this.next=0,this.sent=this._sent=void 0,this.done=!1,this.delegate=null,this.method="next",this.arg=void 0,this.tryEntries.forEach(b),!t)for(var e in this)"t"===e.charAt(0)&&r.call(this,e)&&!isNaN(+e.slice(1))&&(this[e]=void 0)},stop:function(){this.done=!0;var t=this.tryEntries[0].completion;if("throw"===t.type)throw t.arg;return this.rval},dispatchException:function(t){if(this.done)throw t;var e=this;function n(r,n){return a.type="throw",a.arg=t,e.next=r,n&&(e.method="next",e.arg=void 0),!!n}for(var o=this.tryEntries.length-1;o>=0;--o){var i=this.tryEntries[o],a=i.completion;if("root"===i.tryLoc)return n("end");if(i.tryLoc<=this.prev){var c=r.call(i,"catchLoc"),u=r.call(i,"finallyLoc");if(c&&u){if(this.prev<i.catchLoc)return n(i.catchLoc,!0);if(this.prev<i.finallyLoc)return n(i.finallyLoc)}else if(c){if(this.prev<i.catchLoc)return n(i.catchLoc,!0)}else{if(!u)throw new Error("try statement without catch or finally");if(this.prev<i.finallyLoc)return n(i.finallyLoc)}}}},abrupt:function(t,e){for(var n=this.tryEntries.length-1;n>=0;--n){var o=this.tryEntries[n];if(o.tryLoc<=this.prev&&r.call(o,"finallyLoc")&&this.prev<o.finallyLoc){var i=o;break}}i&&("break"===t||"continue"===t)&&i.tryLoc<=e&&e<=i.finallyLoc&&(i=null);var a=i?i.completion:{};return a.type=t,a.arg=e,i?(this.method="next",this.next=i.finallyLoc,s):this.complete(a)},complete:function(t,e){if("throw"===t.type)throw t.arg;return"break"===t.type||"continue"===t.type?this.next=t.arg:"return"===t.type?(this.rval=this.arg=t.arg,this.method="return",this.next="end"):"normal"===t.type&&e&&(this.next=e),s},finish:function(t){for(var e=this.tryEntries.length-1;e>=0;--e){var r=this.tryEntries[e];if(r.finallyLoc===t)return this.complete(r.completion,r.afterLoc),b(r),s}},catch:function(t){for(var e=this.tryEntries.length-1;e>=0;--e){var r=this.tryEntries[e];if(r.tryLoc===t){var n=r.completion;if("throw"===n.type){var o=n.arg;b(r)}return o}}throw new Error("illegal catch attempt")},delegateYield:function(t,e,r){return this.delegate={iterator:E(t),resultName:e,nextLoc:r},"next"===this.method&&(this.arg=void 0),s}},t}(t.exports);try{regeneratorRuntime=n}catch(t){Function("r","regeneratorRuntime = r")(n)}},o0o1:function(t,e,r){t.exports=r("ls82")}});