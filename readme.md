<p align="center">
  <img src="https://raw.githubusercontent.com/hillelcoren/invoice-ninja/master/public/images/round_logo.png" alt="Sublime's custom image"/>
</p>

# Invoice Ninja
### [https://www.invoiceninja.com](https://www.invoiceninja.com)

[![Build Status](https://travis-ci.org/invoiceninja/invoiceninja.svg?branch=master)](https://travis-ci.org/invoiceninja/invoiceninja)
[![Join the chat at https://gitter.im/hillelcoren/invoice-ninja](https://badges.gitter.im/Join%20Chat.svg)](https://gitter.im/hillelcoren/invoice-ninja?utm_source=badge&utm_medium=badge&utm_campaign=pr-badge&utm_content=badge)

### Affiliates Programs
* Referral program (we pay you): $100 per signup paid over 3 years - [Learn more](https://www.invoiceninja.com/referral-program/)
* White-label reseller (you pay us): 10% of revenue with a $100 sign up fee

### Installation Options
* [Self-Host Zip](https://www.invoiceninja.com/knowledgebase/self-host/) - Free
* [Docker File](https://github.com/invoiceninja/dockerfiles) - Free
* [Bitnami](https://bitnami.com/stack/invoice-ninja) - Free
* [Softaculous](https://www.softaculous.com/apps/ecommerce/Invoice_Ninja) - $30

### Requirements
<<<<<<< HEAD
* PHP >= 5.4
=======
* PHP >= 5.5.9
>>>>>>> c5fdb2ca
* MCrypt PHP Extension
* MySQL

### Recommended Providers
* [Stripe](https://stripe.com/)
* [Postmark](https://postmarkapp.com/)

### Features
* Built using Laravel 5
* Live PDF generation using [pdfmake](http://pdfmake.org/)
* Integrates with 50+ payment providers with [OmniPay](https://github.com/thephpleague/omnipay)
* Recurring invoices with auto-billing
* Expenses and vendors
* Tasks with time-tracking
* Multi-user/multi-company support
* Tax rates and payment terms
* Reminder emails
* Partial payments
* Client portal
* Custom email templates
* [D3.js](http://d3js.org/) visualizations

### Documentation
* [Ubuntu and Apache](http://blog.technerdservices.com/index.php/2015/04/techpop-how-to-install-invoice-ninja-on-ubuntu-14-04/)
* [Debian and Nginx](https://www.rosehosting.com/blog/install-invoice-ninja-on-a-debian-7-vps/)
* [User Guide](https://www.invoiceninja.com/app-user-guide/)
* [Developer Guide](https://www.invoiceninja.com/knowledgebase/developer-guide/)
* [API Documentation](https://www.invoiceninja.com/knowledgebase/api-documentation/)
* [Support Forum](https://www.invoiceninja.com/forums/forum/support/)
* [Feature Roadmap](https://trello.com/b/63BbiVVe/)

### Pull Requests
We're using the [Git-Flow](http://nvie.com/posts/a-successful-git-branching-model/) model of branching and releasing, **please create pull requests against the develop branch**.

### Contributors
* [Troels Liebe Bentsen](https://github.com/tlbdk)
* [Jeramy Simpson](https://github.com/JeramyMywork) - [MyWork](https://www.mywork.com.au)
* [Sigitas Limontas](https://lt.linkedin.com/in/sigitaslimontas)
* [Joshua Dwire](https://github.com/joshuadwire) - [Some Techie](https://www.sometechie.com)

### Frameworks/Libraries
* [laravel/laravel](https://github.com/laravel/laravel) - A PHP Framework For Web Artisans
* [twbs/bootstrap](https://github.com/twbs/bootstrap) - Sleek, intuitive, and powerful front-end framework for faster and easier web development.
* [jquery/jquery](https://github.com/jquery/jquery) - jQuery JavaScript Library
* [jquery/jquery-ui](https://github.com/jquery/jquery-ui) - The official jQuery user interface library
* [patricktalmadge/bootstrapper](https://github.com/patricktalmadge/bootstrapper) - Laravel Twitter Bootstrap Bundle
* [danielfarrell/bootstrap-combobox](https://github.com/danielfarrell/bootstrap-combobox) - A combobox plugin 
* [eternicode/bootstrap-datepicker](https://github.com/eternicode/bootstrap-datepicker) - A datepicker for @twitter bootstrap
* [twitter/typeahead.js](https://github.com/twitter/typeahead.js) - a fast and fully-featured autocomplete library
* [krisk/Fuse](https://github.com/krisk/Fuse) - Lightweight fuzzy-search, in JavaScript
* [knockout/knockout](https://github.com/knockout/knockout) - Knockout makes it easier to create rich, responsive UIs with JavaScript
* [rniemeyer/knockout-sortable](https://github.com/rniemeyer/knockout-sortable) - A Knockout.js binding to connect observableArrays with jQuery UI sortable functionality
* [bpampuch/pdfmake](https://github.com/bpampuch/pdfmake) - Client/server side PDF printing in pure JavaScript
* [FortAwesome/Font-Awesome](https://github.com/FortAwesome/Font-Awesome) - The iconic font designed for Bootstrap that works with twitter bootstrap
* [Anahkiasen/former](https://github.com/Anahkiasen/former) - A powerful form builder, for Laravel and other frameworks (stand-alone too)
* [barryvdh/laravel-debugbar](https://github.com/barryvdh/laravel-debugbar) - Laravel debugbar
* [DataTables/DataTables](https://github.com/DataTables/DataTables) - Tables plug-in for jQuery
* [Chumper/Datatable](https://github.com/Chumper/Datatable) - This is a laravel 4 package for the server and client side of datatables
* [omnipay/omnipay](https://github.com/omnipay/omnipay) - A framework agnostic, multi-gateway payment processing library for PHP 5.3+
* [Intervention/image](https://github.com/Intervention/image) - PHP Image Manipulation
* [webpatser/laravel-countries](https://github.com/webpatser/laravel-countries) - Almost ISO 3166_2, 3166_3, currency, Capital and more for all countries
* [briannesbitt/Carbon](https://github.com/briannesbitt/Carbon) - A simple API extension for DateTime with PHP 5.3+
* [thomaspark/bootswatch](https://github.com/thomaspark/bootswatch) - Themes for Bootstrap
* [mozilla/pdf.js](https://github.com/mozilla/pdf.js) - PDF Reader in JavaScript
* [nnnick/Chart.js](https://github.com/nnnick/Chart.js) - Simple HTML5 Charts using the canvas tag
* [josscrowcroft/accounting.js](https://github.com/josscrowcroft/accounting.js) - A lightweight JavaScript library for number, money and currency formatting
* [jashkenas/underscore](https://github.com/jashkenas/underscore) - JavaScript's utility _ belt 
* [caouecs/Laravel4-long](https://github.com/caouecs/Laravel4-lang) - List of languages ​​for Laravel4
* [bgrins/spectrum](https://github.com/bgrins/spectrum) - The No Hassle JavaScript Colorpicker
* [lokesh/lightbox2](https://github.com/lokesh/lightbox2/) - The original lightbox script
* [josdejong/jsoneditor](https://github.com/josdejong/jsoneditor/) - A web-based tool to view, edit and format JSON
* [simshaun/recurr](https://github.com/simshaun/recurr) - PHP library for working with recurrence rules
* [quilljs/quill](https://github.com/quilljs/quill/) - A cross browser rich text editor with an API
* [Maatwebsite/Laravel-Excel](https://github.com/Maatwebsite/Laravel-Excel) - An eloquent way of importing and exporting Excel and CSV files for Laravel
* [thephpleague/fractal](https://github.com/thephpleague/fractal) - Output complex, flexible, AJAX/RESTful data structures
* [ezyang/htmlpurifier](https://github.com/ezyang/htmlpurifier) - Standards compliant HTML filter written in PHP
* [cerdic/css-tidy](https://github.com/Cerdic/CSSTidy) - CSSTidy is a CSS minifier
* [asgrim/ofxparser](https://github.com/asgrim/ofxparser) - OFX File Parser
* [stacktracejs/stacktrace.js](https://github.com/stacktracejs/stacktrace.js) - Framework-agnostic, micro-library for getting stack traces in all web browsers<|MERGE_RESOLUTION|>--- conflicted
+++ resolved
@@ -19,11 +19,8 @@
 * [Softaculous](https://www.softaculous.com/apps/ecommerce/Invoice_Ninja) - $30
 
 ### Requirements
-<<<<<<< HEAD
-* PHP >= 5.4
-=======
+
 * PHP >= 5.5.9
->>>>>>> c5fdb2ca
 * MCrypt PHP Extension
 * MySQL
 
