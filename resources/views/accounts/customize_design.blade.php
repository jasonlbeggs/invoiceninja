--- conflicted
+++ resolved
@@ -199,14 +199,6 @@
     </div>
 
       <script>
-<<<<<<< HEAD
-      @if (!Auth::user()->hasFeature(FEATURE_CUSTOMIZE_INVOICE_DESIGN))
-        $(function() {
-            $('form.warn-on-exit input, .save-button').prop('disabled', true);
-        });
-      @endif
-=======
->>>>>>> abe5a836
 
         function showHelp() {
             $('#helpModal').modal('show');
