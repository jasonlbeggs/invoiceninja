--- conflicted
+++ resolved
@@ -139,8 +139,6 @@
 
     <script type="text/javascript">
 
-<<<<<<< HEAD
-=======
         var editor = false;
         $(function() {
             editor = new Quill('#signatureEditor', {
@@ -165,7 +163,6 @@
             editor.focus();
         }
 
->>>>>>> 9a7e6c52
         $('.email_design_id .input-group-addon').click(function() {
             $('#designHelpModal').modal('show');
         });
