@extends('header')

@section('head')
	@parent

    @include('money_script')
    @foreach ($account->getFontFolders() as $font)
        <script src="{{ asset('js/vfs_fonts/'.$font.'.js') }}" type="text/javascript"></script>
    @endforeach
    <script src="{{ asset('pdf.built.js') }}?no_cache={{ NINJA_VERSION }}" type="text/javascript"></script>
    <script src="{{ asset('js/lightbox.min.js') }}" type="text/javascript"></script>
    <link href="{{ asset('css/lightbox.css') }}" rel="stylesheet" type="text/css"/>

@stop

@section('content')
	@parent
    @include('accounts.nav', ['selected' => ACCOUNT_INVOICE_DESIGN, 'advanced' => true])

  <script>
    var invoiceDesigns = {!! $invoiceDesigns !!};
    var invoiceFonts = {!! $invoiceFonts !!};
    var invoice = {!! json_encode($invoice) !!};

    function getDesignJavascript() {
      var id = $('#invoice_design_id').val();
      if (id == '-1') {
        showMoreDesigns();
        $('#invoice_design_id').val(1);
        return invoiceDesigns[0].javascript;
      } else {
        var design = _.find(invoiceDesigns, function(design){ return design.id == id});
        return design ? design.javascript : '';
      }
    }

    function loadFont(fontId){
      var fontFolder = '';
      $.each(window.invoiceFonts, function(i, font){
        if(font.id==fontId)fontFolder=font.folder;
      });
      if(!window.ninjaFontVfs[fontFolder]){
        window.loadingFonts = true;
        jQuery.getScript({!! json_encode(asset('js/vfs_fonts/%s.js')) !!}.replace('%s', fontFolder), function(){window.loadingFonts=false;ninjaLoadFontVfs();refreshPDF()})
      }
    }

    function getPDFString(cb) {
      invoice.features = {
          customize_invoice_design:{{ Auth::user()->hasFeature(FEATURE_CUSTOMIZE_INVOICE_DESIGN) ? 'true' : 'false' }},
          remove_created_by:{{ Auth::user()->hasFeature(FEATURE_REMOVE_CREATED_BY) ? 'true' : 'false' }},
          invoice_settings:{{ Auth::user()->hasFeature(FEATURE_INVOICE_SETTINGS) ? 'true' : 'false' }}
      };
      invoice.account.hide_quantity = $('#hide_quantity').is(":checked");
      invoice.account.invoice_embed_documents = $('#invoice_embed_documents').is(":checked");
      invoice.account.hide_paid_to_date = $('#hide_paid_to_date').is(":checked");
      invoice.invoice_design_id = $('#invoice_design_id').val();
      invoice.account.page_size = $('#page_size option:selected').text();

      NINJA.primaryColor = $('#primary_color').val();
      NINJA.secondaryColor = $('#secondary_color').val();
      NINJA.fontSize = parseInt($('#font_size').val());
      NINJA.headerFont = $('#header_font_id option:selected').text();
      NINJA.bodyFont = $('#body_font_id option:selected').text();

      var fields = [
          'item',
          'description',
          'unit_cost',
          'quantity',
          'line_total',
          'terms',
          'balance_due',
          'partial_due'
      ];
      invoiceLabels.old = {};
      for (var i=0; i<fields.length; i++) {
        var field = fields[i];
        var val = $('#labels_' + field).val();
        if (invoiceLabels.old.hasOwnProperty(field)) {
            invoiceLabels.old[field] = invoiceLabels[field];
        }
        if (val) {
            invoiceLabels[field] = val;
        }
      }

      generatePDF(invoice, getDesignJavascript(), true, cb);
    }

    $(function() {
      var options = {
        preferredFormat: 'hex',
        disabled: {!! Auth::user()->hasFeature(FEATURE_CUSTOMIZE_INVOICE_DESIGN) ? 'false' : 'true' !!},
        showInitial: false,
        showInput: true,
        allowEmpty: true,
        clickoutFiresChange: true,
      };

      $('#primary_color').spectrum(options);
      $('#secondary_color').spectrum(options);
      $('#header_font_id').change(function(){loadFont($('#header_font_id').val())});
      $('#body_font_id').change(function(){loadFont($('#body_font_id').val())});


      refreshPDF();
    });

  </script>


  <div class="row">
    <div class="col-md-12">

      {!! Former::open()->addClass('warn-on-exit')->onchange('if(!window.loadingFonts)refreshPDF()') !!}

      {!! Former::populateField('invoice_design_id', $account->invoice_design_id) !!}
      {!! Former::populateField('body_font_id', $account->getBodyFontId()) !!}
      {!! Former::populateField('header_font_id', $account->getHeaderFontId()) !!}
      {!! Former::populateField('live_preview', intval($account->live_preview)) !!}
      {!! Former::populateField('font_size', $account->font_size) !!}
      {!! Former::populateField('page_size', $account->page_size) !!}
      {!! Former::populateField('invoice_embed_documents', intval($account->invoice_embed_documents)) !!}
      {!! Former::populateField('primary_color', $account->primary_color) !!}
      {!! Former::populateField('secondary_color', $account->secondary_color) !!}
      {!! Former::populateField('hide_quantity', intval($account->hide_quantity)) !!}
      {!! Former::populateField('hide_paid_to_date', intval($account->hide_paid_to_date)) !!}
      {!! Former::populateField('all_pages_header', intval($account->all_pages_header)) !!}
      {!! Former::populateField('all_pages_footer', intval($account->all_pages_footer)) !!}

        @foreach ($invoiceLabels as $field => $value)
          {!! Former::populateField("labels_{$field}", $value) !!}
        @endforeach

    <div class="panel panel-default">
      <div class="panel-heading">
        <h3 class="panel-title">{!! trans('texts.invoice_design') !!}</h3>
      </div>

        <div class="panel-body form-padding-right">
            <div role="tabpanel">
                <ul class="nav nav-tabs" role="tablist" style="border: none">
                    <li role="presentation" class="active"><a href="#generalSettings" aria-controls="generalSettings" role="tab" data-toggle="tab">{{ trans('texts.general_settings') }}</a></li>
                    <li role="presentation"><a href="#invoiceLabels" aria-controls="invoiceLabels" role="tab" data-toggle="tab">{{ trans('texts.invoice_labels') }}</a></li>
                    <li role="presentation"><a href="#invoiceOptions" aria-controls="invoiceOptions" role="tab" data-toggle="tab">{{ trans('texts.invoice_options') }}</a></li>
                    <li role="presentation"><a href="#headerFooter" aria-controls="headerFooter" role="tab" data-toggle="tab">{{ trans('texts.header_footer') }}</a></li>
                </ul>
            </div>
            <div class="tab-content">
                <div role="tabpanel" class="tab-pane active" id="generalSettings">
                    <div class="panel-body">

                      <div class="row">
                        <div class="col-md-6">

                          @if (!Utils::hasFeature(FEATURE_MORE_INVOICE_DESIGNS) || \App\Models\InvoiceDesign::count() == COUNT_FREE_DESIGNS_SELF_HOST)
                            {!! Former::select('invoice_design_id')
                                    ->fromQuery($invoiceDesigns, 'name', 'id')
                                    ->addOption(trans('texts.more_designs') . '...', '-1') !!}
                          @else
                            {!! Former::select('invoice_design_id')
                                    ->fromQuery($invoiceDesigns, 'name', 'id') !!}
                          @endif
                          {!! Former::select('body_font_id')
                                  ->fromQuery($invoiceFonts, 'name', 'id') !!}
                          {!! Former::select('header_font_id')
                                  ->fromQuery($invoiceFonts, 'name', 'id') !!}

                          {!! Former::checkbox('live_preview')->text(trans('texts.enable')) !!}

                        </div>
                        <div class="col-md-6">

                        {{ Former::setOption('TwitterBootstrap3.labelWidths.large', 6) }}
                        {{ Former::setOption('TwitterBootstrap3.labelWidths.small', 6) }}

                          {!! Former::select('page_size')
                                  ->options($pageSizes) !!}

                          {!! Former::text('font_size')
                                ->type('number')
                                ->min('0')
                                ->step('1') !!}

                          {!! Former::text('primary_color') !!}
                          {!! Former::text('secondary_color') !!}


                        {{ Former::setOption('TwitterBootstrap3.labelWidths.large', 4) }}
                        {{ Former::setOption('TwitterBootstrap3.labelWidths.small', 4) }}

                        </div>
                      </div>

                      <div class="help-block">
                        {{ trans('texts.color_font_help') }}
                      </div>

                    </div>
                </div>
                <div role="tabpanel" class="tab-pane" id="invoiceLabels">
                    <div class="panel-body">

                      <div class="row">
                        <div class="col-md-6">
                              {!! Former::text('labels_item')->label(trans('texts.item')) !!}
                              {!! Former::text('labels_description')->label(trans('texts.description')) !!}
                              {!! Former::text('labels_unit_cost')->label(trans('texts.unit_cost')) !!}
                              {!! Former::text('labels_quantity')->label(trans('texts.quantity')) !!}
							  {!! Former::text('labels_line_total')->label(trans('texts.line_total')) !!}
							  {!! Former::text('labels_terms')->label(trans('texts.terms')) !!}
                        </div>
                        <div class="col-md-6">
                              {!! Former::text('labels_subtotal')->label(trans('texts.subtotal')) !!}
							  {!! Former::text('labels_discount')->label(trans('texts.discount')) !!}
							  {!! Former::text('labels_paid_to_date')->label(trans('texts.paid_to_date')) !!}
							  {!! Former::text('labels_balance_due')->label(trans('texts.balance_due')) !!}
							  {!! Former::text('labels_partial_due')->label(trans('texts.partial_due')) !!}
                        </div>
                      </div>

                    </div>
                </div>
                <div role="tabpanel" class="tab-pane" id="invoiceOptions">
                    <div class="panel-body">

                      {!! Former::checkbox('hide_quantity')->text(trans('texts.hide_quantity_help')) !!}
                      {!! Former::checkbox('hide_paid_to_date')->text(trans('texts.hide_paid_to_date_help')) !!}
                      {!! Former::checkbox('invoice_embed_documents')->text(trans('texts.invoice_embed_documents_help')) !!}

                    </div>
                </div>
                <div role="tabpanel" class="tab-pane" id="headerFooter">
                    <div class="panel-body">

                    {!! Former::inline_radios('all_pages_header')
                            ->label(trans('texts.all_pages_header'))
                            ->radios([
                                trans('texts.first_page') => ['value' => 0, 'name' => 'all_pages_header'],
                                trans('texts.all_pages') => ['value' => 1, 'name' => 'all_pages_header'],
                            ])->check($account->all_pages_header) !!}

                    {!! Former::inline_radios('all_pages_footer')
                            ->label(trans('texts.all_pages_footer'))
                            ->radios([
                                trans('texts.last_page') => ['value' => 0, 'name' => 'all_pages_footer'],
                                trans('texts.all_pages') => ['value' => 1, 'name' => 'all_pages_footer'],
                            ])->check($account->all_pages_footer) !!}

                    </div>
                </div>
            </div>
        </div>
    </div>


    <br/>
    {!! Former::actions(
            Button::primary(trans('texts.customize'))
                ->appendIcon(Icon::create('edit'))
                ->asLinkTo(URL::to('/settings/customize_design'))
                ->large(),
            Auth::user()->hasFeature(FEATURE_CUSTOMIZE_INVOICE_DESIGN) ?
                Button::success(trans('texts.save'))
                    ->submit()->large()
                    ->appendIcon(Icon::create('floppy-disk'))
                    ->withAttributes(['class' => 'save-button']) :
                false
        ) !!}
    <br/>

<<<<<<< HEAD
      @if (!Auth::user()->hasFeature(FEATURE_CUSTOMIZE_INVOICE_DESIGN))
        <script>
              $(function() {
                $('form.warn-on-exit input, .save-button').prop('disabled', true);
              });
          </script>
      @endif

=======
>>>>>>> abe5a836
      {!! Former::close() !!}

    </div>
  </div>


      @include('invoices.pdf', ['account' => Auth::user()->account, 'pdfHeight' => 800])


@stop<|MERGE_RESOLUTION|>--- conflicted
+++ resolved
@@ -270,17 +270,6 @@
         ) !!}
     <br/>
 
-<<<<<<< HEAD
-      @if (!Auth::user()->hasFeature(FEATURE_CUSTOMIZE_INVOICE_DESIGN))
-        <script>
-              $(function() {
-                $('form.warn-on-exit input, .save-button').prop('disabled', true);
-              });
-          </script>
-      @endif
-
-=======
->>>>>>> abe5a836
       {!! Former::close() !!}
 
     </div>
