--- conflicted
+++ resolved
@@ -1,100 +1,3 @@
-<<<<<<< HEAD
-@component('email.template.master', ['design' => 'light', 'settings' => $company->settings])
-    @slot('header')
-        @include('email.components.header', ['logo' => 'https://www.invoiceninja.com/wp-content/uploads/2015/10/logo-white-horizontal-1.png'])
-    @endslot
-
-    <h1>Import completed</h1>
-    <p>Hello, here is the output of your recent import job.</p>
-
-    <p><b>If your logo imported correctly it will display below. If it didn't import, you'll need to reupload your logo</b></p>
-
-    <p><img src="{{ $company->present()->logo() }}"></p>
-
-    @if(isset($company) && $company->clients->count() >=1)
-        <p><b>{{ ctrans('texts.clients') }}:</b> {{ $company->clients->count() }} </p>
-    @endif
-
-    @if(isset($company) && count($company->products) >=1)
-        <p><b>{{ ctrans('texts.products') }}:</b> {{ count($company->products) }} </p>
-    @endif
-
-    @if(isset($company) && count($company->invoices) >=1)
-        <p><b>{{ ctrans('texts.invoices') }}:</b> {{ count($company->invoices) }} </p>
-    @endif
-
-    @if(isset($company) && count($company->payments) >=1)
-        <p><b>{{ ctrans('texts.payments') }}:</b> {{ count($company->payments) }} </p>
-    @endif
-
-    @if(isset($company) && count($company->recurring_invoices) >=1)
-        <p><b>{{ ctrans('texts.recurring_invoices') }}:</b> {{ count($company->recurring_invoices) }} </p>
-    @endif
-
-    @if(isset($company) && count($company->quotes) >=1)
-        <p><b>{{ ctrans('texts.quotes') }}:</b> {{ count($company->quotes) }} </p>
-    @endif
-
-    @if(isset($company) && count($company->credits) >=1)
-        <p><b>{{ ctrans('texts.credits') }}:</b> {{ count($company->credits) }} </p>
-    @endif
-
-    @if(isset($company) && count($company->projects) >=1)
-        <p><b>{{ ctrans('texts.projects') }}:</b> {{ count($company->projects) }} </p>
-    @endif
-
-    @if(isset($company) && count($company->tasks) >=1)
-        <p><b>{{ ctrans('texts.tasks') }}:</b> {{ count($company->tasks) }} </p>
-    @endif
-
-    @if(isset($company) && count($company->vendors) >=1)
-        <p><b>{{ ctrans('texts.vendors') }}:</b> {{ count($company->vendors) }} </p>
-    @endif
-
-    @if(isset($company) && count($company->expenses) >=1)
-        <p><b>{{ ctrans('texts.expenses') }}:</b> {{ count($company->expenses) }} </p>
-    @endif
-
-    @if(isset($company) && count($company->company_gateways) >=1)
-        <p><b>{{ ctrans('texts.gateways') }}:</b> {{ count($company->company_gateways) }} </p>
-    @endif
-
-    @if(isset($company) && count($company->client_gateway_tokens) >=1)
-        <p><b>{{ ctrans('texts.tokens') }}:</b> {{ count($company->client_gateway_tokens) }} </p>
-    @endif
-
-    @if(isset($company) && count($company->tax_rates) >=1)
-        <p><b>{{ ctrans('texts.tax_rates') }}:</b> {{ count($company->tax_rates) }} </p>
-    @endif
-
-    @if(isset($company) && count($company->documents) >=1)
-        <p><b>{{ ctrans('texts.documents') }}:</b> {{ count($company->documents) }} </p>
-    @endif
-
-    @if(isset($check_data))
-    <p><b>Data Quality:</b></p>
-    <p> {!! $check_data !!} </p>
-    @endif
-    
-    @if(!empty($errors) )
-        <p>{{ ctrans('texts.errors') }}:</p>
-        <table>
-            <thead>
-            <tr>
-                <th>Type</th>
-                <th>Data</th>
-                <th>Error</th>
-            </tr>
-            </thead>
-            <tbody>
-            @foreach($errors as $entityType=>$entityErrors)
-                @foreach($entityErrors as $error)
-                    <tr>
-                        <td>{{$entityType}}</td>
-                        <td>{{json_encode($error[$entityType]??null)}}</td>
-                        <td>{{json_encode($error['error'])}}</td>
-                    </tr>
-=======
 @component('email.template.admin', ['logo' => $logo, 'settings' => $settings, 'company' => $company ?? ''])
     <div class="center">
         <h1>{{ ctrans('texts.import_complete') }}</h1>
@@ -188,7 +91,6 @@
                             <td>{{json_encode($error['error'])}}</td>
                         </tr>
                     @endforeach
->>>>>>> 8c36ba78
                 @endforeach
                 </tbody>
             </table>
