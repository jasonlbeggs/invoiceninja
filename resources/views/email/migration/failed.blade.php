@component('email.template.admin', ['logo' => $logo, 'settings' => $settings])
    <div class="center">
        <h1>{{ ctrans('texts.migration_failed_label') }}</h1>
        <p>{{ ctrans('texts.migration_failed') }} {{ $company->present()->name() }}</p>

<<<<<<< HEAD
        <pre>
    	    @if(\App\Utils\Ninja::isHosted())
                {!! $exception->getMessage() !!}
                {!! $content !!}
            @else
                {!! $exception->getMessage() !!}
                {!! $content !!}
            @endif
        </pre>
    </div>
=======
    <h1>Whoops, migration failed for {{ $company->present()->name() }}.</h1>
    <p>Looks like your migration failed. Here's the error message:</p>

    <pre>
    	@if(\App\Utils\Ninja::isSelfHost())
	        {!! $exception->getMessage() !!}
            {!! $content !!}
    	@else
        <p>Please contact us at contact@invoiceninja.com for more information on this error.</p>
        @endif
    </pre>
>>>>>>> 1b7198c1
@endcomponent<|MERGE_RESOLUTION|>--- conflicted
+++ resolved
@@ -3,28 +3,13 @@
         <h1>{{ ctrans('texts.migration_failed_label') }}</h1>
         <p>{{ ctrans('texts.migration_failed') }} {{ $company->present()->name() }}</p>
 
-<<<<<<< HEAD
         <pre>
-    	    @if(\App\Utils\Ninja::isHosted())
+            @if(\App\Utils\Ninja::isSelfHost())
                 {!! $exception->getMessage() !!}
                 {!! $content !!}
             @else
-                {!! $exception->getMessage() !!}
-                {!! $content !!}
+                <p>Please contact us at contact@invoiceninja.com for more information on this error.</p>
             @endif
         </pre>
     </div>
-=======
-    <h1>Whoops, migration failed for {{ $company->present()->name() }}.</h1>
-    <p>Looks like your migration failed. Here's the error message:</p>
-
-    <pre>
-    	@if(\App\Utils\Ninja::isSelfHost())
-	        {!! $exception->getMessage() !!}
-            {!! $content !!}
-    	@else
-        <p>Please contact us at contact@invoiceninja.com for more information on this error.</p>
-        @endif
-    </pre>
->>>>>>> 1b7198c1
 @endcomponent