--- conflicted
+++ resolved
@@ -420,13 +420,8 @@
 
             self.account_currency_id = ko.observable({{ $account->getCurrencyId() }});
             self.client_id = ko.observable({{ $clientPublicId }});
-<<<<<<< HEAD
-            self.vendor_id = ko.observable({{ $vendorPublicId }});
-            self.expense_category_id = ko.observable({{ $categoryPublicId }});
-=======
             //self.vendor_id = ko.observable({{ $vendorPublicId }});
             //self.expense_category_id = ko.observable({{ $categoryPublicId }});
->>>>>>> 21e59b2b
 
             self.convertedAmount = ko.computed({
                 read: function () {
