--- conflicted
+++ resolved
@@ -500,40 +500,21 @@
                 'expenses',
                 'vendors',
             ] as $option)
-<<<<<<< HEAD
             @if (in_array($option, ['dashboard', 'settings'])
                 || Auth::user()->can('view', substr($option, 0, -1))
                 || Auth::user()->can('create', substr($option, 0, -1)))
-            <li class="{{ Request::is("{$option}*") ? 'active' : '' }}">
-                @if ($option == 'settings')
-                    <a type="button" class="btn btn-default btn-sm pull-right"
-                        href="{{ Utils::getDocsUrl(request()->path()) }}" target="_blank">
-                        <i class="fa fa-question-circle" style="width:20px" title="{{ trans('texts.help') }}"></i>
-                    </a>
-                @elseif ($option != 'dashboard')
-                    @if (Auth::user()->can('create', substr($option, 0, -1)))
-                        <a type="button" class="btn btn-primary btn-sm pull-right"
-                            href="{{ url("/{$option}/create") }}">
-                            <i class="fa fa-plus-circle" style="width:20px" title="{{ trans('texts.create_new') }}"></i>
-                        </a>
-                    @endif
-=======
-                @if (in_array($option, ['dashboard', 'settings'])
-                    || Auth::user()->can('view', substr($option, 0, -1))
-                    || Auth::user()->can('create', substr($option, 0, -1)))
-                    @include('partials.navigation_option')
->>>>>>> 89e38d88
-                @endif
+                @include('partials.navigation_option')
+            @endif
+        @endforeach
+        @if ( ! Utils::isNinjaProd())
+            @foreach (Module::all() as $module)
+                @include('partials.navigation_option', [
+                    'option' => $module->getAlias(),
+                    'icon' => $module->get('icon', 'th-large'),
+                ])
             @endforeach
-            @if ( ! Utils::isNinjaProd())
-                @foreach (Module::all() as $module)
-                    @include('partials.navigation_option', [
-                        'option' => $module->getAlias(),
-                        'icon' => $module->get('icon', 'th-large'),
-                    ])
-                @endforeach
-            @endif
-            @include('partials.navigation_option', ['option' => 'settings'])
+        @endif
+        @include('partials.navigation_option', ['option' => 'settings'])
             <li style="width:100%">
                 <div class="nav-footer">
                     <a href="{{ url(NINJA_CONTACT_URL) }}" target="_blank" title="{{ trans('texts.contact_us') }}">
