--- conflicted
+++ resolved
@@ -475,13 +475,9 @@
 
               @if (Utils::isNinjaProd())
                 @if (Auth::check() && Auth::user()->hasActivePromo())
-<<<<<<< HEAD
-                    Your promotion will expire soon, <a href="javascript:showUpgradeModal()">click here</a> to upgrade now.
-=======
                     {!! trans('texts.promotion_footer', [
                             'link' => '<a href="javascript:showUpgradeModal()">' . trans('texts.click_here') . '</a>'
                         ]) !!}
->>>>>>> 78a2d194
                 @elseif (Auth::check() && Auth::user()->isTrial())
                   {!! trans(Auth::user()->account->getCountTrialDaysLeft() == 0 ? 'texts.trial_footer_last_day' : 'texts.trial_footer', [
                           'count' => Auth::user()->account->getCountTrialDaysLeft(),
