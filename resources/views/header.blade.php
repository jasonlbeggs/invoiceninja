--- conflicted
+++ resolved
@@ -512,29 +512,20 @@
                 || Auth::user()->can('create', substr($option, 0, -1)))
                 @include('partials.navigation_option')
             @endif
-<<<<<<< HEAD
-        @endforeach
-        @if ( ! Utils::isNinjaProd())
-            @foreach (Module::all() as $module)
-                @include('partials.navigation_option', [
-                    'option' => $module->getAlias(),
-                    'icon' => $module->get('icon', 'th-large'),
-                ])
             @endforeach
-        @endif
-        @if (Auth::user()->is_admin)
-            @include('partials.navigation_option', ['option' => 'reports'])
-        @endif
-        @include('partials.navigation_option', ['option' => 'settings'])
-        <li style="width:100%;">
-=======
+            @if ( ! Utils::isNinjaProd())
+                @foreach (Module::all() as $module)
+                    @include('partials.navigation_option', [
+                        'option' => $module->getAlias(),
+                        'icon' => $module->get('icon', 'th-large'),
+                    ])
+                @endforeach
+            @endif
             @if (Auth::user()->hasPermission('view_all'))
                 @include('partials.navigation_option', ['option' => 'reports'])
             @endif
             @include('partials.navigation_option', ['option' => 'settings'])
-            <li style="width:100%;">
->>>>>>> 9a7e6c52
-                <div class="nav-footer">
+            <li style="width:100%;">                <div class="nav-footer">
                     <a href="javascript:showContactUs()" target="_blank" title="{{ trans('texts.contact_us') }}">
                         <i class="fa fa-envelope"></i>
                     </a>
