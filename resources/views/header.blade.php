--- conflicted
+++ resolved
@@ -173,28 +173,6 @@
     window.open('{{ Utils::isNinjaDev() ? '' : NINJA_APP_URL }}/license?affiliate_key=' + affiliateKey + '&product_id=' + productId + '&return_url=' + window.location);
   }
 
-<<<<<<< HEAD
-  @if (Auth::check() && (!Auth::user()->isPro() || Auth::user()->isTrial()))
-  function submitProPlan() {
-    fbq('track', 'AddPaymentInfo');
-    trackEvent('/account', '/submit_pro_plan/' + NINJA.proPlanFeature);
-    if (NINJA.isRegistered) {
-      if (window.showChangePlan) {
-        $('#proPlanModal').modal('hide');
-        showChangePlan();
-      } else {
-        window.location = '/settings/account_management#changePlanModel';
-      }
-    } else {
-      $('#proPlanModal').modal('hide');
-      $('#go_pro').val('true');
-      showSignUp();
-    }
-  }
-  @endif
-
-=======
->>>>>>> abe5a836
   function hideMessage() {
     $('.alert-info').fadeOut();
     $.get('/hide_message', function(response) {
@@ -713,51 +691,6 @@
 </div>
 @endif
 
-<<<<<<< HEAD
-@if (Auth::check() && (!Auth::user()->isPro() || Auth::user()->isTrial()))
-  <div class="modal fade" id="proPlanModal" tabindex="-1" role="dialog" aria-labelledby="proPlanModalLabel" aria-hidden="true">
-    <div class="modal-dialog large-dialog">
-      <div class="modal-content pro-plan-modal">
-
-        <div class="pull-right">
-            <img onclick="hideProPlan()" class="close" src="{{ asset('images/pro_plan/close.png') }}"/>
-        </div>
-        <div class="row">
-
-            <div class="col-md-7 left-side">
-                <center>
-                    <h2>{{ trans('texts.pro_plan_title') }}</h2>
-                    <img class="img-responsive price" alt="Only $50 Per Year" src="{{ asset('images/pro_plan/price.png') }}"/>
-                    @if (Auth::user()->isEligibleForTrial(PLAN_PRO))
-                        <a class="button" href="{{ URL::to('start_trial/'.PLAN_PRO) }}">{{ trans('texts.trial_call_to_action') }}</a>
-                    @else
-                        <a class="button" href="#" onclick="submitProPlan()">{{ trans('texts.pro_plan_call_to_action') }}</a>
-                    @endif
-                </center>
-            </div>
-            <div class="col-md-5">
-                <ul>
-                    <li>{{ trans('texts.pro_plan_feature1') }}</li>
-                    <li>{{ trans('texts.pro_plan_feature2') }}</li>
-                    <li>{{ trans('texts.pro_plan_feature3') }}</li>
-                    <li>{{ trans('texts.pro_plan_feature4') }}</li>
-                    <li>{{ trans('texts.pro_plan_feature5') }}</li>
-                    <li>{{ trans('texts.pro_plan_feature6') }}</li>
-                    <li>{{ trans('texts.pro_plan_feature7') }}</li>
-                    <li>{{ trans('texts.pro_plan_feature8') }}</li>
-                </ul>
-            </div>
-        </div>
-
-      </div>
-    </div>
-  </div>
-
-
-@endif
-
-=======
->>>>>>> abe5a836
 </div>
 <br/>
 <div class="container">
@@ -765,11 +698,7 @@
   @if (Auth::check() && Auth::user()->isTrial())
     {!! trans(Auth::user()->account->getCountTrialDaysLeft() == 0 ? 'texts.trial_footer_last_day' : 'texts.trial_footer', [
             'count' => Auth::user()->account->getCountTrialDaysLeft(),
-<<<<<<< HEAD
-            'link' => '<a href="javascript:submitProPlan()">' . trans('texts.click_here') . '</a>'
-=======
             'link' => link_to('/settings/account_management?upgrade=true', trans('texts.click_here'))
->>>>>>> abe5a836
         ]) !!}
   @endif
 @else
