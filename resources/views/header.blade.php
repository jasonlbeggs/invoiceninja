--- conflicted
+++ resolved
@@ -506,7 +506,6 @@
                 || Auth::user()->can('create', substr($option, 0, -1)))
                 @include('partials.navigation_option')
             @endif
-<<<<<<< HEAD
         @endforeach
         @if ( ! Utils::isNinjaProd())
             @foreach (Module::all() as $module)
@@ -516,15 +515,11 @@
                 ])
             @endforeach
         @endif
+        @if (Auth::user()->is_admin)
+            @include('partials.navigation_option', ['option' => 'reports'])
+        @endif
         @include('partials.navigation_option', ['option' => 'settings'])
-            <li style="width:100%">
-=======
-            @if (Auth::user()->is_admin)
-                @include('partials.navigation_option', ['option' => 'reports'])
-            @endif
-            @include('partials.navigation_option', ['option' => 'settings'])
-            <li style="width:100%;">
->>>>>>> 49528ffc
+        <li style="width:100%;">
                 <div class="nav-footer">
                     <a href="javascript:showContactUs()" target="_blank" title="{{ trans('texts.contact_us') }}">
                         <i class="fa fa-envelope"></i>
