--- conflicted
+++ resolved
@@ -1295,27 +1295,6 @@
             return;
         }
 
-<<<<<<< HEAD
-		sweetConfirm(function() {
-			model.invoice().is_public(true);
-            var accountLanguageId = parseInt({{ $account->language_id ?: '0' }});
-            var clientLanguageId = parseInt(model.invoice().client().language_id()) || 0;
-            var attachPDF = {{ $account->attachPDF() ? 'true' : 'false' }};
-
-            // if they aren't attaching the pdf no need to generate it
-            if ( ! attachPDF) {
-                submitAction('email');
-            // if the client's language is different then we can't use the browser version of the PDF
-            } else if (clientLanguageId && clientLanguageId != accountLanguageId) {
-                submitAction('email');
-			// if queues are enabled we need to use PhantomJS
-			} else if ({{ config('queue.default') != 'sync' ? 'true' : 'false' }}) {
-				submitAction('email');
-            } else {
-                preparePdfData('email');
-            }
-		}, getSendToEmails());
-=======
 		if (model.invoice().is_recurring()) {
 			sweetConfirm(function() {
 				onConfirmEmailClick();
@@ -1348,7 +1327,6 @@
 			preparePdfData('email');
 		}
 		*/
->>>>>>> 9a7e6c52
 	}
 
 	function onSaveDraftClick() {
