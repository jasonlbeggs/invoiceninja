@extends('header')

@section('head')
	@parent

    @include('money_script')

    @foreach ($account->getFontFolders() as $font)
        <script src="{{ asset('js/vfs_fonts/'.$font.'.js') }}" type="text/javascript"></script>
    @endforeach
	<script src="{{ asset('pdf.built.js') }}?no_cache={{ NINJA_VERSION }}" type="text/javascript"></script>
    <script src="{{ asset('js/lightbox.min.js') }}" type="text/javascript"></script>
    <link href="{{ asset('css/lightbox.css') }}" rel="stylesheet" type="text/css"/>

    <style type="text/css">
        /* the value is auto set so we're removing the bold formatting */
        label.control-label[for=invoice_number] {
            font-weight: normal !important;
        }

<<<<<<< HEAD
        select.xtax-select {
=======
        select.tax-select {
>>>>>>> abe5a836
            width: 50%;
            float: left;
        }

        #scrollable-dropdown-menu .tt-menu {
            max-height: 150px;
            overflow-y: auto;
            overflow-x: hidden;
        }
    </style>
@stop

@section('content')
    @if ($errors->first('invoice_items'))
        <div class="alert alert-danger">{{ trans($errors->first('invoice_items')) }}</div>
    @endif

    @if ($invoice->id)
		<ol class="breadcrumb">
            @if ($invoice->is_recurring)
             <li>{!! link_to('invoices', trans('texts.recurring_invoice')) !!}</li>
            @else
			 <li>{!! link_to(($entityType == ENTITY_QUOTE ? 'quotes' : 'invoices'), trans('texts.' . ($entityType == ENTITY_QUOTE ? 'quotes' : 'invoices'))) !!}</li>
			 <li class="active">{{ $invoice->invoice_number }}</li>
            @endif
		</ol>
	@endif

	{!! Former::open($url)
            ->method($method)
            ->addClass('warn-on-exit main-form')
            ->autocomplete('off')
            ->onsubmit('return onFormSubmit(event)')
            ->rules(array(
        		'client' => 'required',
                'invoice_number' => 'required',
        		'product_key' => 'max:255'
        	)) !!}

    @include('partials.autocomplete_fix')

	<input type="submit" style="display:none" name="submitButton" id="submitButton">

	<div data-bind="with: invoice">
    <div class="panel panel-default">
    <div class="panel-body">

    <div class="row" style="min-height:195px" onkeypress="formEnterClick(event)">
    	<div class="col-md-4" id="col_1">

    		@if ($invoice->id || $data)
				<div class="form-group">
					<label for="client" class="control-label col-lg-4 col-sm-4">{{ trans('texts.client') }}</label>
					<div class="col-lg-8 col-sm-8">
                        <h4>
                            <span data-bind="text: getClientDisplayName(ko.toJS(client()))"></span>
                            @if ($invoice->client->is_deleted)
                                &nbsp;&nbsp;<div class="label label-danger">{{ trans('texts.deleted') }}</div>
                            @endif
                        </h4>

                        @can('view', $invoice->client)
                            @can('edit', $invoice->client)
                                <a id="editClientLink" class="pointer" data-bind="click: $root.showClientForm">{{ trans('texts.edit_client') }}</a> |
                            @endcan
                            {!! link_to('/clients/'.$invoice->client->public_id, trans('texts.view_client'), ['target' => '_blank']) !!}
                        @endcan
					</div>
				</div>
				<div style="display:none">
    		@endif

            {!! Former::select('client')->addOption('', '')->data_bind("dropdown: client")->addClass('client-input')->addGroupClass('client_select closer-row') !!}

			<div class="form-group" style="margin-bottom: 8px">
				<div class="col-lg-8 col-sm-8 col-lg-offset-4 col-sm-offset-4">
					<a id="createClientLink" class="pointer" data-bind="click: $root.showClientForm, html: $root.clientLinkText"></a>
                    <span data-bind="visible: $root.invoice().client().public_id() > 0" style="display:none">|
                        <a data-bind="attr: {href: '{{ url('/clients') }}/' + $root.invoice().client().public_id()}" target="_blank">{{ trans('texts.view_client') }}</a>
                    </span>
				</div>
			</div>

			@if ($invoice->id || $data)
				</div>
			@endif

			<div data-bind="with: client" class="invoice-contact">
				<div style="display:none" class="form-group" data-bind="visible: contacts().length > 0 &amp;&amp; (contacts()[0].email() || contacts()[0].first_name()), foreach: contacts">
					<div class="col-lg-8 col-lg-offset-4 col-sm-offset-4">
						<label class="checkbox" data-bind="attr: {for: $index() + '_check'}" onclick="refreshPDF(true)">
                            <input type="hidden" value="0" data-bind="attr: {name: 'client[contacts][' + $index() + '][send_invoice]'}">
							<input type="checkbox" value="1" data-bind="checked: send_invoice, attr: {id: $index() + '_check', name: 'client[contacts][' + $index() + '][send_invoice]'}">
							<span data-bind="html: email.display"></span>
                        </label>
                        @if ( ! $invoice->is_deleted && ! $invoice->client->is_deleted)
                        <span data-bind="visible: !$root.invoice().is_recurring()">
                            <span data-bind="html: $data.view_as_recipient"></span>&nbsp;&nbsp;
                            @if (Utils::isConfirmed())
                            <span style="vertical-align:text-top;color:red" class="fa fa-exclamation-triangle"
                                    data-bind="visible: $data.email_error, tooltip: {title: $data.email_error}"></span>
                            <span style="vertical-align:text-top" class="glyphicon glyphicon-info-sign"
                                    data-bind="visible: $data.invitation_status, tooltip: {title: $data.invitation_status, html: true},
                                    style: {color: $data.info_color}"></span>
                            @endif
                        </span>
                        @endif
					</div>
				</div>
			</div>

		</div>
		<div class="col-md-4" id="col_2">
			<div data-bind="visible: !is_recurring()">
				{!! Former::text('invoice_date')->data_bind("datePicker: invoice_date, valueUpdate: 'afterkeydown'")->label(trans("texts.{$entityType}_date"))
							->data_date_format(Session::get(SESSION_DATE_PICKER_FORMAT, DEFAULT_DATE_PICKER_FORMAT))->appendIcon('calendar')->addGroupClass('invoice_date') !!}
				{!! Former::text('due_date')->data_bind("datePicker: due_date, valueUpdate: 'afterkeydown'")->label(trans("texts.{$entityType}_due_date"))
							->data_date_format(Session::get(SESSION_DATE_PICKER_FORMAT, DEFAULT_DATE_PICKER_FORMAT))->appendIcon('calendar')->addGroupClass('due_date') !!}

                {!! Former::text('partial')->data_bind("value: partial, valueUpdate: 'afterkeydown'")->onchange('onPartialChange()')
                            ->rel('tooltip')->data_toggle('tooltip')->data_placement('bottom')->title(trans('texts.partial_value')) !!}
			</div>
            @if ($entityType == ENTITY_INVOICE)
			<div data-bind="visible: is_recurring" style="display: none">
				{!! Former::select('frequency_id')->options($frequencies)->data_bind("value: frequency_id")
                        ->appendIcon('question-sign')->addGroupClass('frequency_id')->onchange('onFrequencyChange()') !!}
				{!! Former::text('start_date')->data_bind("datePicker: start_date, valueUpdate: 'afterkeydown'")
							->data_date_format(Session::get(SESSION_DATE_PICKER_FORMAT, DEFAULT_DATE_PICKER_FORMAT))->appendIcon('calendar')->addGroupClass('start_date') !!}
				{!! Former::text('end_date')->data_bind("datePicker: end_date, valueUpdate: 'afterkeydown'")
							->data_date_format(Session::get(SESSION_DATE_PICKER_FORMAT, DEFAULT_DATE_PICKER_FORMAT))->appendIcon('calendar')->addGroupClass('end_date') !!}
                {!! Former::select('recurring_due_date')->label(trans('texts.due_date'))->options($recurringDueDates)->data_bind("value: recurring_due_date")->appendIcon('question-sign')->addGroupClass('recurring_due_date') !!}
			</div>
            @endif

            @if ($account->showCustomField('custom_invoice_text_label1', $invoice))
                {!! Former::text('custom_text_value1')->label($account->custom_invoice_text_label1)->data_bind("value: custom_text_value1, valueUpdate: 'afterkeydown'") !!}
            @endif
		</div>

		<div class="col-md-4" id="col_2">
            <span data-bind="visible: !is_recurring()">
            {!! Former::text('invoice_number')
                        ->label(trans("texts.{$entityType}_number_short"))
                        ->data_bind("value: invoice_number, valueUpdate: 'afterkeydown'") !!}
            </span>
            @if($account->getTokenGatewayId())
            <span data-bind="visible: is_recurring()" style="display: none">
                <div data-bind="visible: !(auto_bill() == {{AUTO_BILL_OPT_IN}} &amp;&amp; client_enable_auto_bill()) &amp;&amp; !(auto_bill() == {{AUTO_BILL_OPT_OUT}} &amp;&amp; !client_enable_auto_bill())" style="display: none">
                {!! Former::select('auto_bill')
                        ->data_bind("value: auto_bill, valueUpdate: 'afterkeydown', event:{change:function(){if(auto_bill()==".AUTO_BILL_OPT_IN.")client_enable_auto_bill(0);if(auto_bill()==".AUTO_BILL_OPT_OUT.")client_enable_auto_bill(1)}}")
                        ->options([
                            AUTO_BILL_OFF => trans('texts.off'),
                            AUTO_BILL_OPT_IN => trans('texts.opt_in'),
                            AUTO_BILL_OPT_OUT => trans('texts.opt_out'),
                            AUTO_BILL_ALWAYS => trans('texts.always'),
                        ]) !!}
                </div>
                <input type="hidden" name="client_enable_auto_bill" data-bind="attr: { value: client_enable_auto_bill() }" />
                <div class="form-group" data-bind="visible: auto_bill() == {{AUTO_BILL_OPT_IN}} &amp;&amp; client_enable_auto_bill()">
                    <div class="col-sm-4 control-label">{{trans('texts.auto_bill')}}</div>
                    <div class="col-sm-8" style="padding-top:10px;padding-bottom:9px">
                        {{trans('texts.opted_in')}} - <a href="#" data-bind="click:function(){client_enable_auto_bill(false)}">({{trans('texts.disable')}})</a>
                    </div>
                </div>
                <div class="form-group" data-bind="visible: auto_bill() == {{AUTO_BILL_OPT_OUT}} &amp;&amp; !client_enable_auto_bill()">
                    <div class="col-sm-4 control-label">{{trans('texts.auto_bill')}}</div>
                    <div class="col-sm-8" style="padding-top:10px;padding-bottom:9px">
                        {{trans('texts.opted_out')}} - <a href="#" data-bind="click:function(){client_enable_auto_bill(true)}">({{trans('texts.enable')}})</a>
                    </div>
                </div>
            </span>
            @endif
			{!! Former::text('po_number')->label(trans('texts.po_number_short'))->data_bind("value: po_number, valueUpdate: 'afterkeydown'") !!}
			{!! Former::text('discount')->data_bind("value: discount, valueUpdate: 'afterkeydown'")
					->addGroupClass('discount-group')->type('number')->min('0')->step('any')->append(
						Former::select('is_amount_discount')->addOption(trans('texts.discount_percent'), '0')
						->addOption(trans('texts.discount_amount'), '1')->data_bind("value: is_amount_discount")->raw()
			) !!}

            @if ($account->showCustomField('custom_invoice_text_label2', $invoice))
                {!! Former::text('custom_text_value2')->label($account->custom_invoice_text_label2)->data_bind("value: custom_text_value2, valueUpdate: 'afterkeydown'") !!}
            @endif

            @if ($entityType == ENTITY_INVOICE)
            <div class="form-group" style="margin-bottom: 8px">
                <div class="col-lg-8 col-sm-8 col-sm-offset-4" style="padding-top: 10px">
                	@if ($invoice->recurring_invoice)
                        {!! trans('texts.created_by_invoice', ['invoice' => link_to('/invoices/'.$invoice->recurring_invoice->public_id, trans('texts.recurring_invoice'))]) !!}
    				@elseif ($invoice->id)
                        <span class="smaller">
                        @if (isset($lastSent) && $lastSent)
                            {!! trans('texts.last_sent_on', ['date' => link_to('/invoices/'.$lastSent->public_id, $invoice->last_sent_date, ['id' => 'lastSent'])]) !!} <br/>
                        @endif
                        @if ($invoice->is_recurring && $invoice->getNextSendDate())
                           {!! trans('texts.next_send_on', ['date' => '<span data-bind="tooltip: {title: \''.$invoice->getPrettySchedule().'\', html: true}">'.$account->formatDate($invoice->getNextSendDate()).
                                '<span class="glyphicon glyphicon-info-sign" style="padding-left:10px;color:#B1B5BA"></span></span>']) !!}
                            @if ($invoice->getDueDate())
                                <br>
                                {!! trans('texts.next_due_on', ['date' => '<span>'.$account->formatDate($invoice->getDueDate($invoice->getNextSendDate())).'</span>']) !!}
                            @endif
                        @endif
                        </span>
                    @endif
                </div>
            </div>
            @endif
		</div>
	</div>

	<div class="table-responsive" style="padding-top:4px">
	<table class="table invoice-table">
		<thead>
			<tr>
				<th style="min-width:32px;" class="hide-border"></th>
				<th style="min-width:160px">{{ $invoiceLabels['item'] }}</th>
				<th style="width:100%">{{ $invoiceLabels['description'] }}</th>
                @if ($account->showCustomField('custom_invoice_item_label1'))
                    <th style="min-width:120px">{{ $account->custom_invoice_item_label1 }}</th>
                @endif
                @if ($account->showCustomField('custom_invoice_item_label2'))
                    <th style="min-width:120px">{{ $account->custom_invoice_item_label2 }}</th>
                @endif
				<th style="min-width:120px" data-bind="text: costLabel">{{ $invoiceLabels['unit_cost'] }}</th>
				<th style="{{ $account->hide_quantity ? 'display:none' : 'min-width:120px' }}" data-bind="text: qtyLabel">{{ $invoiceLabels['quantity'] }}</th>
<<<<<<< HEAD
				<th style="min-width:120px;display:none;" data-bind="visible: $root.invoice_item_taxes.show">{{ trans('texts.tax') }}</th>
=======
				<th style="min-width:{{ $account->enable_second_tax_rate ? 180 : 120 }}px;display:none;" data-bind="visible: $root.invoice_item_taxes.show">{{ trans('texts.tax') }}</th>
>>>>>>> abe5a836
				<th style="min-width:120px;">{{ trans('texts.line_total') }}</th>
				<th style="min-width:32px;" class="hide-border"></th>
			</tr>
		</thead>
		<tbody data-bind="sortable: { data: invoice_items, afterMove: onDragged }">
			<tr data-bind="event: { mouseover: showActions, mouseout: hideActions }" class="sortable-row">
				<td class="hide-border td-icon">
					<i style="display:none" data-bind="visible: actionsVisible() &amp;&amp;
                        $parent.invoice_items().length > 1" class="fa fa-sort"></i>
				</td>
				<td>
                    <div id="scrollable-dropdown-menu">
                        <input id="product_key" type="text" data-bind="productTypeahead: product_key, items: $root.products, key: 'product_key', valueUpdate: 'afterkeydown', attr: {name: 'invoice_items[' + $index() + '][product_key]'}" class="form-control invoice-item handled"/>
                    </div>
				</td>
				<td>
					<textarea data-bind="value: wrapped_notes, valueUpdate: 'afterkeydown', attr: {name: 'invoice_items[' + $index() + '][notes]'}"
                        rows="1" cols="60" style="resize: vertical" class="form-control word-wrap"></textarea>
                        <input type="text" data-bind="value: task_public_id, attr: {name: 'invoice_items[' + $index() + '][task_public_id]'}" style="display: none"/>
						<input type="text" data-bind="value: expense_public_id, attr: {name: 'invoice_items[' + $index() + '][expense_public_id]'}" style="display: none"/>
				</td>
                @if ($account->showCustomField('custom_invoice_item_label1'))
                    <td>
                        <input data-bind="value: custom_value1, valueUpdate: 'afterkeydown', attr: {name: 'invoice_items[' + $index() + '][custom_value1]'}" class="form-control invoice-item"/>
                    </td>
                @endif
                @if ($account->showCustomField('custom_invoice_item_label2'))
                    <td>
                        <input data-bind="value: custom_value2, valueUpdate: 'afterkeydown', attr: {name: 'invoice_items[' + $index() + '][custom_value2]'}" class="form-control invoice-item"/>
                    </td>
                @endif
				<td>
					<input data-bind="value: prettyCost, valueUpdate: 'afterkeydown', attr: {name: 'invoice_items[' + $index() + '][cost]'}"
                        style="text-align: right" class="form-control invoice-item"/>
				</td>
				<td style="{{ $account->hide_quantity ? 'display:none' : '' }}">
					<input data-bind="value: prettyQty, valueUpdate: 'afterkeydown', attr: {name: 'invoice_items[' + $index() + '][qty]'}"
                        style="text-align: right" class="form-control invoice-item" name="quantity"/>
				</td>
				<td style="display:none;" data-bind="visible: $root.invoice_item_taxes.show">
                    {!! Former::select('')
                            ->addOption('', '')
                            ->options($taxRateOptions)
                            ->data_bind('value: tax1')
                            ->addClass($account->enable_second_tax_rate ? 'tax-select' : '')
                            ->raw() !!}
                    <input type="text" data-bind="value: tax_name1, attr: {name: 'invoice_items[' + $index() + '][tax_name1]'}" style="display:none">
                    <input type="text" data-bind="value: tax_rate1, attr: {name: 'invoice_items[' + $index() + '][tax_rate1]'}" style="display:none">
<<<<<<< HEAD
                    <div style="display:none">
=======
                    <div data-bind="visible: $root.invoice().account.enable_second_tax_rate == '1'">
>>>>>>> abe5a836
                        {!! Former::select('')
                                ->addOption('', '')
                                ->options($taxRateOptions)
                                ->data_bind('value: tax2')
                                ->addClass('tax-select')
                                ->raw() !!}
<<<<<<< HEAD
                        <input type="text" data-bind="value: tax_name2, attr: {name: 'invoice_items[' + $index() + '][tax_name2]'}" style="display:none">
                        <input type="text" data-bind="value: tax_rate2, attr: {name: 'invoice_items[' + $index() + '][tax_rate2]'}" style="display:none">
                    </div>
=======
                    </div>
                    <input type="text" data-bind="value: tax_name2, attr: {name: 'invoice_items[' + $index() + '][tax_name2]'}" style="display:none">
                    <input type="text" data-bind="value: tax_rate2, attr: {name: 'invoice_items[' + $index() + '][tax_rate2]'}" style="display:none">
>>>>>>> abe5a836
				</td>
				<td style="text-align:right;padding-top:9px !important" nowrap>
					<div class="line-total" data-bind="text: totals.total"></div>
				</td>
				<td style="cursor:pointer" class="hide-border td-icon">
                    <i style="padding-left:2px" data-bind="click: $parent.removeItem, visible: actionsVisible() &amp;&amp;
                    $index() < ($parent.invoice_items().length - 1) &amp;&amp;
                    $parent.invoice_items().length > 1" class="fa fa-minus-circle redlink" title="Remove item"/>
				</td>
			</tr>
		</tbody>


		<tfoot>
			<tr>
				<td class="hide-border"/>
				<td class="hide-border" colspan="{{ 2 + ($account->showCustomField('custom_invoice_item_label1') ? 1 : 0) + ($account->showCustomField('custom_invoice_item_label2') ? 1 : 0) }}" rowspan="6" style="vertical-align:top">
					<br/>
                    <div role="tabpanel">

                      <ul class="nav nav-tabs" role="tablist" style="border: none">
                        <li role="presentation" class="active"><a href="#notes" aria-controls="notes" role="tab" data-toggle="tab">{{ trans('texts.note_to_client') }}</a></li>
                        <li role="presentation"><a href="#terms" aria-controls="terms" role="tab" data-toggle="tab">{{ trans("texts.terms") }}</a></li>
                        <li role="presentation"><a href="#footer" aria-controls="footer" role="tab" data-toggle="tab">{{ trans("texts.footer") }}</a></li>
                        @if ($account->hasFeature(FEATURE_DOCUMENTS))
                            <li role="presentation"><a href="#attached-documents" aria-controls="attached-documents" role="tab" data-toggle="tab">
                                {{ trans("texts.invoice_documents") }}
                                @if (count($invoice->documents))
                                    ({{ count($invoice->documents) }})
                                @endif
                            </a></li>
                        @endif
                    </ul>

                    <div class="tab-content">
                        <div role="tabpanel" class="tab-pane active" id="notes" style="padding-bottom:44px">
                            {!! Former::textarea('public_notes')->data_bind("value: wrapped_notes, valueUpdate: 'afterkeydown'")
                            ->label(null)->style('resize: none; width: 500px;')->rows(4) !!}
                        </div>
                        <div role="tabpanel" class="tab-pane" id="terms">
                            {!! Former::textarea('terms')->data_bind("value:wrapped_terms, placeholder: terms_placeholder, valueUpdate: 'afterkeydown'")
                            ->label(false)->style('resize: none; width: 500px')->rows(4)
                            ->help('<div class="checkbox">
                                        <label>
                                            <input name="set_default_terms" type="checkbox" style="width: 24px" data-bind="checked: set_default_terms"/>'.trans('texts.save_as_default_terms').'
                                        </label>
                                        <div class="pull-right" data-bind="visible: showResetTerms()">
                                            <a href="#" onclick="return resetTerms()" title="'. trans('texts.reset_terms_help') .'">' . trans("texts.reset_terms") . '</a>
                                        </div>
                                    </div>') !!}
                        </div>
                        <div role="tabpanel" class="tab-pane" id="footer">
                            {!! Former::textarea('invoice_footer')->data_bind("value:wrapped_footer, placeholder: footer_placeholder, valueUpdate: 'afterkeydown'")
                            ->label(false)->style('resize: none; width: 500px')->rows(4)
                            ->help('<div class="checkbox">
                                        <label>
                                            <input name="set_default_footer" type="checkbox" style="width: 24px" data-bind="checked: set_default_footer"/>'.trans('texts.save_as_default_footer').'
                                        </label>
                                        <div class="pull-right" data-bind="visible: showResetFooter()">
                                            <a href="#" onclick="return resetFooter()" title="'. trans('texts.reset_footer_help') .'">' . trans("texts.reset_footer") . '</a>
                                        </div>
                                    </div>') !!}
                        </div>
                        @if ($account->hasFeature(FEATURE_DOCUMENTS))
                        <div role="tabpanel" class="tab-pane" id="attached-documents" style="position:relative;z-index:9">
                            <div id="document-upload">
                                <div class="dropzone">
                                    <div data-bind="foreach: documents">
                                        <input type="hidden" name="document_ids[]" data-bind="value: public_id"/>
                                    </div>
                                </div>
                                @if ($invoice->hasExpenseDocuments())
                                    <h4>{{trans('texts.documents_from_expenses')}}</h4>
                                    @foreach($invoice->expenses as $expense)
                                        @foreach($expense->documents as $document)
                                            <div>{{$document->name}}</div>
                                        @endforeach
                                    @endforeach
                                @endif
                            </div>
                        </div>
                        @endif
                    </div>
                </div>

				</td>
				<td class="hide-border" style="display:none" data-bind="visible: $root.invoice_item_taxes.show"/>
				<td colspan="{{ $account->hide_quantity ? 1 : 2 }}">{{ trans('texts.subtotal') }}</td>
				<td style="text-align: right"><span data-bind="text: totals.subtotal"/></td>
			</tr>

			<tr style="display:none" data-bind="visible: discount() != 0">
				<td class="hide-border" colspan="3"/>
				<td style="display:none" class="hide-border" data-bind="visible: $root.invoice_item_taxes.show"/>
				<td colspan="{{ $account->hide_quantity ? 1 : 2 }}">{{ trans('texts.discount') }}</td>
				<td style="text-align: right"><span data-bind="text: totals.discounted"/></td>
			</tr>

            @if ($account->showCustomField('custom_invoice_label1', $invoice) && $account->custom_invoice_taxes1)
				<tr>
					<td class="hide-border" colspan="3"/>
					<td style="display:none" class="hide-border" data-bind="visible: $root.invoice_item_taxes.show"/>
					<td colspan="{{ $account->hide_quantity ? 1 : 2 }}">{{ $account->custom_invoice_label1 }}</td>
					<td style="text-align: right;padding-right: 28px" colspan="2"><input name="custom_value1" class="form-control" data-bind="value: custom_value1, valueUpdate: 'afterkeydown'"/></td>
				</tr>
			@endif

            @if ($account->showCustomField('custom_invoice_label2', $invoice) && $account->custom_invoice_taxes2)
				<tr>
					<td class="hide-border" colspan="3"/>
					<td style="display:none" class="hide-border" data-bind="visible: $root.invoice_item_taxes.show"/>
					<td colspan="{{ $account->hide_quantity ? 1 : 2 }}">{{ $account->custom_invoice_label2 }}</td>
					<td style="text-align: right;padding-right: 28px" colspan="2"><input name="custom_value2" class="form-control" data-bind="value: custom_value2, valueUpdate: 'afterkeydown'"/></td>
				</tr>
			@endif

            <tr style="display:none" data-bind="visible: $root.invoice_item_taxes.show &amp;&amp; totals.hasItemTaxes">
                <td class="hide-border" colspan="4"/>
                @if (!$account->hide_quantity)
                    <td>{{ trans('texts.tax') }}</td>
                @endif
                <td style="min-width:120px"><span data-bind="html: totals.itemTaxRates"/></td>
                <td style="text-align: right"><span data-bind="html: totals.itemTaxAmounts"/></td>
            </tr>

			<tr style="display:none" data-bind="visible: $root.invoice_taxes.show">
				<td class="hide-border" colspan="3"/>
				<td style="display:none" class="hide-border" data-bind="visible: $root.invoice_item_taxes.show"/>
				@if (!$account->hide_quantity)
					<td>{{ trans('texts.tax') }}</td>
				@endif
				<td style="min-width:120px">
                    {!! Former::select('')
                            ->id('taxRateSelect1')
                            ->addOption('', '')
                            ->options($taxRateOptions)
                            ->addClass($account->enable_second_tax_rate ? 'tax-select' : '')
                            ->data_bind('value: tax1')
                            ->raw() !!}
                    <input type="text" name="tax_name1" data-bind="value: tax_name1" style="display:none">
                    <input type="text" name="tax_rate1" data-bind="value: tax_rate1" style="display:none">
<<<<<<< HEAD
                    <div style="display:none">
                        {!! Former::select('')
                                ->addOption('', '')
                                ->options($taxRateOptions)
                                ->addClass('tax-select')
                                ->data_bind('value: tax2')
                                ->raw() !!}
                        <input type="text" name="tax_name2" data-bind="value: tax_name2" style="display:none">
                        <input type="text" name="tax_rate2" data-bind="value: tax_rate2" style="display:none">
                    </div>
=======
                    <div data-bind="visible: $root.invoice().account.enable_second_tax_rate == '1'">
                    {!! Former::select('')
                            ->addOption('', '')
                            ->options($taxRateOptions)
                            ->addClass('tax-select')
                            ->data_bind('value: tax2')
                            ->raw() !!}
                    </div>
                    <input type="text" name="tax_name2" data-bind="value: tax_name2" style="display:none">
                    <input type="text" name="tax_rate2" data-bind="value: tax_rate2" style="display:none">
>>>>>>> abe5a836
                </td>
				<td style="text-align: right"><span data-bind="text: totals.taxAmount"/></td>
			</tr>

            @if ($account->showCustomField('custom_invoice_label1', $invoice) && !$account->custom_invoice_taxes1)
				<tr>
					<td class="hide-border" colspan="3"/>
					<td style="display:none" class="hide-border" data-bind="visible: $root.invoice_item_taxes.show"/>
					<td colspan="{{ $account->hide_quantity ? 1 : 2 }}">{{ $account->custom_invoice_label1 }}</td>
					<td style="text-align: right;padding-right: 28px" colspan="2"><input name="custom_value1" class="form-control" data-bind="value: custom_value1, valueUpdate: 'afterkeydown'"/></td>
				</tr>
			@endif

            @if ($account->showCustomField('custom_invoice_label2', $invoice) && !$account->custom_invoice_taxes2)
				<tr>
					<td class="hide-border" colspan="3"/>
					<td style="display:none" class="hide-border" data-bind="visible: $root.invoice_item_taxes.show"/>
					<td colspan="{{ $account->hide_quantity ? 1 : 2 }}">{{ $account->custom_invoice_label2 }}</td>
					<td style="text-align: right;padding-right: 28px" colspan="2"><input name="custom_value2" class="form-control" data-bind="value: custom_value2, valueUpdate: 'afterkeydown'"/></td>
				</tr>
			@endif

			@if (!$account->hide_paid_to_date)
				<tr>
					<td class="hide-border" colspan="3"/>
					<td style="display:none" class="hide-border" data-bind="visible: $root.invoice_item_taxes.show"/>
					<td colspan="{{ $account->hide_quantity ? 1 : 2 }}">{{ trans('texts.paid_to_date') }}</td>
					<td style="text-align: right" data-bind="text: totals.paidToDate"></td>
				</tr>
			@endif

			<tr data-bind="style: { 'font-weight': partial() ? 'normal' : 'bold', 'font-size': partial() ? '1em' : '1.05em' }">
				<td class="hide-border" colspan="3"/>
				<td class="hide-border" style="display:none" data-bind="visible: $root.invoice_item_taxes.show"/>
				<td class="hide-border" data-bind="css: {'hide-border': !partial()}" colspan="{{ $account->hide_quantity ? 1 : 2 }}">{{ $entityType == ENTITY_INVOICE ? $invoiceLabels['balance_due'] : trans('texts.total') }}</td>
				<td class="hide-border" data-bind="css: {'hide-border': !partial()}" style="text-align: right"><span data-bind="text: totals.total"></span></td>
			</tr>

			<tr style="font-size:1.05em; display:none; font-weight:bold" data-bind="visible: partial">
				<td class="hide-border" colspan="3"/>
				<td class="hide-border" style="display:none" data-bind="visible: $root.invoice_item_taxes.show"/>
				<td class="hide-border" colspan="{{ $account->hide_quantity ? 1 : 2 }}">{{ $invoiceLabels['partial_due'] }}</td>
				<td class="hide-border" style="text-align: right"><span data-bind="text: totals.partial"></span></td>
			</tr>

		</tfoot>


	</table>
	</div>
    </div>
    </div>

	<p>&nbsp;</p>
	<div class="form-actions">

		<div style="display:none">
			{!! Former::populateField('entityType', $entityType) !!}

			{!! Former::text('entityType') !!}
			{!! Former::text('action') !!}
            {!! Former::text('public_id')->data_bind('value: public_id') !!}
            {!! Former::text('is_recurring')->data_bind('value: is_recurring') !!}
            {!! Former::text('is_quote')->data_bind('value: is_quote') !!}
            {!! Former::text('has_tasks')->data_bind('value: has_tasks') !!}
            {!! Former::text('data')->data_bind('value: ko.mapping.toJSON(model)') !!}
			{!! Former::text('has_expenses')->data_bind('value: has_expenses') !!}
            {!! Former::text('pdfupload') !!}
		</div>

		@if (!Utils::hasFeature(FEATURE_MORE_INVOICE_DESIGNS) || \App\Models\InvoiceDesign::count() == COUNT_FREE_DESIGNS_SELF_HOST)
			{!! Former::select('invoice_design_id')->style('display:inline;width:150px;background-color:white !important')->raw()->fromQuery($invoiceDesigns, 'name', 'id')->data_bind("value: invoice_design_id")->addOption(trans('texts.more_designs') . '...', '-1') !!}
		@else
			{!! Former::select('invoice_design_id')->style('display:inline;width:150px;background-color:white !important')->raw()->fromQuery($invoiceDesigns, 'name', 'id')->data_bind("value: invoice_design_id") !!}
		@endif

        @if ( $invoice->exists && $invoice->id && ! $invoice->is_recurring)
		    {!! Button::primary(trans('texts.download_pdf'))
                    ->withAttributes(['onclick' => 'onDownloadClick()', 'id' => 'downloadPdfButton'])
                    ->appendIcon(Icon::create('download-alt')) !!}
        @endif

        @if ($invoice->isClientTrashed())
            <!-- do nothing -->
        @elseif ($invoice->trashed())
            {!! Button::success(trans('texts.restore'))->withAttributes(['onclick' => 'submitBulkAction("restore")'])->appendIcon(Icon::create('cloud-download')) !!}
		@elseif (!$invoice->trashed())
			{!! Button::success(trans("texts.save_{$entityType}"))->withAttributes(array('id' => 'saveButton', 'onclick' => 'onSaveClick()'))->appendIcon(Icon::create('floppy-disk')) !!}
		    {!! Button::info(trans("texts.email_{$entityType}"))->withAttributes(array('id' => 'emailButton', 'onclick' => 'onEmailClick()'))->appendIcon(Icon::create('send')) !!}
            @if ($invoice->id)
                {!! DropdownButton::normal(trans('texts.more_actions'))
                      ->withContents($actions)
                      ->dropup() !!}
            @endif
		@endif

	</div>
	<p>&nbsp;</p>

	@include('invoices.pdf', ['account' => Auth::user()->account])

	@if (!Auth::user()->account->isPro())
		<div style="font-size:larger">
			{!! trans('texts.pro_plan_remove_logo', ['link'=>link_to('/settings/account_management?upgrade=true', trans('texts.pro_plan_remove_logo_link'))]) !!}
		</div>
	@endif

	<div class="modal fade" id="clientModal" tabindex="-1" role="dialog" aria-labelledby="clientModalLabel" aria-hidden="true">
	  <div class="modal-dialog" data-bind="css: {'large-dialog': $root.showMore}">
	    <div class="modal-content" style="background-color: #f8f8f8">
	      <div class="modal-header">
	        <button type="button" class="close" data-dismiss="modal" aria-hidden="true">&times;</button>
	        <h4 class="modal-title" id="clientModalLabel">{{ trans('texts.client') }}</h4>
	      </div>

       <div class="container" style="width: 100%; padding-bottom: 0px !important">
       <div class="panel panel-default">
        <div class="panel-body">

        <div class="row" data-bind="with: client" onkeypress="clientModalEnterClick(event)">
            <div style="margin-left:0px;margin-right:0px" data-bind="css: {'col-md-6': $root.showMore}">

                {!! Former::hidden('client_public_id')->data_bind("value: public_id, valueUpdate: 'afterkeydown',
                            attr: {name: 'client[public_id]'}") !!}
                {!! Former::text('client[name]')
                    ->data_bind("value: name, valueUpdate: 'afterkeydown', attr { placeholder: name.placeholder }")
                    ->label('client_name') !!}

                <span data-bind="visible: $root.showMore">

                    {!! Former::text('client[id_number]')
                            ->label('id_number')
                            ->data_bind("value: id_number, valueUpdate: 'afterkeydown'") !!}
                    {!! Former::text('client[vat_number]')
                            ->label('vat_number')
                            ->data_bind("value: vat_number, valueUpdate: 'afterkeydown'") !!}

                    {!! Former::text('client[website]')
                            ->label('website')
                            ->data_bind("value: website, valueUpdate: 'afterkeydown'") !!}
                    {!! Former::text('client[work_phone]')
                            ->label('work_phone')
                            ->data_bind("value: work_phone, valueUpdate: 'afterkeydown'") !!}

                </span>

                @if (Auth::user()->hasFeature(FEATURE_INVOICE_SETTINGS))
                    @if ($account->custom_client_label1)
                        {!! Former::text('client[custom_value1]')
                            ->label($account->custom_client_label1)
                            ->data_bind("value: custom_value1, valueUpdate: 'afterkeydown'") !!}
                    @endif
                    @if ($account->custom_client_label2)
                        {!! Former::text('client[custom_value2]')
                            ->label($account->custom_client_label2)
                            ->data_bind("value: custom_value2, valueUpdate: 'afterkeydown'") !!}
                    @endif
                @endif

                <span data-bind="visible: $root.showMore">
                    &nbsp;

                    {!! Former::text('client[address1]')
                            ->label(trans('texts.address1'))
                            ->data_bind("value: address1, valueUpdate: 'afterkeydown'") !!}
                    {!! Former::text('client[address2]')
                            ->label(trans('texts.address2'))
                            ->data_bind("value: address2, valueUpdate: 'afterkeydown'") !!}
                    {!! Former::text('client[city]')
                            ->label(trans('texts.city'))
                            ->data_bind("value: city, valueUpdate: 'afterkeydown'") !!}
                    {!! Former::text('client[state]')
                            ->label(trans('texts.state'))
                            ->data_bind("value: state, valueUpdate: 'afterkeydown'") !!}
                    {!! Former::text('client[postal_code]')
                            ->label(trans('texts.postal_code'))
                            ->data_bind("value: postal_code, valueUpdate: 'afterkeydown'") !!}
                    {!! Former::select('client[country_id]')
                            ->label(trans('texts.country_id'))
                            ->addOption('','')->addGroupClass('country_select')
                            ->fromQuery(Cache::get('countries'), 'name', 'id')->data_bind("dropdown: country_id") !!}
                </span>

            </div>
            <div style="margin-left:0px;margin-right:0px" data-bind="css: {'col-md-6': $root.showMore}">

                <div data-bind='template: { foreach: contacts,
                                        beforeRemove: hideContact,
                                        afterAdd: showContact }'>

                    {!! Former::hidden('public_id')->data_bind("value: public_id, valueUpdate: 'afterkeydown',
                            attr: {name: 'client[contacts][' + \$index() + '][public_id]'}") !!}
                    {!! Former::text('first_name')->data_bind("value: first_name, valueUpdate: 'afterkeydown',
                            attr: {name: 'client[contacts][' + \$index() + '][first_name]'}") !!}
                    {!! Former::text('last_name')->data_bind("value: last_name, valueUpdate: 'afterkeydown',
                            attr: {name: 'client[contacts][' + \$index() + '][last_name]'}") !!}
                    {!! Former::text('email')->data_bind("value: email, valueUpdate: 'afterkeydown',
                            attr: {name: 'client[contacts][' + \$index() + '][email]', id:'email'+\$index()}")
                            ->addClass('client-email') !!}
                    {!! Former::text('phone')->data_bind("value: phone, valueUpdate: 'afterkeydown',
                            attr: {name: 'client[contacts][' + \$index() + '][phone]'}") !!}
                    @if ($account->hasFeature(FEATURE_CLIENT_PORTAL_PASSWORD) && $account->enable_portal_password)
                        {!! Former::password('password')->data_bind("value: (typeof password=='function'?password():null)?'-%unchanged%-':'', valueUpdate: 'afterkeydown',
                            attr: {name: 'client[contacts][' + \$index() + '][password]'}") !!}
                    @endif
                    <div class="form-group">
                        <div class="col-lg-8 col-lg-offset-4">
                            <span class="redlink bold" data-bind="visible: $parent.contacts().length > 1">
                                {!! link_to('#', trans('texts.remove_contact').' -', array('data-bind'=>'click: $parent.removeContact')) !!}
                            </span>
                            <span data-bind="visible: $index() === ($parent.contacts().length - 1)" class="pull-right greenlink bold">
                                {!! link_to('#', trans('texts.add_contact').' +', array('data-bind'=>'click: $parent.addContact')) !!}
                            </span>
                        </div>
                    </div>
                </div>

                <span data-bind="visible: $root.showMore">
                    &nbsp;
                </span>

                {!! Former::select('client[currency_id]')->addOption('','')
                        ->placeholder($account->currency ? $account->currency->name : '')
                        ->label(trans('texts.currency_id'))
                        ->data_bind('value: currency_id')
                        ->fromQuery($currencies, 'name', 'id') !!}

                <span data-bind="visible: $root.showMore">
                {!! Former::select('client[language_id]')->addOption('','')
                        ->placeholder($account->language ? $account->language->name : '')
                        ->label(trans('texts.language_id'))
                        ->data_bind('value: language_id')
                        ->fromQuery($languages, 'name', 'id') !!}
                {!! Former::select('client[payment_terms]')->addOption('','')->data_bind('value: payment_terms')
                        ->fromQuery($paymentTerms, 'name', 'num_days')
                        ->label(trans('texts.payment_terms'))
                        ->help(trans('texts.payment_terms_help')) !!}
                {!! Former::select('client[size_id]')->addOption('','')->data_bind('value: size_id')
                        ->label(trans('texts.size_id'))
                        ->fromQuery($sizes, 'name', 'id') !!}
                {!! Former::select('client[industry_id]')->addOption('','')->data_bind('value: industry_id')
                        ->label(trans('texts.industry_id'))
                        ->fromQuery($industries, 'name', 'id') !!}
                {!! Former::textarea('client_private_notes')
                        ->label(trans('texts.private_notes'))
                        ->data_bind("value: private_notes, attr:{ name: 'client[private_notes]'}") !!}
                </span>
            </div>
            </div>
        </div>
        </div>
        </div>

         <div class="modal-footer" style="margin-top: 0px; padding-top:0px;">
            <span class="error-block" id="emailError" style="display:none;float:left;font-weight:bold">{{ trans('texts.provide_name_or_email') }}</span><span>&nbsp;</span>
            <button type="button" class="btn btn-default" data-dismiss="modal">{{ trans('texts.cancel') }}</button>
            <button type="button" class="btn btn-default" data-bind="click: $root.showMoreFields, text: $root.showMore() ? '{{ trans('texts.less_fields') }}' : '{{ trans('texts.more_fields') }}'"></button>
            <button id="clientDoneButton" type="button" class="btn btn-primary" data-bind="click: $root.clientFormComplete">{{ trans('texts.done') }}</button>
         </div>

        </div>
      </div>
    </div>

	<div class="modal fade" id="recurringModal" tabindex="-1" role="dialog" aria-labelledby="recurringModalLabel" aria-hidden="true">
	  <div class="modal-dialog" style="min-width:150px">
	    <div class="modal-content">
	      <div class="modal-header">
	        <button type="button" class="close" data-dismiss="modal" aria-hidden="true">&times;</button>
	        <h4 class="modal-title" id="recurringModalLabel">{{ trans('texts.recurring_invoices') }}</h4>
	      </div>

	    <div style="background-color: #fff; padding-left: 16px; padding-right: 16px">
	    	&nbsp; {!! isset($recurringHelp) ? $recurringHelp : '' !!} &nbsp;
		</div>

	     <div class="modal-footer" style="margin-top: 0px">
	      	<button type="button" class="btn btn-primary" data-dismiss="modal">{{ trans('texts.close') }}</button>
	     </div>

	    </div>
	  </div>
	</div>

    <div class="modal fade" id="recurringDueDateModal" tabindex="-1" role="dialog" aria-labelledby="recurringDueDateModalLabel" aria-hidden="true">
	  <div class="modal-dialog" style="min-width:150px">
	    <div class="modal-content">
	      <div class="modal-header">
	        <button type="button" class="close" data-dismiss="modal" aria-hidden="true">&times;</button>
	        <h4 class="modal-title" id="recurringDueDateModalLabel">{{ trans('texts.recurring_due_dates') }}</h4>
	      </div>

	    <div style="background-color: #fff; padding-left: 16px; padding-right: 16px">
	    	&nbsp; {!! isset($recurringDueDateHelp) ? $recurringDueDateHelp : '' !!} &nbsp;
		</div>

	     <div class="modal-footer" style="margin-top: 0px">
	      	<button type="button" class="btn btn-primary" data-dismiss="modal">{{ trans('texts.close') }}</button>
	     </div>

	    </div>
	  </div>
	</div>

	{!! Former::close() !!}

    {!! Former::open("{$entityType}s/bulk")->addClass('bulkForm') !!}
    {!! Former::populateField('bulk_public_id', $invoice->public_id) !!}
    <span style="display:none">
    {!! Former::text('bulk_public_id') !!}
    {!! Former::text('bulk_action') !!}
    </span>
    {!! Former::close() !!}

    </div>

    @include('invoices.knockout')

	<script type="text/javascript">
    Dropzone.autoDiscover = false;

    var products = {!! $products !!};
    var clients = {!! $clients !!};
    var account = {!! Auth::user()->account !!};
    var dropzone;

    var clientMap = {};
    var $clientSelect = $('select#client');
    var invoiceDesigns = {!! $invoiceDesigns !!};
    var invoiceFonts = {!! $invoiceFonts !!};

	$(function() {
        // create client dictionary
        for (var i=0; i<clients.length; i++) {
            var client = clients[i];
            var clientName = getClientDisplayName(client);
            for (var j=0; j<client.contacts.length; j++) {
                var contact = client.contacts[j];
                var contactName = getContactDisplayName(contact);
                if (contact.is_primary === '1') {
                    contact.send_invoice = true;
                }
                if (clientName != contactName) {
                    $clientSelect.append(new Option(contactName, client.public_id));
                }
            }
            clientMap[client.public_id] = client;
            $clientSelect.append(new Option(clientName, client.public_id));
        }

        @if ($data)
            // this means we failed so we'll reload the previous state
            window.model = new ViewModel({!! $data !!});
        @else
            // otherwise create blank model
            window.model = new ViewModel();

            var invoice = {!! $invoice !!};
            ko.mapping.fromJS(invoice, model.invoice().mapping, model.invoice);
            model.invoice().is_recurring({{ $invoice->is_recurring ? '1' : '0' }});
            model.invoice().start_date_orig(model.invoice().start_date());

            @if ($invoice->id)
                var invitationContactIds = {!! json_encode($invitationContactIds) !!};
                var client = clientMap[invoice.client.public_id];
                if (client) { // in case it's deleted
                    for (var i=0; i<client.contacts.length; i++) {
                        var contact = client.contacts[i];
                        contact.send_invoice = invitationContactIds.indexOf(contact.public_id) >= 0;
                    }
                }
                model.invoice().addItem(); // add blank item
            @else
                model.invoice().custom_taxes1({{ $account->custom_invoice_taxes1 ? 'true' : 'false' }});
                model.invoice().custom_taxes2({{ $account->custom_invoice_taxes2 ? 'true' : 'false' }});
                // set the default account tax rate
                @if ($account->invoice_taxes && ! empty($defaultTax))
                    var defaultTax = {!! $defaultTax !!};
                    model.invoice().tax_rate1(defaultTax.rate);
                    model.invoice().tax_name1(defaultTax.name);
                @endif
            @endif

            @if (isset($tasks) && $tasks)
                // move the blank invoice line item to the end
                var blank = model.invoice().invoice_items.pop();
                var tasks = {!! $tasks !!};

                for (var i=0; i<tasks.length; i++) {
                    var task = tasks[i];
                    var item = model.invoice().addItem();
                    item.notes(task.description);
                    item.qty(task.duration);
                    item.task_public_id(task.publicId);
                }
                model.invoice().invoice_items.push(blank);
                model.invoice().has_tasks(true);
            @endif

            if(model.invoice().expenses().length && !model.invoice().public_id()){
                model.expense_currency_id({{ isset($expenseCurrencyId) ? $expenseCurrencyId : 0 }});

                // move the blank invoice line item to the end
                var blank = model.invoice().invoice_items.pop();
                var expenses = model.invoice().expenses();

                for (var i=0; i<expenses.length; i++) {
                    var expense = expenses[i];
                    var item = model.invoice().addItem();
                    item.product_key(expense.expense_category ? expense.expense_category.name() : '');
                    item.notes(expense.public_notes());
                    item.qty(1);
                    item.expense_public_id(expense.public_id());
					item.cost(expense.converted_amount());
                    item.tax_rate1(expense.tax_rate1());
                    item.tax_name1(expense.tax_name1());
                    item.tax_rate2(expense.tax_rate2());
                    item.tax_name2(expense.tax_name2());
                }
                model.invoice().invoice_items.push(blank);
                model.invoice().has_expenses(true);
            }

        @endif

        // display blank instead of '0'
        if (!NINJA.parseFloat(model.invoice().discount())) model.invoice().discount('');
        if (!NINJA.parseFloat(model.invoice().partial())) model.invoice().partial('');
        if (!model.invoice().custom_value1()) model.invoice().custom_value1('');
        if (!model.invoice().custom_value2()) model.invoice().custom_value2('');

        ko.applyBindings(model);
        onItemChange();


		$('#country_id').combobox().on('change', function(e) {
			var countryId = $('input[name=country_id]').val();
            var country = _.findWhere(countries, {id: countryId});
			if (country) {
                model.invoice().client().country = country;
                model.invoice().client().country_id(countryId);
            } else {
				model.invoice().client().country = false;
				model.invoice().client().country_id(0);
			}
		});

		$('[rel=tooltip]').tooltip({'trigger':'manual'});

		$('#invoice_date, #due_date, #start_date, #end_date, #last_sent_date').datepicker();

		@if ($invoice->client && !$invoice->id)
			$('input[name=client]').val({{ $invoice->client->public_id }});
		@endif

		var $input = $('select#client');
		$input.combobox().on('change', function(e) {
            var oldId = model.invoice().client().public_id();
            var clientId = parseInt($('input[name=client]').val(), 10) || 0;
            if (clientId > 0) {
                var selected = clientMap[clientId];
				model.loadClient(selected);
                // we enable searching by contact but the selection must be the client
                $('.client-input').val(getClientDisplayName(selected));
                // if there's an invoice number pattern we'll apply it now
                setInvoiceNumber(selected);
                refreshPDF(true);
			} else if (oldId) {
				model.loadClient($.parseJSON(ko.toJSON(new ClientModel())));
				model.invoice().client().country = false;
                refreshPDF(true);
			}
		});

		// If no clients exists show the client form when clicking on the client select input
		if (clients.length === 0) {
			$('.client_select input.form-control').on('click', function() {
				model.showClientForm();
			});
		}

		$('#invoice_footer, #terms, #public_notes, #invoice_number, #invoice_date, #due_date, #start_date, #po_number, #discount, #currency_id, #invoice_design_id, #recurring, #is_amount_discount, #partial, #custom_text_value1, #custom_text_value2').change(function() {
            $('#downloadPdfButton').attr('disabled', true);
			setTimeout(function() {
				refreshPDF(true);
			}, 1);
		});

        $('.frequency_id .input-group-addon').click(function() {
            showLearnMore();
        });

        $('.recurring_due_date .input-group-addon').click(function() {
            showRecurringDueDateLearnMore();
        });

        var fields = ['invoice_date', 'due_date', 'start_date', 'end_date', 'last_sent_date'];
        for (var i=0; i<fields.length; i++) {
            var field = fields[i];
            (function (_field) {
                $('.' + _field + ' .input-group-addon').click(function() {
                    toggleDatePicker(_field);
                });
            })(field);
        }

        if (model.invoice().client().public_id() || {{ $invoice->id || count($clients) == 0 ? '1' : '0' }}) {
            $('#invoice_number').focus();
        } else {
            $('.client_select input.form-control').focus();
        }

		$('#clientModal').on('shown.bs.modal', function () {
            $('#client\\[name\\]').focus();
		}).on('hidden.bs.modal', function () {
			if (model.clientBackup) {
				model.loadClient(model.clientBackup);
				refreshPDF(true);
			}
		})

		$('#relatedActions > button:first').click(function() {
			onPaymentClick();
		});

		$('label.radio').addClass('radio-inline');

		@if ($invoice->client->id)
			$input.trigger('change');
		@else
			refreshPDF(true);
		@endif

		var client = model.invoice().client();
		setComboboxValue($('.client_select'),
			client.public_id(),
			client.name.display());

        @if (isset($tasks) && $tasks)
            NINJA.formIsChanged = true;
        @endif

        @if (isset($expenses) && $expenses)
            NINJA.formIsChanged = true;
        @endif

        applyComboboxListeners();

        @if (Auth::user()->account->hasFeature(FEATURE_DOCUMENTS))
        $('.main-form').submit(function(){
            if($('#document-upload .dropzone .fallback input').val())$(this).attr('enctype', 'multipart/form-data')
            else $(this).removeAttr('enctype')
        })

        // Initialize document upload
        window.dropzone = false;
        $('a[data-toggle="tab"]').on('shown.bs.tab', function (e) {
            if (window.dropzone) {
                return;
            }

            var target = $(e.target).attr('href') // activated tab
            if (target != '#attached-documents') {
                return;
            }

            window.dropzone = new Dropzone('#document-upload .dropzone', {
<<<<<<< HEAD
                url:{!! json_encode(url('document')) !!},
=======
                url:{!! json_encode(url('documents')) !!},
>>>>>>> abe5a836
                params:{
                    _token:"{{ Session::getToken() }}"
                },
                acceptedFiles:{!! json_encode(implode(',',\App\Models\Document::$allowedMimes)) !!},
                addRemoveLinks:true,
                dictRemoveFileConfirmation:"{{trans('texts.are_you_sure')}}",
<<<<<<< HEAD
                @foreach(trans('texts.dropzone') as $key=>$text)
    	            "dict{{strval($key)}}":"{{strval($text)}}",
=======
                @foreach(['default_message', 'fallback_message', 'fallback_text', 'file_too_big', 'invalid_file_type', 'response_error', 'cancel_upload', 'cancel_upload_confirmation', 'remove_file'] as $key)
                    "dict{{Utils::toClassCase($key)}}":"{{trans('texts.dropzone_'.$key)}}",
>>>>>>> abe5a836
                @endforeach
                maxFilesize:{{floatval(MAX_DOCUMENT_SIZE/1000)}},
            });
            if(dropzone instanceof Dropzone){
                dropzone.on("addedfile",handleDocumentAdded);
                dropzone.on("removedfile",handleDocumentRemoved);
                dropzone.on("success",handleDocumentUploaded);
                dropzone.on("canceled",handleDocumentCanceled);
                dropzone.on("error",handleDocumentError);
                for (var i=0; i<model.invoice().documents().length; i++) {
                    var document = model.invoice().documents()[i];
                    var mockFile = {
                        name:document.name(),
                        size:document.size(),
                        type:document.type(),
                        public_id:document.public_id(),
                        status:Dropzone.SUCCESS,
                        accepted:true,
                        url:document.url(),
                        mock:true,
                        index:i
                    };

                    dropzone.emit('addedfile', mockFile);
                    dropzone.emit('complete', mockFile);
                    if(document.preview_url()){
                        dropzone.emit('thumbnail', mockFile, document.preview_url());
                    }
                    else if(document.type()=='jpeg' || document.type()=='png' || document.type()=='svg'){
                        dropzone.emit('thumbnail', mockFile, document.url());
                    }
                    dropzone.files.push(mockFile);
                }
            }
        });
        @endif
	});

    function onFrequencyChange(){
        var currentName = $('#frequency_id').find('option:selected').text()
        var currentDueDateNumber = $('#recurring_due_date').find('option:selected').attr('data-num');
        var optionClass = currentName && currentName.toLowerCase().indexOf('week') > -1 ? 'weekly' :  'monthly';
        var replacementOption = $('#recurring_due_date option[data-num=' + currentDueDateNumber + '].' + optionClass);

        $('#recurring_due_date option').hide();
        $('#recurring_due_date option.' + optionClass).show();

        // Switch to an equivalent option
        if(replacementOption.length){
            replacementOption.attr('selected','selected');
        }
        else{
            $('#recurring_due_date').val('');
        }
    }

	function applyComboboxListeners() {
        var selectorStr = '.invoice-table input, .invoice-table textarea';
		$(selectorStr).off('change').on('change', function(event) {
            if ($(event.target).hasClass('handled')) {
                return;
            }
            $('#downloadPdfButton').attr('disabled', true);
            onItemChange();
            refreshPDF(true);
		});

        var selectorStr = '.invoice-table select';
        $(selectorStr).off('blur').on('blur', function(event) {
            onItemChange();
            refreshPDF(true);
        });

        $('textarea').on('keyup focus', function(e) {
            while($(this).outerHeight() < this.scrollHeight + parseFloat($(this).css("borderTopWidth")) + parseFloat($(this).css("borderBottomWidth"))) {
                $(this).height($(this).height()+1);
            };
        });
	}

	function createInvoiceModel() {
        var model = ko.toJS(window.model);
        if(!model)return;
		var invoice = model.invoice;
		invoice.features = {
            customize_invoice_design:{{ Auth::user()->hasFeature(FEATURE_CUSTOMIZE_INVOICE_DESIGN) ? 'true' : 'false' }},
            remove_created_by:{{ Auth::user()->hasFeature(FEATURE_REMOVE_CREATED_BY) ? 'true' : 'false' }},
            invoice_settings:{{ Auth::user()->hasFeature(FEATURE_INVOICE_SETTINGS) ? 'true' : 'false' }}
        };
		invoice.is_quote = {{ $entityType == ENTITY_QUOTE ? 'true' : 'false' }};
		invoice.contact = _.findWhere(invoice.client.contacts, {send_invoice: true});

        if (invoice.is_recurring) {
            invoice.invoice_number = "{{ trans('texts.assigned_when_sent') }}";
            if (invoice.start_date) {
                invoice.invoice_date = invoice.start_date;
            }
        }

        @if (!$invoice->id)
            if (!invoice.terms) {
                invoice.terms = account['{{ $entityType }}_terms'];
            }
            if (!invoice.invoice_footer) {
                invoice.invoice_footer = account['invoice_footer'];
            }
        @endif

		@if ($account->hasLogo())
			invoice.image = "{{ Form::image_data($account->getLogoRaw(), true) }}";
			invoice.imageWidth = {{ $account->getLogoWidth() }};
			invoice.imageHeight = {{ $account->getLogoHeight() }};
		@endif

        //invoiceLabels.item = invoice.has_tasks ? invoiceLabels.date : invoiceLabels.item_orig;
        invoiceLabels.quantity = invoice.has_tasks ? invoiceLabels.hours : invoiceLabels.quantity_orig;
        invoiceLabels.unit_cost = invoice.has_tasks ? invoiceLabels.rate : invoiceLabels.unit_cost_orig;

        return invoice;
	}

    window.generatedPDF = false;
	function getPDFString(cb, force) {
        @if (!$account->live_preview)
            if (window.generatedPDF) {
                return;
            }
        @endif
        var invoice = createInvoiceModel();
		var design  = getDesignJavascript();
		if (!design) return;
        generatePDF(invoice, design, force, cb);
        window.generatedPDF = true;
	}

	function getDesignJavascript() {
		var id = $('#invoice_design_id').val();
		if (id == '-1') {
			showMoreDesigns();
			model.invoice().invoice_design_id(1);
			return invoiceDesigns[0].javascript;
		} else {
            var design = _.find(invoiceDesigns, function(design){ return design.id == id});
            return design ? design.javascript : '';
		}
	}

    function resetTerms() {
        if (confirm('{!! trans("texts.are_you_sure") !!}')) {
            model.invoice().terms(model.invoice().default_terms());
            refreshPDF();
        }
        return false;
    }

    function resetFooter() {
        if (confirm('{!! trans("texts.are_you_sure") !!}')) {
            model.invoice().invoice_footer(model.invoice().default_footer());
            refreshPDF();
        }
        return false;
    }

	function onDownloadClick() {
		trackEvent('/activity', '/download_pdf');
		var invoice = createInvoiceModel();
        var design  = getDesignJavascript();
		if (!design) return;
		var doc = generatePDF(invoice, design, true);
        var type = invoice.is_quote ? '{{ trans('texts.'.ENTITY_QUOTE) }}' : '{{ trans('texts.'.ENTITY_INVOICE) }}';
		doc.save(type +'-' + $('#invoice_number').val() + '.pdf');
	}

	function onEmailClick() {
        if (!NINJA.isRegistered) {
            alert("{!! trans('texts.registration_required') !!}");
            return;
        }

        if (!isEmailValid()) {
            alert("{!! trans('texts.provide_email') !!}");
            return;
8        }

		if (confirm('{!! trans("texts.confirm_email_$entityType") !!}' + '\n\n' + getSendToEmails())) {
            var accountLanguageId = parseInt({{ $account->language_id ?: '0' }});
            var clientLanguageId = parseInt(model.invoice().client().language_id()) || 0;
            var attachPDF = {{ $account->attachPDF() ? 'true' : 'false' }};

            // if they aren't attaching the pdf no need to generate it
            if ( ! attachPDF) {
                submitAction('email');
            // if the client's language is different then we can't use the browser version of the PDF
            } else if (clientLanguageId && clientLanguageId != accountLanguageId) {
                submitAction('email');
            } else {
                preparePdfData('email');
            }
		}
	}

	function onSaveClick() {
<<<<<<< HEAD
		if (model.invoice().is_recurring() && {{ $invoice ? 'false' : 'true' }}) {
			if (confirm("{!! trans("texts.confirm_recurring_email_$entityType") !!}" + '\n\n' + getSendToEmails() + '\n' + "{!! trans("texts.confirm_recurring_timing") !!}")) {
				submitAction('');
			}
		} else {
            submitAction('');
		}
	}
=======
        @if(!empty($autoBillChangeWarning))
        if(!confirm("{!! trans('texts.warn_change_auto_bill') !!}"))return;
        @endif

		if (model.invoice().is_recurring()) {
            // warn invoice will be emailed when saving new recurring invoice
            if ({{ $invoice->exists ? 'false' : 'true' }}) {
                if (confirm("{!! trans("texts.confirm_recurring_email_$entityType") !!}" + '\n\n' + getSendToEmails() + '\n' + "{!! trans("texts.confirm_recurring_timing") !!}")) {
                    submitAction('');
                }
                return;
            // warn invoice will be emailed again if start date is changed
            } else if (model.invoice().start_date() != model.invoice().start_date_orig()) {
                if (confirm("{!! trans("texts.warn_start_date_changed") !!}" + '\n\n'
                    + "{!! trans("texts.original_start_date") !!}: " + model.invoice().start_date_orig() + '\n'
                    + "{!! trans("texts.new_start_date") !!}: " + model.invoice().start_date())) {
                        submitAction('');
                }
                return;
            }
        }

        submitAction('');
    }
>>>>>>> abe5a836

    function getSendToEmails() {
        var client = model.invoice().client();
        var parts = [];

        for (var i=0; i<client.contacts().length; i++) {
            var contact = client.contacts()[i];
            if (contact.send_invoice()) {
                parts.push(contact.displayName());
            }
        }

        return parts.join('\n');
    }

    function preparePdfData(action) {
        var invoice = createInvoiceModel();
        var design = getDesignJavascript();
        if (!design) return;

        doc = generatePDF(invoice, design, true);
        doc.getDataUrl( function(pdfString){
            $('#pdfupload').val(pdfString);
            submitAction(action);
        });
    }

	function submitAction(value) {
		$('#action').val(value);
		$('#submitButton').click();
	}

    function onFormSubmit(event) {
        if (window.countUploadingDocuments > 0) {
<<<<<<< HEAD
=======
            alert("{!! trans('texts.wait_for_upload') !!}");
>>>>>>> abe5a836
            return false;
        }

        if (!isSaveValid()) {
            model.showClientForm();
            return false;
        }

        // check currency matches for expenses
        var expenseCurrencyId = model.expense_currency_id();
        var clientCurrencyId = model.invoice().client().currency_id() || {{ $account->getCurrencyId() }};
        if (expenseCurrencyId && expenseCurrencyId != clientCurrencyId) {
            alert("{!! trans('texts.expense_error_mismatch_currencies') !!}");
            return false;
        }

        onPartialChange(true);

        return true;
    }

    function submitBulkAction(value) {
        $('#bulk_action').val(value);
        $('.bulkForm').submit();
    }

	function isSaveValid() {
		var isValid = false;
		for (var i=0; i<model.invoice().client().contacts().length; i++) {
			var contact = model.invoice().client().contacts()[i];
			if (isValidEmailAddress(contact.email()) || contact.first_name()) {
				isValid = true;
			} else {
				isValid = false;
				break;
			}
		}
		return isValid;
	}

	function isEmailValid() {
		var isValid = true;
		var sendTo = false;
		var client = model.invoice().client();
		for (var i=0; i<client.contacts().length; i++) {
			var contact = client.contacts()[i];
            if ( ! contact.send_invoice()) {
                continue;
            }
			if (isValidEmailAddress(contact.email())) {
				isValid = true;
				sendTo = true;
			} else {
				isValid = false;
				break;
			}
		}
		return (isValid && sendTo)
	}

	function onMarkClick() {
		submitBulkAction('markSent');
	}

	function onCloneClick() {
		submitAction('clone');
	}

	function onConvertClick() {
		submitAction('convert');
	}

    @if ($invoice->id)
    	function onPaymentClick() {
            @if(!empty($autoBillChangeWarning))
            if(!confirm("{!! trans('texts.warn_change_auto_bill') !!}"))return;
            @endif

    		window.location = '{{ URL::to('payments/create/' . $invoice->client->public_id . '/' . $invoice->public_id ) }}';
    	}

    	function onCreditClick() {
    		window.location = '{{ URL::to('credits/create/' . $invoice->client->public_id . '/' . $invoice->public_id ) }}';
    	}
    @endif

	function onArchiveClick() {
		submitBulkAction('archive');
	}

	function onDeleteClick() {
        if (confirm('{!! trans("texts.are_you_sure") !!}')) {
			submitBulkAction('delete');
		}
	}

	function formEnterClick(event) {
		if (event.keyCode === 13){
			if (event.target.type == 'textarea') {
				return;
			}
			event.preventDefault();

            @if($invoice->trashed())
                return;
            @endif
			submitAction('');
			return false;
		}
	}

	function clientModalEnterClick(event) {
		if (event.keyCode === 13){
			event.preventDefault();
            model.clientFormComplete();
            return false;
        }
	}

	function onItemChange()
	{
		var hasEmpty = false;
		for(var i=0; i<model.invoice().invoice_items().length; i++) {
			var item = model.invoice().invoice_items()[i];
			if (item.isEmpty()) {
				hasEmpty = true;
			}
		}

		if (!hasEmpty) {
			model.invoice().addItem();
		}
	}

    function onPartialChange(silent)
    {
        var val = NINJA.parseFloat($('#partial').val());
        var oldVal = val;
        val = Math.max(Math.min(val, model.invoice().totals.rawTotal()), 0);
        model.invoice().partial(val || '');

        if (!silent && val != oldVal) {
            $('#partial').tooltip('show');
            setTimeout(function() {
                $('#partial').tooltip('hide');
            }, 5000);
        }
    }

    function onRecurringEnabled()
    {
        if ($('#recurring').prop('checked')) {
            $('#emailButton').attr('disabled', true);
            model.invoice().partial('');
        } else {
            $('#emailButton').removeAttr('disabled');
        }
    }

    function showLearnMore() {
        $('#recurringModal').modal('show');
    }

    function showRecurringDueDateLearnMore() {
        $('#recurringDueDateModal').modal('show');
    }

    function setInvoiceNumber(client) {
        @if ($invoice->id || !$account->hasClientNumberPattern($invoice))
            return;
        @endif
        var number = '{{ $account->getNumberPattern($invoice) }}';
        number = number.replace('{$custom1}', client.custom_value1 ? client.custom_value1 : '');
        number = number.replace('{$custom2}', client.custom_value2 ? client.custom_value1 : '');
        model.invoice().invoice_number(number);
    }

    window.countUploadingDocuments = 0;

    function handleDocumentAdded(file){
        // open document when clicked
        if (file.url) {
            file.previewElement.addEventListener("click", function() {
                window.open(file.url, '_blank');
            });
        }
        if(file.mock)return;
        file.index = model.invoice().documents().length;
        model.invoice().addDocument({name:file.name, size:file.size, type:file.type});
        window.countUploadingDocuments++;
    }

    function handleDocumentRemoved(file){
        model.invoice().removeDocument(file.public_id);
        refreshPDF(true);
        $.ajax({
            url: '{{ '/documents/' }}' + file.public_id,
            type: 'DELETE',
            success: function(result) {
                // Do something with the result
            }
        });
    }

    function handleDocumentUploaded(file, response){
        window.countUploadingDocuments--;
        file.public_id = response.document.public_id
        model.invoice().documents()[file.index].update(response.document);
<<<<<<< HEAD
        window.countUploadingDocuments--;
=======
>>>>>>> abe5a836
        @if ($account->invoice_embed_documents)
            refreshPDF(true);
        @endif
        if(response.document.preview_url){
            dropzone.emit('thumbnail', file, response.document.preview_url);
        }
    }

    function handleDocumentCanceled() {
        window.countUploadingDocuments--;
    }

    function handleDocumentError() {
        window.countUploadingDocuments--;
    }

	</script>
    @if ($account->hasFeature(FEATURE_DOCUMENTS) && $account->invoice_embed_documents)
        @foreach ($invoice->documents as $document)
            @if($document->isPDFEmbeddable())
                <script src="{{ $document->getVFSJSUrl() }}" type="text/javascript" async></script>
            @endif
        @endforeach
        @foreach ($invoice->expenses as $expense)
            @foreach ($expense->documents as $document)
                @if($document->isPDFEmbeddable())
                    <script src="{{ $document->getVFSJSUrl() }}" type="text/javascript" async></script>
                @endif
            @endforeach
        @endforeach
    @endif

@stop<|MERGE_RESOLUTION|>--- conflicted
+++ resolved
@@ -18,11 +18,7 @@
             font-weight: normal !important;
         }
 
-<<<<<<< HEAD
-        select.xtax-select {
-=======
         select.tax-select {
->>>>>>> abe5a836
             width: 50%;
             float: left;
         }
@@ -247,11 +243,7 @@
                 @endif
 				<th style="min-width:120px" data-bind="text: costLabel">{{ $invoiceLabels['unit_cost'] }}</th>
 				<th style="{{ $account->hide_quantity ? 'display:none' : 'min-width:120px' }}" data-bind="text: qtyLabel">{{ $invoiceLabels['quantity'] }}</th>
-<<<<<<< HEAD
-				<th style="min-width:120px;display:none;" data-bind="visible: $root.invoice_item_taxes.show">{{ trans('texts.tax') }}</th>
-=======
 				<th style="min-width:{{ $account->enable_second_tax_rate ? 180 : 120 }}px;display:none;" data-bind="visible: $root.invoice_item_taxes.show">{{ trans('texts.tax') }}</th>
->>>>>>> abe5a836
 				<th style="min-width:120px;">{{ trans('texts.line_total') }}</th>
 				<th style="min-width:32px;" class="hide-border"></th>
 			</tr>
@@ -300,26 +292,16 @@
                             ->raw() !!}
                     <input type="text" data-bind="value: tax_name1, attr: {name: 'invoice_items[' + $index() + '][tax_name1]'}" style="display:none">
                     <input type="text" data-bind="value: tax_rate1, attr: {name: 'invoice_items[' + $index() + '][tax_rate1]'}" style="display:none">
-<<<<<<< HEAD
-                    <div style="display:none">
-=======
                     <div data-bind="visible: $root.invoice().account.enable_second_tax_rate == '1'">
->>>>>>> abe5a836
                         {!! Former::select('')
                                 ->addOption('', '')
                                 ->options($taxRateOptions)
                                 ->data_bind('value: tax2')
                                 ->addClass('tax-select')
                                 ->raw() !!}
-<<<<<<< HEAD
-                        <input type="text" data-bind="value: tax_name2, attr: {name: 'invoice_items[' + $index() + '][tax_name2]'}" style="display:none">
-                        <input type="text" data-bind="value: tax_rate2, attr: {name: 'invoice_items[' + $index() + '][tax_rate2]'}" style="display:none">
-                    </div>
-=======
                     </div>
                     <input type="text" data-bind="value: tax_name2, attr: {name: 'invoice_items[' + $index() + '][tax_name2]'}" style="display:none">
                     <input type="text" data-bind="value: tax_rate2, attr: {name: 'invoice_items[' + $index() + '][tax_rate2]'}" style="display:none">
->>>>>>> abe5a836
 				</td>
 				<td style="text-align:right;padding-top:9px !important" nowrap>
 					<div class="line-total" data-bind="text: totals.total"></div>
@@ -461,18 +443,6 @@
                             ->raw() !!}
                     <input type="text" name="tax_name1" data-bind="value: tax_name1" style="display:none">
                     <input type="text" name="tax_rate1" data-bind="value: tax_rate1" style="display:none">
-<<<<<<< HEAD
-                    <div style="display:none">
-                        {!! Former::select('')
-                                ->addOption('', '')
-                                ->options($taxRateOptions)
-                                ->addClass('tax-select')
-                                ->data_bind('value: tax2')
-                                ->raw() !!}
-                        <input type="text" name="tax_name2" data-bind="value: tax_name2" style="display:none">
-                        <input type="text" name="tax_rate2" data-bind="value: tax_rate2" style="display:none">
-                    </div>
-=======
                     <div data-bind="visible: $root.invoice().account.enable_second_tax_rate == '1'">
                     {!! Former::select('')
                             ->addOption('', '')
@@ -483,7 +453,6 @@
                     </div>
                     <input type="text" name="tax_name2" data-bind="value: tax_name2" style="display:none">
                     <input type="text" name="tax_rate2" data-bind="value: tax_rate2" style="display:none">
->>>>>>> abe5a836
                 </td>
 				<td style="text-align: right"><span data-bind="text: totals.taxAmount"/></td>
 			</tr>
@@ -1051,24 +1020,15 @@
             }
 
             window.dropzone = new Dropzone('#document-upload .dropzone', {
-<<<<<<< HEAD
-                url:{!! json_encode(url('document')) !!},
-=======
                 url:{!! json_encode(url('documents')) !!},
->>>>>>> abe5a836
                 params:{
                     _token:"{{ Session::getToken() }}"
                 },
                 acceptedFiles:{!! json_encode(implode(',',\App\Models\Document::$allowedMimes)) !!},
                 addRemoveLinks:true,
                 dictRemoveFileConfirmation:"{{trans('texts.are_you_sure')}}",
-<<<<<<< HEAD
-                @foreach(trans('texts.dropzone') as $key=>$text)
-    	            "dict{{strval($key)}}":"{{strval($text)}}",
-=======
                 @foreach(['default_message', 'fallback_message', 'fallback_text', 'file_too_big', 'invalid_file_type', 'response_error', 'cancel_upload', 'cancel_upload_confirmation', 'remove_file'] as $key)
                     "dict{{Utils::toClassCase($key)}}":"{{trans('texts.dropzone_'.$key)}}",
->>>>>>> abe5a836
                 @endforeach
                 maxFilesize:{{floatval(MAX_DOCUMENT_SIZE/1000)}},
             });
@@ -1271,16 +1231,6 @@
 	}
 
 	function onSaveClick() {
-<<<<<<< HEAD
-		if (model.invoice().is_recurring() && {{ $invoice ? 'false' : 'true' }}) {
-			if (confirm("{!! trans("texts.confirm_recurring_email_$entityType") !!}" + '\n\n' + getSendToEmails() + '\n' + "{!! trans("texts.confirm_recurring_timing") !!}")) {
-				submitAction('');
-			}
-		} else {
-            submitAction('');
-		}
-	}
-=======
         @if(!empty($autoBillChangeWarning))
         if(!confirm("{!! trans('texts.warn_change_auto_bill') !!}"))return;
         @endif
@@ -1305,7 +1255,6 @@
 
         submitAction('');
     }
->>>>>>> abe5a836
 
     function getSendToEmails() {
         var client = model.invoice().client();
@@ -1340,10 +1289,7 @@
 
     function onFormSubmit(event) {
         if (window.countUploadingDocuments > 0) {
-<<<<<<< HEAD
-=======
             alert("{!! trans('texts.wait_for_upload') !!}");
->>>>>>> abe5a836
             return false;
         }
 
@@ -1552,10 +1498,6 @@
         window.countUploadingDocuments--;
         file.public_id = response.document.public_id
         model.invoice().documents()[file.index].update(response.document);
-<<<<<<< HEAD
-        window.countUploadingDocuments--;
-=======
->>>>>>> abe5a836
         @if ($account->invoice_embed_documents)
             refreshPDF(true);
         @endif
