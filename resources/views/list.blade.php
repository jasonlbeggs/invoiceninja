{!! Former::open(Utils::pluralizeEntityType($entityType) . '/bulk')
		->addClass('listForm_' . $entityType) !!}

<div style="display:none">
	{!! Former::text('action')->id('action_' . $entityType) !!}
    {!! Former::text('public_id')->id('public_id_' . $entityType) !!}
    {!! Former::text('datatable')->value('true') !!}
</div>

<div class="pull-left">
	@can('create', 'invoice')
		@if ($entityType == ENTITY_TASK)
			{!! Button::primary(trans('texts.invoice'))->withAttributes(['class'=>'invoice', 'onclick' =>'submitForm_'.$entityType.'("invoice")'])->appendIcon(Icon::create('check')) !!}
		@endif
		@if ($entityType == ENTITY_EXPENSE)
			{!! Button::primary(trans('texts.invoice'))->withAttributes(['class'=>'invoice', 'onclick' =>'submitForm_'.$entityType.'("invoice")'])->appendIcon(Icon::create('check')) !!}
		@endif
	@endcan

<<<<<<< HEAD
    @if (in_array($entityType, [ENTITY_EXPENSE_CATEGORY, ENTITY_PRODUCT]))
        {!! Button::normal(trans('texts.archive'))->asLinkTo('javascript:submitForm("archive")')->appendIcon(Icon::create('trash')) !!}
    @else
    	{!! DropdownButton::normal(trans('texts.archive'))->withContents([
    		      ['label' => trans('texts.archive_'.$entityType), 'url' => 'javascript:submitForm("archive")'],
    		      ['label' => trans('texts.delete_'.$entityType), 'url' => 'javascript:submitForm("delete")'],
    		    ])->withAttributes(['class'=>'archive'])->split() !!}
=======
	{!! DropdownButton::normal(trans('texts.archive'))
			->withContents($datatable->bulkActions())
			->withAttributes(['class'=>'archive'])
			->split() !!}

	&nbsp;
	<span id="statusWrapper_{{ $entityType }}" style="display:none">
		<select class="form-control" style="width: 220px" id="statuses_{{ $entityType }}" multiple="true">
			@if (count(\App\Models\EntityModel::getStatusesFor($entityType)))
				<optgroup label="{{ trans('texts.entity_state') }}">
					@foreach (\App\Models\EntityModel::getStatesFor($entityType) as $key => $value)
						<option value="{{ $key }}">{{ $value }}</option>
					@endforeach
				</optgroup>
				<optgroup label="{{ trans('texts.status') }}">
					@foreach (\App\Models\EntityModel::getStatusesFor($entityType) as $key => $value)
						<option value="{{ $key }}">{{ $value }}</option>
					@endforeach
				</optgroup>
			@else
				@foreach (\App\Models\EntityModel::getStatesFor($entityType) as $key => $value)
					<option value="{{ $key }}">{{ $value }}</option>
				@endforeach
			@endif
		</select>
	</span>
</div>

<div id="top_right_buttons" class="pull-right">
	<input id="tableFilter_{{ $entityType }}" type="text" style="width:140px;margin-right:17px;background-color: white !important"
        class="form-control pull-left" placeholder="{{ trans('texts.filter') }}" value="{{ Input::get('filter') }}"/>

    @if ($entityType == ENTITY_EXPENSE)
        {!! Button::normal(trans('texts.categories'))->asLinkTo(URL::to('/expense_categories'))->appendIcon(Icon::create('list')) !!}
	@elseif ($entityType == ENTITY_TASK)
		{!! Button::normal(trans('texts.projects'))->asLinkTo(URL::to('/projects'))->appendIcon(Icon::create('list')) !!}
>>>>>>> 89e38d88
    @endif

	@if (Auth::user()->can('create', $entityType))
    	{!! Button::primary(mtrans($entityType, "new_{$entityType}"))->asLinkTo(url(Utils::pluralizeEntityType($entityType) . '/create/' . (isset($clientId) ? $clientId : '')))->appendIcon(Icon::create('plus-sign')) !!}
	@endif

</div>


{!! Datatable::table()
	->addColumn(Utils::trans($datatable->columnFields()))
	->setUrl(url('api/' . Utils::pluralizeEntityType($entityType) . '/' . (isset($clientId) ? $clientId : (isset($vendorId) ? $vendorId : ''))))
    ->setCustomValues('rightAlign', isset($rightAlign) ? $rightAlign : [])
	->setCustomValues('entityType', Utils::pluralizeEntityType($entityType))
	->setCustomValues('clientId', isset($clientId) && $clientId)
	->setOptions('sPaginationType', 'bootstrap')
    ->setOptions('aaSorting', [[isset($clientId) ? ($datatable->sortCol-1) : $datatable->sortCol, 'desc']])
	->render('datatable') !!}

@if ($entityType == ENTITY_PAYMENT)
	<div class="modal fade" id="paymentRefundModal" tabindex="-1" role="dialog" aria-labelledby="paymentRefundModalLabel" aria-hidden="true">
	  <div class="modal-dialog" style="min-width:150px">
		<div class="modal-content">
		  <div class="modal-header">
			<button type="button" class="close" data-dismiss="modal" aria-hidden="true">&times;</button>
			<h4 class="modal-title" id="paymentRefundModalLabel">{{ trans('texts.refund_payment') }}</h4>
		  </div>

			<div class="modal-body">
				<div class="form-horizontal">
				  <div class="form-group">
					<label for="refundAmount" class="col-sm-offset-2 col-sm-2 control-label">{{ trans('texts.amount') }}</label>
					<div class="col-sm-4">
						<div class="input-group">
								<span class="input-group-addon" id="refundCurrencySymbol"></span>
					  		<input type="number" class="form-control" id="refundAmount" name="amount" step="0.01" min="0.01" placeholder="{{ trans('texts.amount') }}">
						</div>
						<div class="help-block">{{ trans('texts.refund_max') }} <span id="refundMax"></span></div>
					</div>
				  </div>
				</div>
			</div>

		 <div class="modal-footer" style="margin-top: 0px">
			<button type="button" class="btn btn-default" data-dismiss="modal">{{ trans('texts.cancel') }}</button>
			<button type="button" class="btn btn-primary" id="completeRefundButton">{{ trans('texts.refund') }}</button>
		 </div>

		</div>
	  </div>
	</div>
@endif

{!! Former::close() !!}

<script type="text/javascript">

	function submitForm_{{ $entityType }}(action, id) {
		if (id) {
			$('#public_id_{{ $entityType }}').val(id);
		}

		if (action == 'delete') {
	        sweetConfirm(function() {
	            $('#action_{{ $entityType }}').val(action);
	    		$('form.listForm_{{ $entityType }}').submit();
	        });
		} else {
			$('#action_{{ $entityType }}').val(action);
			$('form.listForm_{{ $entityType }}').submit();
	    }
	}

	@if ($entityType == ENTITY_PAYMENT)
		var paymentId = null;
		function showRefundModal(id, amount, formatted, symbol){
			paymentId = id;
			$('#refundCurrencySymbol').text(symbol);
			$('#refundMax').text(formatted);
			$('#refundAmount').val(amount).attr('max', amount);
			$('#paymentRefundModal').modal('show');
		}

		function handleRefundClicked(){
			submitForm_{{ $entityType }}('refund', paymentId);
		}
	@endif

	$(function() {

		// Handle datatable filtering
	    var tableFilter = '';
	    var searchTimeout = false;

	    function filterTable_{{ $entityType }}(val) {
	        if (val == tableFilter) {
	            return;
	        }
	        tableFilter = val;
			var oTable0 = $('.listForm_{{ $entityType }} .data-table').dataTable();
	        oTable0.fnFilter(val);
	    }

	    $('#tableFilter_{{ $entityType }}').on('keyup', function(){
	        if (searchTimeout) {
	            window.clearTimeout(searchTimeout);
	        }
	        searchTimeout = setTimeout(function() {
	            filterTable_{{ $entityType }}($('#tableFilter_{{ $entityType }}').val());
	        }, 500);
	    })

	    if ($('#tableFilter_{{ $entityType }}').val()) {
	        filterTable_{{ $entityType }}($('#tableFilter_{{ $entityType }}').val());
	    }

		$('.listForm_{{ $entityType }} .head0').click(function(event) {
			if (event.target.type !== 'checkbox') {
				$('.listForm_{{ $entityType }} .head0 input[type=checkbox]').click();
			}
		});

		// Enable/disable bulk action buttons
	    window.onDatatableReady_{{ Utils::pluralizeEntityType($entityType) }} = function() {
	        $(':checkbox').click(function() {
	            setBulkActionsEnabled_{{ $entityType }}();
	        });

	        $('.listForm_{{ $entityType }} tbody tr').unbind('click').click(function(event) {
	            if (event.target.type !== 'checkbox' && event.target.type !== 'button' && event.target.tagName.toLowerCase() !== 'a') {
	                $checkbox = $(this).closest('tr').find(':checkbox:not(:disabled)');
	                var checked = $checkbox.prop('checked');
	                $checkbox.prop('checked', !checked);
	                setBulkActionsEnabled_{{ $entityType }}();
	            }
	        });

	        actionListHandler();
	    }

		@if ($entityType == ENTITY_PAYMENT)
			$('#completeRefundButton').click(handleRefundClicked)
		@endif

	    $('.listForm_{{ $entityType }} .archive, .invoice').prop('disabled', true);
	    $('.listForm_{{ $entityType }} .archive:not(.dropdown-toggle)').click(function() {
	        submitForm_{{ $entityType }}('archive');
	    });

	    $('.listForm_{{ $entityType }} .selectAll').click(function() {
	        $(this).closest('table').find(':checkbox:not(:disabled)').prop('checked', this.checked);
	    });

	    function setBulkActionsEnabled_{{ $entityType }}() {
	        var buttonLabel = "{{ trans('texts.archive') }}";
	        var count = $('.listForm_{{ $entityType }} tbody :checkbox:checked').length;
	        $('.listForm_{{ $entityType }} button.archive, .listForm_{{ $entityType }} button.invoice').prop('disabled', !count);
	        if (count) {
	            buttonLabel += ' (' + count + ')';
	        }
	        $('.listForm_{{ $entityType }} button.archive').not('.dropdown-toggle').text(buttonLabel);
	    }


		// Setup state/status filter
		$('#statuses_{{ $entityType }}').select2({
			placeholder: "{{ trans('texts.status') }}",
			//allowClear: true,
			templateSelection: function(data, container) {
				if (data.id == 'archived') {
					$(container).css('color', '#fff');
					$(container).css('background-color', '#f0ad4e');
					$(container).css('border-color', '#eea236');
				} else if (data.id == 'deleted') {
					$(container).css('color', '#fff');
					$(container).css('background-color', '#d9534f');
					$(container).css('border-color', '#d43f3a');
				}
				return data.text;
			}
		}).val('{{ session('entity_state_filter:' . $entityType, STATUS_ACTIVE) . ',' . session('entity_status_filter:' . $entityType) }}'.split(','))
			  .trigger('change')
		  .on('change', function() {
			var filter = $('#statuses_{{ $entityType }}').val();
			if (filter) {
				filter = filter.join(',');
			} else {
				filter = '';
			}
			var url = '{{ URL::to('set_entity_filter/' . $entityType) }}' + '/' + filter;
	        $.get(url, function(data) {
	            refreshDatatable();
	        })
		}).maximizeSelect2Height();

		$('#statusWrapper_{{ $entityType }}').show();

	});

</script><|MERGE_RESOLUTION|>--- conflicted
+++ resolved
@@ -17,15 +17,6 @@
 		@endif
 	@endcan
 
-<<<<<<< HEAD
-    @if (in_array($entityType, [ENTITY_EXPENSE_CATEGORY, ENTITY_PRODUCT]))
-        {!! Button::normal(trans('texts.archive'))->asLinkTo('javascript:submitForm("archive")')->appendIcon(Icon::create('trash')) !!}
-    @else
-    	{!! DropdownButton::normal(trans('texts.archive'))->withContents([
-    		      ['label' => trans('texts.archive_'.$entityType), 'url' => 'javascript:submitForm("archive")'],
-    		      ['label' => trans('texts.delete_'.$entityType), 'url' => 'javascript:submitForm("delete")'],
-    		    ])->withAttributes(['class'=>'archive'])->split() !!}
-=======
 	{!! DropdownButton::normal(trans('texts.archive'))
 			->withContents($datatable->bulkActions())
 			->withAttributes(['class'=>'archive'])
@@ -62,7 +53,6 @@
         {!! Button::normal(trans('texts.categories'))->asLinkTo(URL::to('/expense_categories'))->appendIcon(Icon::create('list')) !!}
 	@elseif ($entityType == ENTITY_TASK)
 		{!! Button::normal(trans('texts.projects'))->asLinkTo(URL::to('/projects'))->appendIcon(Icon::create('list')) !!}
->>>>>>> 89e38d88
     @endif
 
 	@if (Auth::user()->can('create', $entityType))
