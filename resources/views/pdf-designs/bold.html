--- conflicted
+++ resolved
@@ -11,16 +11,6 @@
         -webkit-font-smoothing: antialiased;
         -moz-osx-font-smoothing: grayscale;
         font-family: $font_name, Helvetica, sans-serif;
-<<<<<<< HEAD
-        font-size: $font_size 
-        zoom: 80%;
-    }
-/*
-    body, table{
-        font-size: $font_size
-    }
-*/
-=======
         font-size: $font_size !important;
         zoom: 80%;
     }
@@ -30,7 +20,6 @@
     }
 
 
->>>>>>> 75efdfeb
     body, html {
         margin: 0;
         padding: 0;
@@ -141,11 +130,7 @@
         min-width: 100%;
         table-layout: fixed;
         overflow-wrap: break-word;
-<<<<<<< HEAD
-        margin-top: 1rem;
-=======
         margin-top: 0rem;
->>>>>>> 75efdfeb
         margin-bottom: 0px;
     }
 
