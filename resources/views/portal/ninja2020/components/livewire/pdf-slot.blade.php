<div>
<<<<<<< HEAD
  <div class="flex flex-row-reverse items-end mb-2 float-right" x-data>
    <button wire:loading.attr="disabled" wire:click="downloadPdf" class="bg-gray-100 hover:bg-gray-200 text-gray-800 font-bold px-2 rounded inline-flex" type="button">
        <span>{{ ctrans('texts.download_pdf') }}</span>
=======
  <div class="flex flex-col items-end mb-2" x-data>
    <button wire:loading.attr="disabled" wire:click="downloadPdf" class="bg-primary text-white px-4 py-4 lg:px-2 lg:py-2 rounded" type="button">
        <span class="mr-0">{{ ctrans('texts.download_pdf') }}</span>
>>>>>>> 35394670
        <div wire:loading wire:target="downloadPdf">
            <svg class="animate-spin h-5 w-5 text-blue" xmlns="http://www.w3.org/2000/svg" fill="none" viewBox="0 0 24 24">
                <circle class="opacity-25" cx="12" cy="12" r="10" stroke="currentColor" stroke-width="4"></circle>
                <path class="opacity-75" fill="currentColor" d="M4 12a8 8 0 018-8V0C5.373 0 0 5.373 0 12h4zm2 5.291A7.962 7.962 0 014 12H0c0 3.042 1.135 5.824 3 7.938l3-2.647z"></path>
            </svg>
        </div>
    </button>
  <button wire:loading.attr="disabled" wire:click="downloadEInvoice" class="bg-gray-100 hover:bg-gray-200 text-gray-800 font-bold px-2 rounded inline-flex" type="button">
          <span>{{ ctrans('texts.download_e_invoice') }}</span>
          <div wire:loading wire:target="downloadEInvoice">
              <svg class="animate-spin h-5 w-5 text-blue" xmlns="http://www.w3.org/2000/svg" fill="none" viewBox="0 0 24 24">
                  <circle class="opacity-25" cx="12" cy="12" r="10" stroke="currentColor" stroke-width="4"></circle>
                  <path class="opacity-75" fill="currentColor" d="M4 12a8 8 0 018-8V0C5.373 0 0 5.373 0 12h4zm2 5.291A7.962 7.962 0 014 12H0c0 3.042 1.135 5.824 3 7.938l3-2.647z"></path>
              </svg>
          </div>
      </button>
  </div>
  <div class="hidden lg:block">
    <div wire:init="getPdf()">
        <div class="flex mt-4 place-items-center" id="loader" wire:ignore>
            <span class="loader m-auto" wire:ignore></span>
            <style type="text/css">
            .loader {
            width: 48px;
            height: 48px;
            border-radius: 50%;
            position: relative;
            animation: rotate 1s linear infinite
          }
          .loader::before , .loader::after {
            content: "";
            box-sizing: border-box;
            position: absolute;
            inset: 0px;
            border-radius: 50%;
            border: 5px solid #454545;
            animation: prixClipFix 2s linear infinite ;
          }
          .loader::after{
            border-color: #FF3D00;
            animation: prixClipFix 2s linear infinite , rotate 0.5s linear infinite reverse;
            inset: 6px;
          }
          @keyframes rotate {
            0%   {transform: rotate(0deg)}
            100%   {transform: rotate(360deg)}
          }
          @keyframes prixClipFix {
              0%   {clip-path:polygon(50% 50%,0 0,0 0,0 0,0 0,0 0)}
              25%  {clip-path:polygon(50% 50%,0 0,100% 0,100% 0,100% 0,100% 0)}
              50%  {clip-path:polygon(50% 50%,0 0,100% 0,100% 100%,100% 100%,100% 100%)}
              75%  {clip-path:polygon(50% 50%,0 0,100% 0,100% 100%,0 100%,0 100%)}
              100% {clip-path:polygon(50% 50%,0 0,100% 0,100% 100%,0 100%,0 0)}
          }
          </style>
        </div>
        @if($pdf)
        <!-- <iframe id="pdf-iframe" src="{!! $pdf !!}" class="h-screen w-full border-0 mt-4"></iframe> -->
        <iframe id="pdf-iframe" src="/{{ $route_entity }}/showBlob/{{ $pdf }}" class="h-screen w-full border-0 mt-4"></iframe>
        @endif
    </div>
  </div>

  <div class="block lg:hidden">
    @include('portal.ninja2020.components.html-viewer')
  </div>
</div>


<script type="text/javascript">

  waitForElement("#pdf-iframe", 0).then(function(){
    const iframe = document.getElementById("pdf-iframe");

    iframe.addEventListener("load", function () {
      const loader = document.getElementById("loader")
      loader.classList.add("hidden");
    });

  });

function waitForElement(querySelector, timeout){
  return new Promise((resolve, reject)=>{
    var timer = false;
    if(document.querySelectorAll(querySelector).length) return resolve();
    const observer = new MutationObserver(()=>{
      if(document.querySelectorAll(querySelector).length){
        observer.disconnect();
        if(timer !== false) clearTimeout(timer);
        return resolve();
      }
    });
    observer.observe(document.body, {
      childList: true,
      subtree: true
    });
    if(timeout) timer = setTimeout(()=>{
      observer.disconnect();
      reject();
    }, timeout);
  });

}

</script><|MERGE_RESOLUTION|>--- conflicted
+++ resolved
@@ -1,13 +1,7 @@
 <div>
-<<<<<<< HEAD
-  <div class="flex flex-row-reverse items-end mb-2 float-right" x-data>
-    <button wire:loading.attr="disabled" wire:click="downloadPdf" class="bg-gray-100 hover:bg-gray-200 text-gray-800 font-bold px-2 rounded inline-flex" type="button">
-        <span>{{ ctrans('texts.download_pdf') }}</span>
-=======
   <div class="flex flex-col items-end mb-2" x-data>
     <button wire:loading.attr="disabled" wire:click="downloadPdf" class="bg-primary text-white px-4 py-4 lg:px-2 lg:py-2 rounded" type="button">
         <span class="mr-0">{{ ctrans('texts.download_pdf') }}</span>
->>>>>>> 35394670
         <div wire:loading wire:target="downloadPdf">
             <svg class="animate-spin h-5 w-5 text-blue" xmlns="http://www.w3.org/2000/svg" fill="none" viewBox="0 0 24 24">
                 <circle class="opacity-25" cx="12" cy="12" r="10" stroke="currentColor" stroke-width="4"></circle>
