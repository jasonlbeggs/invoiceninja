--- conflicted
+++ resolved
@@ -75,11 +75,7 @@
     </script>
 
 
-<<<<<<< HEAD
-	{!! Former::open()->addClass('report-form')->rules(['start_date' => 'required', 'end_date' => 'required']) !!}
-=======
     {!! Former::open()->addClass('report-form')->rules(['start_date' => 'required', 'end_date' => 'required']) !!}
->>>>>>> 8c19e477
 
     <div style="display:none">
     {!! Former::text('action') !!}
