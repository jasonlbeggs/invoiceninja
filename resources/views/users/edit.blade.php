@extends('header')

@section('content')
  @parent
  @include('accounts.nav', ['selected' => ACCOUNT_USER_MANAGEMENT])

  {!! Former::open($url)->method($method)->addClass('warn-on-exit')->rules(array(
      'first_name' => 'required',
      'last_name' => 'required',
      'email' => 'required|email',
  )); !!}

  @if ($user)
    {!! Former::populate($user) !!}
    {{ Former::populateField('is_admin', intval($user->is_admin)) }}
    {{ Former::populateField('permissions[create_all]', intval($user->hasPermission('create'))) }}
    {{ Former::populateField('permissions[view_all]', intval($user->hasPermission('view_all'))) }}
    {{ Former::populateField('permissions[edit_all]', intval($user->hasPermission('edit_all'))) }}
  @endif

<div class="panel panel-default">
<div class="panel-heading">
    <h3 class="panel-title">{!! trans('texts.user_details') !!}</h3>
</div>
<div class="panel-body form-padding-right">

  {!! Former::text('first_name') !!}
  {!! Former::text('last_name') !!}
  {!! Former::text('email') !!}

</div>
</div>

<div class="panel panel-default">
<div class="panel-heading">
    <h3 class="panel-title">{!! trans('texts.permissions') !!}</h3>
</div>
<div class="panel-body form-padding-right">

    @if ( ! Utils::hasFeature(FEATURE_USER_PERMISSIONS))
<<<<<<< HEAD
=======
      <div class="alert alert-warning">{{ trans('texts.upgrade_for_permissions') }}</div>
>>>>>>> abe5a836
      <script>
          $(function() {
              $('input[type=checkbox]').prop('disabled', true);
          })
      </script>
    @endif

  {!! Former::checkbox('is_admin')
      ->label('&nbsp;')
      ->text(trans('texts.administrator'))
      ->help(trans('texts.administrator_help')) !!}
  {!! Former::checkbox('permissions[create_all]')
      ->value('create_all')
      ->label('&nbsp;')
      ->id('permissions_create_all')
      ->text(trans('texts.user_create_all'))
      ->help(trans('texts.create_all_help')) !!}
  {!! Former::checkbox('permissions[view_all]')
      ->value('view_all')
      ->label('&nbsp;')
      ->id('permissions_view_all')
      ->text(trans('texts.user_view_all'))
      ->help(trans('texts.view_all_help')) !!}
  {!! Former::checkbox('permissions[edit_all]')
      ->value('edit_all')
      ->label('&nbsp;')
      ->id('permissions_edit_all')
      ->text(trans('texts.user_edit_all'))
      ->help(trans('texts.edit_all_help')) !!}

</div>
</div>

  {!! Former::actions(
      Button::normal(trans('texts.cancel'))->asLinkTo(URL::to('/settings/user_management'))->appendIcon(Icon::create('remove-circle'))->large(),
      Button::success(trans($user && $user->confirmed ? 'texts.save' : 'texts.send_invite'))->submit()->large()->appendIcon(Icon::create($user && $user->confirmed ? 'floppy-disk' : 'send'))
  )!!}

  {!! Former::close() !!}

@stop

@section('onReady')
    $('#first_name').focus();
	$('#is_admin, #permissions_view_all').change(fixCheckboxes);
	function fixCheckboxes(){
		var adminChecked = $('#is_admin').is(':checked');
		var viewChecked = $('#permissions_view_all').is(':checked');

		$('#permissions_view_all').prop('disabled', adminChecked);
        $('#permissions_create_all').prop('disabled', adminChecked);
        $('#permissions_edit_all').prop('disabled', adminChecked || !viewChecked);
        if(!viewChecked)$('#permissions_edit_all').prop('checked',false)
	}
	fixCheckboxes();
@stop<|MERGE_RESOLUTION|>--- conflicted
+++ resolved
@@ -38,10 +38,7 @@
 <div class="panel-body form-padding-right">
 
     @if ( ! Utils::hasFeature(FEATURE_USER_PERMISSIONS))
-<<<<<<< HEAD
-=======
       <div class="alert alert-warning">{{ trans('texts.upgrade_for_permissions') }}</div>
->>>>>>> abe5a836
       <script>
           $(function() {
               $('input[type=checkbox]').prop('disabled', true);
