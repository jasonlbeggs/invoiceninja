<?php
/**
 * Invoice Ninja (https://invoiceninja.com).
 *
 * @link https://github.com/invoiceninja/invoiceninja source repository
 *
 * @copyright Copyright (c) 2021. Invoice Ninja LLC (https://invoiceninja.com)
 *
 * @license https://www.elastic.co/licensing/elastic-license
 */

namespace Tests\Feature;

use App\DataMapper\CompanySettings;
use App\Utils\Traits\MakesHash;
use Illuminate\Database\Eloquent\Model;
use Illuminate\Foundation\Testing\DatabaseTransactions;
use Illuminate\Support\Facades\Session;
use Illuminate\Validation\ValidationException;
use Tests\MockAccountData;
use Tests\TestCase;

/**
 * @test
 * @covers App\Utils\Traits\CompanySettingsSaver
 */
class CompanySettingsTest extends TestCase
{
    use MakesHash;
    use DatabaseTransactions;
    use MockAccountData;

    protected function setUp() :void
    {
        parent::setUp();

        $this->makeTestData();

        Session::start();

        $this->faker = \Faker\Factory::create();
        // $this->withoutExceptionHandling();
        Model::reguard();
    }

    public function testClientNumberCantBeModified()
    {
        $settings = $this->company->settings;

        $settings->client_number_counter = 200;

        $this->company->saveSettings($settings, $this->company);

        $response = false;

        try {
            $response = $this->withHeaders([
                'X-API-SECRET' => config('ninja.api_secret'),
<<<<<<< HEAD
                'X-API-TOKEN' => $this->token,
=======
                'X-API-Token' => $this->token,
>>>>>>> 76b307d2
            ])->putJson('/api/v1/companies/'.$this->encodePrimaryKey($this->company->id), $this->company->toArray());
        } catch (ValidationException $e) {
            $message = json_decode($e->validator->getMessageBag(), 1);
        }

        if ($response) {
            $response->assertStatus(200);

            $arr = $response->json();

            $this->assertEquals($arr['data']['settings']['timezone_id'], 1);
        }
    }

    public function testNullValuesInSettings()
    {
        $settings = $this->company->settings;

        $settings->reset_counter_date = null;

        $this->company->saveSettings($settings, $this->company);

        $response = false;
        
        try {
            $response = $this->withHeaders([
                'X-API-SECRET' => config('ninja.api_secret'),
                'X-API-Token' => $this->token,
            ])->putJson('/api/v1/companies/'.$this->encodePrimaryKey($this->company->id), $this->company->toArray());
        } catch (ValidationException $e) {
            $message = json_decode($e->validator->getMessageBag(), 1);
            nlog($message);
        }

        $response->assertStatus(200);

        $arr = $response->json();

        $this->assertEquals($arr['data']['settings']['reset_counter_date'], '');
    }

    public function testIntegerEdgeCases()
    {
        $settings = $this->company->settings;

        $settings->client_number_counter = 'a';
        $settings->invoice_number_counter = 1000;
        $settings->quote_number_counter = 1.2;
        $settings->credit_number_counter = 10.1;

        $this->company->saveSettings($settings, $this->company);

        $response = $this->withHeaders([
<<<<<<< HEAD
            'X-API-SECRET' => config('ninja.api_secret'),
            'X-API-Token' => $this->token,
        ])->putJson('/api/v1/companies/'.$this->encodePrimaryKey($this->company->id), $this->company->toArray());
=======
                'X-API-SECRET' => config('ninja.api_secret'),
                'X-API-Token' => $this->token,
            ])->putJson('/api/v1/companies/'.$this->encodePrimaryKey($this->company->id), $this->company->toArray());
>>>>>>> 76b307d2

        $response->assertStatus(200);

        $arr = $response->json();

        $this->assertTrue(is_int($arr['data']['settings']['client_number_counter']));
        $this->assertTrue(is_int($arr['data']['settings']['invoice_number_counter']));
        $this->assertTrue(is_int($arr['data']['settings']['quote_number_counter']));
        $this->assertTrue(is_int($arr['data']['settings']['credit_number_counter']));
    }

    public function testFloatEdgeCases()
    {
        $settings = $this->company->settings;

        $settings->default_task_rate = 'a';
        $settings->tax_rate1 = 10.0;
        $settings->tax_rate2 = '10.0';
        $settings->tax_rate3 = '10.5';

        $this->company->saveSettings($settings, $this->company);

        $response = $this->withHeaders([
<<<<<<< HEAD
            'X-API-SECRET' => config('ninja.api_secret'),
            'X-API-Token' => $this->token,
        ])->putJson('/api/v1/companies/'.$this->encodePrimaryKey($this->company->id), $this->company->toArray());
=======
                'X-API-SECRET' => config('ninja.api_secret'),
                'X-API-Token' => $this->token,
            ])->putJson('/api/v1/companies/'.$this->encodePrimaryKey($this->company->id), $this->company->toArray());
>>>>>>> 76b307d2

        $response->assertStatus(200);

        $arr = $response->json();

        $this->assertEquals($arr['data']['settings']['default_task_rate'], 0);
        $this->assertEquals($arr['data']['settings']['tax_rate1'], 10.0);
        $this->assertEquals($arr['data']['settings']['tax_rate2'], 10.0);
        $this->assertEquals($arr['data']['settings']['tax_rate3'], 10.5);
    }

    public function testBoolEdgeCases()
    {
        $settings = $this->company->settings;

        $settings->require_invoice_signature = true;
        $settings->require_quote_signature = true;
        $settings->show_accept_quote_terms = false;
        $settings->show_accept_invoice_terms = 'TRUE';
        $settings->enable_client_portal_tasks = 'FALSE';

        $this->company->saveSettings($settings, $this->company);

        $response = $this->withHeaders([
<<<<<<< HEAD
            'X-API-SECRET' => config('ninja.api_secret'),
            'X-API-Token' => $this->token,
        ])->putJson('/api/v1/companies/'.$this->encodePrimaryKey($this->company->id), $this->company->toArray());
=======
                'X-API-SECRET' => config('ninja.api_secret'),
                'X-API-Token' => $this->token,
            ])->putJson('/api/v1/companies/'.$this->encodePrimaryKey($this->company->id), $this->company->toArray());
>>>>>>> 76b307d2

        $response->assertStatus(200);

        $arr = $response->json();

        $this->assertTrue($arr['data']['settings']['require_invoice_signature']);
        $this->assertTrue($arr['data']['settings']['require_quote_signature']);
        $this->assertFalse($arr['data']['settings']['show_accept_quote_terms']);
        $this->assertTrue($arr['data']['settings']['show_accept_invoice_terms']);
        $this->assertFalse($arr['data']['settings']['enable_client_portal_tasks']);
    }

    public function testCompanyNullValueMatrixPOST()
    {
        $settings = CompanySettings::defaults();
        $settings->reset_counter_date = null;

        $this->company->saveSettings($settings, $this->company);

        $response = $this->withHeaders([
            'X-API-SECRET' => config('ninja.api_secret'),
            'X-API-Token' => $this->token,
        ])->postJson('/api/v1/companies?include=company', $this->company->toArray());

        $arr = $response->json();
        $response->assertStatus(200);

        $this->assertEquals($arr['data'][0]['company']['settings']['reset_counter_date'], '');
    }

    public function testCompanyWrongValueMatrixPOST()
    {
        $settings = CompanySettings::defaults();
        $settings->reset_counter_date = 1;

        $this->company->saveSettings($settings, $this->company);

        $response = $this->withHeaders([
            'X-API-SECRET' => config('ninja.api_secret'),
            'X-API-Token' => $this->token,
        ])->postJson('/api/v1/companies?include=company', $this->company->toArray());

        $arr = $response->json();
        $response->assertStatus(200);

        $this->assertEquals($arr['data'][0]['company']['settings']['reset_counter_date'], '');
    }

    public function testCompanyWrong2ValueMatrixPOST()
    {
        $settings = CompanySettings::defaults();
        $settings->reset_counter_date = '1';

        $this->company->saveSettings($settings, $this->company);

        $response = $this->withHeaders([
            'X-API-SECRET' => config('ninja.api_secret'),
            'X-API-Token' => $this->token,
        ])->postJson('/api/v1/companies?include=company', $this->company->toArray());

        $arr = $response->json();
        $response->assertStatus(200);

        $this->assertEquals($arr['data'][0]['company']['settings']['reset_counter_date'], '1');
    }

    public function testCompanyrightValueMatrixPOST()
    {
        $settings = CompanySettings::defaults();
        $settings->reset_counter_date = '1/1/2000';

        $this->company->saveSettings($settings, $this->company);

        $response = $this->withHeaders([
            'X-API-SECRET' => config('ninja.api_secret'),
            'X-API-Token' => $this->token,
        ])->postJson('/api/v1/companies?include=company', $this->company->toArray());

        $arr = $response->json();
        $response->assertStatus(200);

        $this->assertEquals($arr['data'][0]['company']['settings']['reset_counter_date'], '1/1/2000');
    }
}<|MERGE_RESOLUTION|>--- conflicted
+++ resolved
@@ -6,9 +6,8 @@
  *
  * @copyright Copyright (c) 2021. Invoice Ninja LLC (https://invoiceninja.com)
  *
- * @license https://www.elastic.co/licensing/elastic-license
+ * @license https://www.elastic.co/licensing/elastic-license 
  */
-
 namespace Tests\Feature;
 
 use App\DataMapper\CompanySettings;
@@ -30,7 +29,7 @@
     use DatabaseTransactions;
     use MockAccountData;
 
-    protected function setUp() :void
+    public function setUp() :void
     {
         parent::setUp();
 
@@ -39,7 +38,7 @@
         Session::start();
 
         $this->faker = \Faker\Factory::create();
-        // $this->withoutExceptionHandling();
+        $this->withoutExceptionHandling();
         Model::reguard();
     }
 
@@ -56,11 +55,7 @@
         try {
             $response = $this->withHeaders([
                 'X-API-SECRET' => config('ninja.api_secret'),
-<<<<<<< HEAD
-                'X-API-TOKEN' => $this->token,
-=======
-                'X-API-Token' => $this->token,
->>>>>>> 76b307d2
+                'X-API-Token' => $this->token,
             ])->putJson('/api/v1/companies/'.$this->encodePrimaryKey($this->company->id), $this->company->toArray());
         } catch (ValidationException $e) {
             $message = json_decode($e->validator->getMessageBag(), 1);
@@ -86,7 +81,7 @@
         $response = false;
         
         try {
-            $response = $this->withHeaders([
+        $response = $this->withHeaders([
                 'X-API-SECRET' => config('ninja.api_secret'),
                 'X-API-Token' => $this->token,
             ])->putJson('/api/v1/companies/'.$this->encodePrimaryKey($this->company->id), $this->company->toArray());
@@ -114,15 +109,9 @@
         $this->company->saveSettings($settings, $this->company);
 
         $response = $this->withHeaders([
-<<<<<<< HEAD
-            'X-API-SECRET' => config('ninja.api_secret'),
-            'X-API-Token' => $this->token,
-        ])->putJson('/api/v1/companies/'.$this->encodePrimaryKey($this->company->id), $this->company->toArray());
-=======
-                'X-API-SECRET' => config('ninja.api_secret'),
-                'X-API-Token' => $this->token,
-            ])->putJson('/api/v1/companies/'.$this->encodePrimaryKey($this->company->id), $this->company->toArray());
->>>>>>> 76b307d2
+                'X-API-SECRET' => config('ninja.api_secret'),
+                'X-API-Token' => $this->token,
+            ])->putJson('/api/v1/companies/'.$this->encodePrimaryKey($this->company->id), $this->company->toArray());
 
         $response->assertStatus(200);
 
@@ -146,15 +135,9 @@
         $this->company->saveSettings($settings, $this->company);
 
         $response = $this->withHeaders([
-<<<<<<< HEAD
-            'X-API-SECRET' => config('ninja.api_secret'),
-            'X-API-Token' => $this->token,
-        ])->putJson('/api/v1/companies/'.$this->encodePrimaryKey($this->company->id), $this->company->toArray());
-=======
-                'X-API-SECRET' => config('ninja.api_secret'),
-                'X-API-Token' => $this->token,
-            ])->putJson('/api/v1/companies/'.$this->encodePrimaryKey($this->company->id), $this->company->toArray());
->>>>>>> 76b307d2
+                'X-API-SECRET' => config('ninja.api_secret'),
+                'X-API-Token' => $this->token,
+            ])->putJson('/api/v1/companies/'.$this->encodePrimaryKey($this->company->id), $this->company->toArray());
 
         $response->assertStatus(200);
 
@@ -179,15 +162,9 @@
         $this->company->saveSettings($settings, $this->company);
 
         $response = $this->withHeaders([
-<<<<<<< HEAD
-            'X-API-SECRET' => config('ninja.api_secret'),
-            'X-API-Token' => $this->token,
-        ])->putJson('/api/v1/companies/'.$this->encodePrimaryKey($this->company->id), $this->company->toArray());
-=======
-                'X-API-SECRET' => config('ninja.api_secret'),
-                'X-API-Token' => $this->token,
-            ])->putJson('/api/v1/companies/'.$this->encodePrimaryKey($this->company->id), $this->company->toArray());
->>>>>>> 76b307d2
+                'X-API-SECRET' => config('ninja.api_secret'),
+                'X-API-Token' => $this->token,
+            ])->putJson('/api/v1/companies/'.$this->encodePrimaryKey($this->company->id), $this->company->toArray());
 
         $response->assertStatus(200);
 
