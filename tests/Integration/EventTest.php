--- conflicted
+++ resolved
@@ -6,9 +6,8 @@
  *
  * @copyright Copyright (c) 2021. Invoice Ninja LLC (https://invoiceninja.com)
  *
- * @license https://www.elastic.co/licensing/elastic-license
+ * @license https://www.elastic.co/licensing/elastic-license 
  */
-
 namespace Tests\Integration;
 
 use App\Events\Client\ClientWasArchived;
@@ -32,15 +31,15 @@
 use App\Events\Invoice\InvoiceWasRestored;
 use App\Events\Invoice\InvoiceWasUpdated;
 use App\Events\Payment\PaymentWasArchived;
+use App\Events\PurchaseOrder\PurchaseOrderWasCreated;
+use App\Events\PurchaseOrder\PurchaseOrderWasUpdated;
+use App\Events\PurchaseOrder\PurchaseOrderWasArchived;
+use App\Events\PurchaseOrder\PurchaseOrderWasRestored;            
+use App\Events\PurchaseOrder\PurchaseOrderWasDeleted;
 use App\Events\Payment\PaymentWasCreated;
 use App\Events\Payment\PaymentWasDeleted;
 use App\Events\Payment\PaymentWasRestored;
 use App\Events\Payment\PaymentWasUpdated;
-use App\Events\PurchaseOrder\PurchaseOrderWasArchived;
-use App\Events\PurchaseOrder\PurchaseOrderWasCreated;
-use App\Events\PurchaseOrder\PurchaseOrderWasDeleted;
-use App\Events\PurchaseOrder\PurchaseOrderWasRestored;
-use App\Events\PurchaseOrder\PurchaseOrderWasUpdated;
 use App\Events\Quote\QuoteWasApproved;
 use App\Events\Quote\QuoteWasArchived;
 use App\Events\Quote\QuoteWasCreated;
@@ -92,7 +91,7 @@
     use MakesHash;
     use DatabaseTransactions;
 
-    protected function setUp() :void
+    public function setUp() :void
     {
         parent::setUp();
 
@@ -119,7 +118,7 @@
         ]);
 
         $data = [
-            'public_notes' => $this->faker->firstName(),
+            'public_notes' => $this->faker->firstName,
         ];
 
         $response = $this->withHeaders([
@@ -128,21 +127,19 @@
         ])->postJson('/api/v1/expenses/', $data)
             ->assertStatus(200);
 
-        $arr = $response->json();
-
-        $data = [
-            'public_notes' => $this->faker->firstName(),
-        ];
-
-        $response = $this->withHeaders([
-            'X-API-SECRET' => config('ninja.api_secret'),
-            'X-API-TOKEN' => $this->token,
-<<<<<<< HEAD
-        ])->put('/api/v1/expenses/'.$arr['data']['id'], $data)
-=======
+
+        $arr = $response->json();
+
+        $data = [
+            'public_notes' => $this->faker->firstName,
+        ];
+
+        $response = $this->withHeaders([
+            'X-API-SECRET' => config('ninja.api_secret'),
+            'X-API-TOKEN' => $this->token,
         ])->putJson('/api/v1/expenses/' . $arr['data']['id'], $data)
->>>>>>> 76b307d2
-        ->assertStatus(200);
+        ->assertStatus(200);
+
 
         $data = [
             'ids' => [$arr['data']['id']],
@@ -167,8 +164,10 @@
         ->assertStatus(200);
     }
 
+
     public function testVendorEvents()
     {
+        
         $this->expectsEvents([
             VendorWasCreated::class,
             VendorWasUpdated::class,
@@ -178,7 +177,7 @@
         ]);
 
         $data = [
-            'name' => $this->faker->firstName(),
+            'name' => $this->faker->firstName,
         ];
 
         $response = $this->withHeaders([
@@ -187,22 +186,20 @@
         ])->postJson('/api/v1/vendors/', $data)
             ->assertStatus(200);
 
-        $arr = $response->json();
-
-        $data = [
-            'name' => $this->faker->firstName(),
+
+        $arr = $response->json();
+
+        $data = [
+            'name' => $this->faker->firstName,
             'id_number' => 'Coolio',
         ];
 
         $response = $this->withHeaders([
             'X-API-SECRET' => config('ninja.api_secret'),
             'X-API-TOKEN' => $this->token,
-<<<<<<< HEAD
-        ])->put('/api/v1/vendors/'.$arr['data']['id'], $data)
-=======
         ])->putJson('/api/v1/vendors/' . $arr['data']['id'], $data)
->>>>>>> 76b307d2
-        ->assertStatus(200);
+        ->assertStatus(200);
+
 
         $data = [
             'ids' => [$arr['data']['id']],
@@ -226,6 +223,7 @@
         ])->postJson('/api/v1/vendors/bulk?action=delete', $data)
         ->assertStatus(200);
     }
+
 
     public function testTaskEvents()
     {
@@ -250,6 +248,7 @@
         ])->postJson('/api/v1/tasks/', $data)
         ->assertStatus(200);
 
+
         $arr = $response->json();
 
         $data = [
@@ -260,12 +259,9 @@
         $response = $this->withHeaders([
             'X-API-SECRET' => config('ninja.api_secret'),
             'X-API-TOKEN' => $this->token,
-<<<<<<< HEAD
-        ])->put('/api/v1/tasks/'.$arr['data']['id'], $data)
-=======
         ])->putJson('/api/v1/tasks/' . $arr['data']['id'], $data)
->>>>>>> 76b307d2
-        ->assertStatus(200);
+        ->assertStatus(200);
+
 
         $data = [
             'ids' => [$arr['data']['id']],
@@ -313,6 +309,7 @@
         ])->postJson('/api/v1/credits/', $data)
         ->assertStatus(200);
 
+
         $arr = $response->json();
 
         $data = [
@@ -323,12 +320,9 @@
         $response = $this->withHeaders([
             'X-API-SECRET' => config('ninja.api_secret'),
             'X-API-TOKEN' => $this->token,
-<<<<<<< HEAD
-        ])->put('/api/v1/credits/'.$arr['data']['id'], $data)
-=======
         ])->putJson('/api/v1/credits/' . $arr['data']['id'], $data)
->>>>>>> 76b307d2
-        ->assertStatus(200);
+        ->assertStatus(200);
+
 
         $data = [
             'ids' => [$arr['data']['id']],
@@ -377,6 +371,7 @@
         ])->postJson('/api/v1/quotes/', $data)
         ->assertStatus(200);
 
+
         $arr = $response->json();
 
         $data = [
@@ -387,12 +382,9 @@
         $response = $this->withHeaders([
             'X-API-SECRET' => config('ninja.api_secret'),
             'X-API-TOKEN' => $this->token,
-<<<<<<< HEAD
-        ])->put('/api/v1/quotes/'.$arr['data']['id'], $data)
-=======
         ])->putJson('/api/v1/quotes/' . $arr['data']['id'], $data)
->>>>>>> 76b307d2
-        ->assertStatus(200);
+        ->assertStatus(200);
+
 
         $data = [
             'ids' => [$arr['data']['id']],
@@ -426,6 +418,7 @@
         ])->postJson('/api/v1/quotes/bulk?action=delete', $data)
         ->assertStatus(200);
     }
+
 
     //@TODO paymentwasvoided
     //@TODO paymentwasrefunded
@@ -445,8 +438,8 @@
             'client_id' => $this->client->hashed_id,
             'invoices' => [
                 [
-                    'invoice_id' => $this->invoice->hashed_id,
-                    'amount' => $this->invoice->amount,
+                'invoice_id' => $this->invoice->hashed_id,
+                'amount' => $this->invoice->amount,
                 ],
             ],
             'date' => '2020/12/12',
@@ -462,17 +455,13 @@
         $arr = $response->json();
 
         $data = [
-            'transaction_reference' => 'testing',
-        ];
-
-        $response = $this->withHeaders([
-            'X-API-SECRET' => config('ninja.api_secret'),
-            'X-API-TOKEN' => $this->token,
-<<<<<<< HEAD
-        ])->put('/api/v1/payments/'.$arr['data']['id'], $data)
-=======
+            'transaction_reference' => 'testing'
+        ];
+
+        $response = $this->withHeaders([
+            'X-API-SECRET' => config('ninja.api_secret'),
+            'X-API-TOKEN' => $this->token,
         ])->putJson('/api/v1/payments/' . $arr['data']['id'], $data)
->>>>>>> 76b307d2
         ->assertStatus(200);
 
         $data = [
@@ -497,6 +486,7 @@
         ])->postJson('/api/v1/payments/bulk?action=delete', $data)
         ->assertStatus(200);
     }
+
 
     public function testInvoiceEvents()
     {
@@ -520,6 +510,7 @@
         ])->postJson('/api/v1/invoices/', $data)
         ->assertStatus(200);
 
+
         $arr = $response->json();
 
         $data = [
@@ -530,12 +521,9 @@
         $response = $this->withHeaders([
             'X-API-SECRET' => config('ninja.api_secret'),
             'X-API-TOKEN' => $this->token,
-<<<<<<< HEAD
-        ])->put('/api/v1/invoices/'.$arr['data']['id'], $data)
-=======
         ])->putJson('/api/v1/invoices/' . $arr['data']['id'], $data)
->>>>>>> 76b307d2
-        ->assertStatus(200);
+        ->assertStatus(200);
+
 
         $data = [
             'ids' => [$arr['data']['id']],
@@ -559,6 +547,8 @@
         ])->postJson('/api/v1/invoices/bulk?action=delete', $data)
         ->assertStatus(200);
     }
+
+
 
     public function testRecurringInvoiceEvents()
     {
@@ -588,6 +578,7 @@
 
         $response->assertStatus(200);
 
+
         $arr = $response->json();
 
         $data = [
@@ -599,12 +590,9 @@
         $response = $this->withHeaders([
             'X-API-SECRET' => config('ninja.api_secret'),
             'X-API-TOKEN' => $this->token,
-<<<<<<< HEAD
-        ])->put('/api/v1/recurring_invoices/'.$arr['data']['id'], $data)
-=======
         ])->putJson('/api/v1/recurring_invoices/' . $arr['data']['id'], $data)
->>>>>>> 76b307d2
-        ->assertStatus(200);
+        ->assertStatus(200);
+
 
         $data = [
             'ids' => [$arr['data']['id']],
@@ -628,6 +616,8 @@
         ])->postJson('/api/v1/recurring_invoices/bulk?action=delete', $data)
         ->assertStatus(200);
     }
+
+
 
     public function testClientEvents()
     {
@@ -640,7 +630,7 @@
         ]);
 
         $data = [
-            'name' => $this->faker->firstName(),
+            'name' => $this->faker->firstName,
         ];
 
         $response = $this->withHeaders([
@@ -649,22 +639,20 @@
         ])->postJson('/api/v1/clients/', $data)
             ->assertStatus(200);
 
-        $arr = $response->json();
-
-        $data = [
-            'name' => $this->faker->firstName(),
+
+        $arr = $response->json();
+
+        $data = [
+            'name' => $this->faker->firstName,
             'id_number' => 'Coolio',
         ];
 
         $response = $this->withHeaders([
             'X-API-SECRET' => config('ninja.api_secret'),
             'X-API-TOKEN' => $this->token,
-<<<<<<< HEAD
-        ])->put('/api/v1/clients/'.$arr['data']['id'], $data)
-=======
         ])->putJson('/api/v1/clients/' . $arr['data']['id'], $data)
->>>>>>> 76b307d2
-        ->assertStatus(200);
+        ->assertStatus(200);
+
 
         $data = [
             'ids' => [$arr['data']['id']],
@@ -688,6 +676,7 @@
         ])->postJson('/api/v1/clients/bulk?action=delete', $data)
         ->assertStatus(200);
     }
+
 
     public function testUserEvents()
     {
@@ -706,26 +695,19 @@
             'last_name' => 'you',
             'email' => 'bob1@good.ole.boys.com',
             'company_user' => [
-                'is_admin' => false,
-                'is_owner' => false,
-                'permissions' => 'create_client,create_invoice',
-            ],
-        ];
-
-        $response = $this->withHeaders([
-<<<<<<< HEAD
-            'X-API-SECRET' => config('ninja.api_secret'),
-            'X-API-TOKEN' => $this->token,
-            'X-API-PASSWORD' => 'ALongAndBriliantPassword',
-        ])->post('/api/v1/users?include=company_user', $data)
-=======
+                    'is_admin' => false,
+                    'is_owner' => false,
+                    'permissions' => 'create_client,create_invoice',
+                ],
+        ];
+
+        $response = $this->withHeaders([
                 'X-API-SECRET' => config('ninja.api_secret'),
                 'X-API-TOKEN' => $this->token,
                 'X-API-PASSWORD' => 'ALongAndBriliantPassword',
         ])->postJson('/api/v1/users?include=company_user', $data)
->>>>>>> 76b307d2
           ->assertStatus(200);
-
+       
         $arr = $response->json();
 
         $data = [
@@ -733,22 +715,19 @@
             'last_name' => 'you',
             'email' => 'bob1@good.ole.boys.com',
             'company_user' => [
-                'is_admin' => false,
-                'is_owner' => false,
-                'permissions' => 'create_client,create_invoice',
-            ],
+                    'is_admin' => false,
+                    'is_owner' => false,
+                    'permissions' => 'create_client,create_invoice',
+                ],
         ];
 
         $response = $this->withHeaders([
             'X-API-SECRET' => config('ninja.api_secret'),
             'X-API-TOKEN' => $this->token,
             'X-API-PASSWORD' => 'ALongAndBriliantPassword',
-<<<<<<< HEAD
-        ])->put('/api/v1/users/'.$arr['data']['id'], $data)
-=======
         ])->putJson('/api/v1/users/' . $arr['data']['id'], $data)
->>>>>>> 76b307d2
-        ->assertStatus(200);
+        ->assertStatus(200);
+
 
         $data = [
             'ids' => [$arr['data']['id']],
@@ -787,7 +766,7 @@
         ]);
 
         $data = [
-            'name' => $this->faker->firstName(),
+            'name' => $this->faker->firstName,
         ];
 
         $response = $this->withHeaders([
@@ -796,21 +775,19 @@
         ])->postJson('/api/v1/subscriptions/', $data)
             ->assertStatus(200);
 
-        $arr = $response->json();
-
-        $data = [
-            'name' => $this->faker->firstName(),
-        ];
-
-        $response = $this->withHeaders([
-            'X-API-SECRET' => config('ninja.api_secret'),
-            'X-API-TOKEN' => $this->token,
-<<<<<<< HEAD
-        ])->put('/api/v1/subscriptions/'.$arr['data']['id'], $data)
-=======
+
+        $arr = $response->json();
+
+        $data = [
+            'name' => $this->faker->firstName,
+        ];
+
+        $response = $this->withHeaders([
+            'X-API-SECRET' => config('ninja.api_secret'),
+            'X-API-TOKEN' => $this->token,
         ])->putJson('/api/v1/subscriptions/' . $arr['data']['id'], $data)
->>>>>>> 76b307d2
-        ->assertStatus(200);
+        ->assertStatus(200);
+
 
         $data = [
             'ids' => [$arr['data']['id']],
@@ -835,7 +812,8 @@
         ->assertStatus(200);
     }
 
-    public function PurchaseOrderEvents()
+
+public function PurchaseOrderEvents()
     {
 
         /* Test fire new invoice */
@@ -858,6 +836,7 @@
         ])->postJson('/api/v1/purchase_orders/', $data)
         ->assertStatus(200);
 
+
         $arr = $response->json();
 
         $data = [
@@ -868,12 +847,9 @@
         $response = $this->withHeaders([
             'X-API-SECRET' => config('ninja.api_secret'),
             'X-API-TOKEN' => $this->token,
-<<<<<<< HEAD
-        ])->put('/api/v1/purchase_orders/'.$arr['data']['id'], $data)
-=======
         ])->putJson('/api/v1/purchase_orders/' . $arr['data']['id'], $data)
->>>>>>> 76b307d2
-        ->assertStatus(200);
+        ->assertStatus(200);
+
 
         $data = [
             'ids' => [$arr['data']['id']],
@@ -907,4 +883,6 @@
         ])->postJson('/api/v1/purchase_orders/bulk?action=delete', $data)
         ->assertStatus(200);
     }
+
+
 }