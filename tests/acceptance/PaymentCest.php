<?php

use App\Models\Payment;
use Faker\Factory;

class PaymentCest
{
    private $faker;

    public function _before(AcceptanceTester $I)
    {
        $I->checkIfLogin($I);

        $this->faker = Factory::create();
    }

    public function create(AcceptanceTester $I)
    {
        $clientEmail = $this->faker->safeEmail;
        $productKey = $this->faker->text(10);
        $amount = rand(1, 10);

        $I->wantTo('enter a payment');

        // create client
        $I->amOnPage('/clients/create');
        $I->fillField(['name' => 'contacts[0][email]'], $clientEmail);
        $I->click('Save');
        $I->see($clientEmail);

        // create product
        $I->amOnPage('/products/create');
        $I->fillField(['name' => 'product_key'], $productKey);
        $I->fillField(['name' => 'notes'], $this->faker->text(80));
        $I->fillField(['name' => 'cost'], $this->faker->numberBetween(11, 20));
        $I->click('Save');
<<<<<<< HEAD
=======
        $I->wait(1);
>>>>>>> 71555245
        //$I->see($productKey);

        // create invoice
        $I->amOnPage('/invoices/create');
        $I->selectDropdown($I, $clientEmail, '.client_select .dropdown-toggle');
        $I->fillField('table.invoice-table tbody tr:nth-child(1) #product_key', $productKey);
        $I->click('table.invoice-table tbody tr:nth-child(1) .tt-selectable');
        $I->click('Save');
        $I->wait(1);
        $I->see($clientEmail);

        $I->amOnPage('/payments/create');
        $I->selectDropdown($I,  $clientEmail, '.client-select .dropdown-toggle');
        $I->selectDropdownRow($I, 1, '.invoice-select .combobox-container');
        $I->fillField(['name' => 'amount'], $amount);
        $I->selectDropdown($I, 'Cash', '.payment-type-select .dropdown-toggle');
        $I->selectDataPicker($I, '#payment_date', 'now + 1 day');
        $I->fillField(['name' => 'transaction_reference'], $this->faker->text(12));

        $I->click('Save');
        $I->wait(1);

        $I->see('Successfully created payment');
        $I->seeInDatabase('payments', ['amount' => number_format($amount, 2)]);
    }

    public function editPayment(AcceptanceTester $I)
    {
        $ref = $this->faker->text(12);

        $I->wantTo('edit a payment');
        $I->amOnPage('/payments/1/edit');

        $I->selectDataPicker($I, '#payment_date', 'now + 2 day');
        $I->fillField(['name' => 'transaction_reference'], $ref);

        $I->click('Save');
        $I->seeInDatabase('payments', ['transaction_reference' => $ref]);
    }

    public function listPayments(AcceptanceTester $I)
    {
        $I->wantTo('list payments');
        $I->amOnPage('/payments');

        $I->seeNumberOfElements('tbody tr[role=row]', [1, 10]);
    }

    /*
    public function delete(AcceptanceTester $I)
    {
        $I->wantTo('delete a payment');

        $I->amOnPage('/payments');
        $I->seeCurrentUrlEquals('/payments');
        $I->wait(3);

        if ($num_payments = Payment::all()->count()) {
            $row_rand = sprintf('tbody tr:nth-child(%d)', rand(1, $num_payments));
            //show button
            $I->executeJS(sprintf('$("%s div").css("visibility", "visible")', $row_rand));

            //dropdown
            $I->click($row_rand . ' button');

            //click to delete button
            $I->click($row_rand . ' ul li:nth-last-child(1) a');
            $I->acceptPopup();
        }
    }
    */
}<|MERGE_RESOLUTION|>--- conflicted
+++ resolved
@@ -34,10 +34,7 @@
         $I->fillField(['name' => 'notes'], $this->faker->text(80));
         $I->fillField(['name' => 'cost'], $this->faker->numberBetween(11, 20));
         $I->click('Save');
-<<<<<<< HEAD
-=======
         $I->wait(1);
->>>>>>> 71555245
         //$I->see($productKey);
 
         // create invoice
