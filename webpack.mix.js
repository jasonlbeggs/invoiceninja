const mix = require("laravel-mix");
const tailwindcss = require("tailwindcss");

mix.js("resources/js/app.js", "public/js")
    .js(
        "resources/js/clients/payment_methods/authorize-authorize-card.js",
        "public/js/clients/payment_methods/authorize-authorize-card.js"
    )
    .js(
        "resources/js/clients/payments/authorize-credit-card-payment.js",
        "public/js/clients/payments/authorize-credit-card-payment.js"
    )
    .js(
        "resources/js/clients/payments/stripe-ach.js",
        "public/js/clients/payments/stripe-ach.js"
    )
    .js(
        "resources/js/clients/invoices/action-selectors.js",
        "public/js/clients/invoices/action-selectors.js"
    )
    .js(
        "resources/js/clients/invoices/payment.js",
        "public/js/clients/invoices/payment.js"
    )
    .js(
        "resources/js/clients/payments/stripe-sofort.js",
        "public/js/clients/payments/stripe-sofort.js"
    )
    .js(
        "resources/js/clients/payments/stripe-alipay.js",
        "public/js/clients/payments/stripe-alipay.js"
    )
    .js(
        "resources/js/clients/payments/checkout-credit-card.js",
        "public/js/clients/payments/checkout-credit-card.js"
    )
    .js(
        "resources/js/clients/quotes/action-selectors.js",
        "public/js/clients/quotes/action-selectors.js"
    )
    .js(
        "resources/js/clients/quotes/approve.js",
        "public/js/clients/quotes/approve.js"
    )
    .js(
        "resources/js/clients/payments/stripe-credit-card.js",
        "public/js/clients/payments/stripe-credit-card.js"
    )
    .js(
        "resources/js/setup/setup.js",
        "public/js/setup/setup.js"
    )
    .js(
        "node_modules/card-js/card-js.min.js",
        "public/js/clients/payments/card-js.min.js"
    )
    .js(
        "resources/js/clients/shared/pdf.js",
        "public/js/clients/shared/pdf.js"
    )
    .js(
        "resources/js/clients/shared/multiple-downloads.js",
        "public/js/clients/shared/multiple-downloads.js"
    )
    .js(
        "resources/js/clients/linkify-urls.js",
        "public/js/clients/linkify-urls.js"
    )
    .js(
        "resources/js/clients/payments/braintree-credit-card.js",
        "public/js/clients/payments/braintree-credit-card.js"
    )
    .js(
        "resources/js/clients/payments/braintree-paypal.js",
        "public/js/clients/payments/braintree-paypal.js"
    )
    .js(
        "resources/js/clients/payments/wepay-credit-card.js",
        "public/js/clients/payments/wepay-credit-card.js"
    )
    .js(
        "resources/js/clients/payment_methods/wepay-bank-account.js",
        "public/js/clients/payment_methods/wepay-bank-account.js"
    )
    .js(
<<<<<<< HEAD
        "resources/js/clients/payments/paytrace-credit-card.js",
        "public/js/clients/payments/paytrace-credit-card.js"
=======
        "resources/js/clients/payments/mollie-credit-card.js",
        "public/js/clients/payments/mollie-credit-card.js"
>>>>>>> 69a77cdf
    );

mix.copyDirectory('node_modules/card-js/card-js.min.css', 'public/css/card-js.min.css');

mix.sass("resources/sass/app.scss", "public/css")
    .options({
        processCssUrls: false,
        postCss: [tailwindcss("./tailwind.config.js")]
    });
mix.version();
mix.disableNotifications();<|MERGE_RESOLUTION|>--- conflicted
+++ resolved
@@ -83,13 +83,12 @@
         "public/js/clients/payment_methods/wepay-bank-account.js"
     )
     .js(
-<<<<<<< HEAD
         "resources/js/clients/payments/paytrace-credit-card.js",
         "public/js/clients/payments/paytrace-credit-card.js"
-=======
+    )
+    .js(
         "resources/js/clients/payments/mollie-credit-card.js",
         "public/js/clients/payments/mollie-credit-card.js"
->>>>>>> 69a77cdf
     );
 
 mix.copyDirectory('node_modules/card-js/card-js.min.css', 'public/css/card-js.min.css');
