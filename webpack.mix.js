--- conflicted
+++ resolved
@@ -83,17 +83,16 @@
         "public/js/clients/payment_methods/wepay-bank-account.js"
     )
     .js(
-<<<<<<< HEAD
         "resources/js/clients/payments/paytrace-credit-card.js",
         "public/js/clients/payments/paytrace-credit-card.js"
     )
     .js(
         "resources/js/clients/payments/mollie-credit-card.js",
         "public/js/clients/payments/mollie-credit-card.js"
-=======
+    )
+    .js(
         "resources/js/clients/payments/eway-credit-card.js",
         "public/js/clients/payments/eway-credit-card.js"
->>>>>>> 120038d6
     );
 
 mix.copyDirectory('node_modules/card-js/card-js.min.css', 'public/css/card-js.min.css');
